--- conflicted
+++ resolved
@@ -321,11 +321,7 @@
             create: async (model, args, context) => {
                 const validateResult = this.validateCreateInputSchema(model, args);
                 if (validateResult !== args) {
-<<<<<<< HEAD
                     this.policyUtils.replace(args, validateResult);
-=======
-                    this.utils.replace(args, validateResult);
->>>>>>> a543ffed
                 }
                 pushIdFields(model, context);
             },
@@ -334,11 +330,7 @@
                 enumerate(args.data).forEach((item) => {
                     const r = this.validateCreateInputSchema(model, item);
                     if (r !== item) {
-<<<<<<< HEAD
                         this.policyUtils.replace(item, r);
-=======
-                        this.utils.replace(item, r);
->>>>>>> a543ffed
                     }
                 });
                 pushIdFields(model, context);
@@ -478,11 +470,7 @@
 
     // Validates the given create payload against Zod schema if any
     private validateCreateInputSchema(model: string, data: any) {
-<<<<<<< HEAD
         const schema = this.policyUtils.getZodSchema(model, 'create');
-=======
-        const schema = this.utils.getZodSchema(model, 'create');
->>>>>>> a543ffed
         if (schema && data) {
             const parseResult = schema.safeParse(data);
             if (!parseResult.success) {
@@ -522,7 +510,6 @@
         for (const item of enumerate(args.data)) {
             const validationResult = this.validateCreateInputSchema(this.model, item);
             if (validationResult !== item) {
-<<<<<<< HEAD
                 this.policyUtils.replace(item, validationResult);
             }
 
@@ -530,15 +517,6 @@
             if (inputCheck === false) {
                 // unconditionally deny
                 throw this.policyUtils.deniedByPolicy(
-=======
-                this.utils.replace(item, validationResult);
-            }
-
-            const inputCheck = this.utils.checkInputGuard(this.model, item, 'create');
-            if (inputCheck === false) {
-                // unconditionally deny
-                throw this.utils.deniedByPolicy(
->>>>>>> a543ffed
                     this.model,
                     'create',
                     undefined,
@@ -827,11 +805,7 @@
 
                 const validatedPayload = this.validateUpdateInputSchema(model, updatePayload);
                 if (validatedPayload !== updatePayload) {
-<<<<<<< HEAD
                     this.policyUtils.replace(updatePayload, validatedPayload);
-=======
-                    this.utils.replace(updatePayload, validatedPayload);
->>>>>>> a543ffed
                 }
 
                 if (updatePayload) {
@@ -906,13 +880,8 @@
 
                 args.data = this.validateUpdateInputSchema(model, args.data);
 
-<<<<<<< HEAD
                 const updateGuard = this.policyUtils.getAuthGuard(db, model, 'update');
                 if (this.policyUtils.isTrue(updateGuard) || this.policyUtils.isFalse(updateGuard)) {
-=======
-                const updateGuard = this.utils.getAuthGuard(db, model, 'update');
-                if (this.utils.isTrue(updateGuard) || this.utils.isFalse(updateGuard)) {
->>>>>>> a543ffed
                     // injects simple auth guard into where clause
                     this.policyUtils.injectAuthGuardAsWhere(db, args, model, 'update');
                 } else {
@@ -971,20 +940,12 @@
                     await _registerPostUpdateCheck(model, uniqueFilter);
 
                     // convert upsert to update
-<<<<<<< HEAD
-                    context.parent.update = {
-                        where: args.where,
-                        data: this.validateUpdateInputSchema(model, args.update),
-                    };
-                    delete context.parent.upsert;
-=======
                     const convertedUpdate = {
                         where: args.where,
                         data: this.validateUpdateInputSchema(model, args.update),
                     };
                     this.mergeToParent(context.parent, 'update', convertedUpdate);
                     this.removeFromParent(context.parent, 'upsert', args);
->>>>>>> a543ffed
 
                     // continue visiting the new payload
                     return convertedUpdate;
@@ -1084,11 +1045,7 @@
 
     // Validates the given update payload against Zod schema if any
     private validateUpdateInputSchema(model: string, data: any) {
-<<<<<<< HEAD
         const schema = this.policyUtils.getZodSchema(model, 'update');
-=======
-        const schema = this.utils.getZodSchema(model, 'update');
->>>>>>> a543ffed
         if (schema && data) {
             // update payload can contain non-literal fields, like:
             //   { x: { increment: 1 } }
@@ -1101,37 +1058,13 @@
 
             const parseResult = schema.safeParse(literalData);
             if (!parseResult.success) {
-<<<<<<< HEAD
                 throw this.policyUtils.deniedByPolicy(
-=======
-                throw this.utils.deniedByPolicy(
->>>>>>> a543ffed
                     model,
                     'update',
                     `input failed validation: ${fromZodError(parseResult.error)}`,
                     CrudFailureReason.DATA_VALIDATION_VIOLATION,
                     parseResult.error
                 );
-<<<<<<< HEAD
-=======
-            }
-
-            // schema may have transformed field values, use it to overwrite the original data
-            return { ...data, ...parseResult.data };
-        } else {
-            return data;
-        }
-    }
-
-    private isUnsafeMutate(model: string, args: any) {
-        if (!args) {
-            return false;
-        }
-        for (const k of Object.keys(args)) {
-            const field = resolveField(this.modelMeta, model, k);
-            if (this.isAutoIncrementIdField(field) || field?.isForeignKey) {
-                return true;
->>>>>>> a543ffed
             }
 
             // schema may have transformed field values, use it to overwrite the original data
@@ -1160,13 +1093,7 @@
 
         args.data = this.validateUpdateInputSchema(this.model, args.data);
 
-<<<<<<< HEAD
         if (this.policyUtils.hasAuthGuard(this.model, 'postUpdate') || this.policyUtils.getZodSchema(this.model)) {
-=======
-        args.data = this.validateUpdateInputSchema(this.model, args.data);
-
-        if (this.utils.hasAuthGuard(this.model, 'postUpdate') || this.utils.getZodSchema(this.model)) {
->>>>>>> a543ffed
             // use a transaction to do post-update checks
             const postWriteChecks: PostWriteCheckRecord[] = [];
             return this.queryUtils.transaction(this.prisma, async (tx) => {
