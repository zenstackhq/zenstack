import {
    ArrayExpr,
    DataModel,
    DataModelField,
    isDataModel,
    isStringLiteral,
    ReferenceExpr,
} from '@zenstackhq/language/ast';
<<<<<<< HEAD
import { analyzePolicies, getLiteral, getModelIdFields, getModelUniqueFields, isDelegateModel } from '@zenstackhq/sdk';
=======
import { getLiteral, getModelIdFields, getModelUniqueFields } from '@zenstackhq/sdk';
>>>>>>> ad182913
import { AstNode, DiagnosticInfo, getDocument, ValidationAcceptor } from 'langium';
import { getModelFieldsWithBases } from '../../utils/ast-utils';
import { IssueCodes, SCALAR_TYPES } from '../constants';
import { AstValidator } from '../types';
import { getUniqueFields } from '../utils';
import { validateAttributeApplication } from './attribute-application-validator';
import { validateDuplicatedDeclarations } from './utils';

/**
 * Validates data model declarations.
 */
export default class DataModelValidator implements AstValidator<DataModel> {
    validate(dm: DataModel, accept: ValidationAcceptor): void {
        this.validateBaseAbstractModel(dm, accept);
        validateDuplicatedDeclarations(dm, getModelFieldsWithBases(dm), accept);
        this.validateAttributes(dm, accept);
        this.validateFields(dm, accept);
    }

    private validateFields(dm: DataModel, accept: ValidationAcceptor) {
        const allFields = getModelFieldsWithBases(dm);
        const idFields = allFields.filter((f) => f.attributes.find((attr) => attr.decl.ref?.name === '@id'));
        const uniqueFields = allFields.filter((f) => f.attributes.find((attr) => attr.decl.ref?.name === '@unique'));
        const modelLevelIds = getModelIdFields(dm);
        const modelUniqueFields = getModelUniqueFields(dm);

        if (
            !dm.isAbstract &&
            idFields.length === 0 &&
            modelLevelIds.length === 0 &&
            uniqueFields.length === 0 &&
            modelUniqueFields.length === 0
        ) {
<<<<<<< HEAD
            const { allows, denies, hasFieldValidation } = analyzePolicies(dm);
            if (allows.length > 0 || denies.length > 0 || hasFieldValidation) {
                // TODO: relax this requirement to require only @unique fields
                // when access policies or field validation is used, require an @id field
                accept(
                    'error',
                    'Model must include a field with @id or @unique attribute, or a model-level @@id or @@unique attribute to use access policies',
                    {
                        node: dm,
                    }
                );
            }
=======
            accept(
                'error',
                'Model must have at least one unique criteria. Either mark a single field with `@id`, `@unique` or add a multi field criterion with `@@id([])` or `@@unique([])` to the model.',
                {
                    node: dm,
                }
            );
>>>>>>> ad182913
        } else if (idFields.length > 0 && modelLevelIds.length > 0) {
            accept('error', 'Model cannot have both field-level @id and model-level @@id attributes', {
                node: dm,
            });
        } else if (idFields.length > 1) {
            accept('error', 'Model can include at most one field with @id attribute', {
                node: dm,
            });
        } else {
            const fieldsToCheck = idFields.length > 0 ? idFields : modelLevelIds;
            fieldsToCheck.forEach((idField) => {
                if (idField.type.optional) {
                    accept('error', 'Field with @id attribute must not be optional', { node: idField });
                }
                if (idField.type.array || !idField.type.type || !SCALAR_TYPES.includes(idField.type.type)) {
                    accept('error', 'Field with @id attribute must be of scalar type', { node: idField });
                }
            });
        }

        dm.fields.forEach((field) => this.validateField(field, accept));

        if (!dm.isAbstract) {
            allFields
                .filter((x) => isDataModel(x.type.reference?.ref))
                .forEach((y) => {
                    this.validateRelationField(dm, y, accept);
                });
        }
    }

    private validateField(field: DataModelField, accept: ValidationAcceptor): void {
        if (field.type.array && field.type.optional) {
            accept('error', 'Optional lists are not supported. Use either `Type[]` or `Type?`', { node: field.type });
        }

        if (field.type.unsupported && !isStringLiteral(field.type.unsupported.value)) {
            accept('error', 'Unsupported type argument must be a string literal', { node: field.type.unsupported });
        }

        field.attributes.forEach((attr) => validateAttributeApplication(attr, accept));
    }

    private validateAttributes(dm: DataModel, accept: ValidationAcceptor) {
        dm.attributes.forEach((attr) => validateAttributeApplication(attr, accept));
    }

    private parseRelation(field: DataModelField, accept?: ValidationAcceptor) {
        const relAttr = field.attributes.find((attr) => attr.decl.ref?.name === '@relation');

        let name: string | undefined;
        let fields: ReferenceExpr[] | undefined;
        let references: ReferenceExpr[] | undefined;
        let valid = true;

        if (!relAttr) {
            return { attr: relAttr, name, fields, references, valid: true };
        }

        for (const arg of relAttr.args) {
            if (!arg.name || arg.name === 'name') {
                if (isStringLiteral(arg.value)) {
                    name = arg.value.value as string;
                }
            } else if (arg.name === 'fields') {
                fields = (arg.value as ArrayExpr).items as ReferenceExpr[];
                if (fields.length === 0) {
                    if (accept) {
                        accept('error', `"fields" value cannot be emtpy`, {
                            node: arg,
                        });
                    }
                    valid = false;
                }
            } else if (arg.name === 'references') {
                references = (arg.value as ArrayExpr).items as ReferenceExpr[];
                if (references.length === 0) {
                    if (accept) {
                        accept('error', `"references" value cannot be emtpy`, {
                            node: arg,
                        });
                    }
                    valid = false;
                }
            }
        }

        if (!fields || !references) {
            if (this.isSelfRelation(field, name)) {
                // self relations are partial
                // https://www.prisma.io/docs/concepts/components/prisma-schema/relations/self-relations
            } else {
                if (accept) {
                    accept('error', `Both "fields" and "references" must be provided`, { node: relAttr });
                }
            }
        } else {
            // validate "fields" and "references" typing consistency
            if (fields.length !== references.length) {
                if (accept) {
                    accept('error', `"references" and "fields" must have the same length`, { node: relAttr });
                }
            } else {
                for (let i = 0; i < fields.length; i++) {
                    if (!fields[i].$resolvedType) {
                        if (accept) {
                            accept('error', `field reference is unresolved`, { node: fields[i] });
                        }
                    }
                    if (!references[i].$resolvedType) {
                        if (accept) {
                            accept('error', `field reference is unresolved`, { node: references[i] });
                        }
                    }

                    if (
                        fields[i].$resolvedType?.decl !== references[i].$resolvedType?.decl ||
                        fields[i].$resolvedType?.array !== references[i].$resolvedType?.array
                    ) {
                        if (accept) {
                            accept('error', `values of "references" and "fields" must have the same type`, {
                                node: relAttr,
                            });
                        }
                    }
                }
            }
        }

        return { attr: relAttr, name, fields, references, valid };
    }

    private isSelfRelation(field: DataModelField, relationName?: string) {
        if (field.type.reference?.ref === field.$container) {
            // field directly references back to its type
            return true;
        }

        if (relationName) {
            // field's relation points to another type, and that type's opposite relation field
            // points back
            const oppositeModel = field.type.reference?.ref as DataModel;
            if (oppositeModel) {
                const oppositeModelFields = getModelFieldsWithBases(oppositeModel);
                for (const oppositeField of oppositeModelFields) {
                    // find the opposite relation with the matching name
                    const relAttr = oppositeField.attributes.find((a) => a.decl.ref?.name === '@relation');
                    if (relAttr) {
                        const relNameExpr = relAttr.args.find((a) => !a.name || a.name === 'name');
                        const relName = getLiteral<string>(relNameExpr?.value);
                        if (relName === relationName && oppositeField.type.reference?.ref === field.$container) {
                            // found an opposite relation field that points back to this field's type
                            return true;
                        }
                    }
                }
            }
        }

        return false;
    }

    private validateRelationField(contextModel: DataModel, field: DataModelField, accept: ValidationAcceptor) {
        const thisRelation = this.parseRelation(field, accept);
        if (!thisRelation.valid) {
            return;
        }

        if (field.$container !== contextModel && isDelegateModel(field.$container as DataModel)) {
            // relation fields inherited from delegate model don't need opposite relation
            return;
        }

        // eslint-disable-next-line @typescript-eslint/no-non-null-assertion
        const oppositeModel = field.type.reference!.ref! as DataModel;

        // Use name because the current document might be updated
        let oppositeFields = getModelFieldsWithBases(oppositeModel).filter(
            (f) => f.type.reference?.ref?.name === contextModel.name
        );
        oppositeFields = oppositeFields.filter((f) => {
            const fieldRel = this.parseRelation(f);
            return fieldRel.valid && fieldRel.name === thisRelation.name;
        });

        if (oppositeFields.length === 0) {
            const info: DiagnosticInfo<AstNode, string> = {
                node: field,
                code: IssueCodes.MissingOppositeRelation,
            };

            info.property = 'name';
            const container = field.$container;

            const relationFieldDocUri = getDocument(container).textDocument.uri;
            const relationDataModelName = container.name;

            const data: MissingOppositeRelationData = {
                relationFieldName: field.name,
                relationDataModelName,
                relationFieldDocUri,
                dataModelName: contextModel.name,
            };

            info.data = data;

            accept(
                'error',
                `The relation field "${field.name}" on model "${contextModel.name}" is missing an opposite relation field on model "${oppositeModel.name}"`,
                info
            );
            return;
        } else if (oppositeFields.length > 1) {
            oppositeFields
                .filter((f) => f.$container !== contextModel)
                .forEach((f) => {
                    if (this.isSelfRelation(f)) {
                        // self relations are partial
                        // https://www.prisma.io/docs/concepts/components/prisma-schema/relations/self-relations
                    } else {
                        accept(
                            'error',
                            `Fields ${oppositeFields.map((f) => '"' + f.name + '"').join(', ')} on model "${
                                oppositeModel.name
                            }" refer to the same relation to model "${field.$container.name}"`,
                            { node: f }
                        );
                    }
                });
            return;
        }

        const oppositeField = oppositeFields[0];
        const oppositeRelation = this.parseRelation(oppositeField);

        let relationOwner: DataModelField;

        if (thisRelation?.references?.length && thisRelation.fields?.length) {
            if (oppositeRelation?.references || oppositeRelation?.fields) {
                accept('error', '"fields" and "references" must be provided only on one side of relation field', {
                    node: oppositeField,
                });
                return;
            } else {
                relationOwner = oppositeField;
            }
        } else if (oppositeRelation?.references?.length && oppositeRelation.fields?.length) {
            if (thisRelation?.references || thisRelation?.fields) {
                accept('error', '"fields" and "references" must be provided only on one side of relation field', {
                    node: field,
                });
                return;
            } else {
                relationOwner = field;
            }
        } else {
            // if both the field is array, then it's an implicit many-to-many relation
            if (!(field.type.array && oppositeField.type.array)) {
                [field, oppositeField].forEach((f) => {
                    if (!this.isSelfRelation(f, thisRelation.name)) {
                        accept(
                            'error',
                            'Field for one side of relation must carry @relation attribute with both "fields" and "references" fields',
                            { node: f }
                        );
                    }
                });
            }
            return;
        }

        if (!relationOwner.type.array && !relationOwner.type.optional) {
            accept('error', 'Relation field needs to be list or optional', {
                node: relationOwner,
            });
            return;
        }

        if (relationOwner !== field && !relationOwner.type.array) {
            // one-to-one relation requires defining side's reference field to be @unique
            // e.g.:
            //     model User {
            //         id String @id @default(cuid())
            //         data UserData?
            //     }
            //     model UserData {
            //         id String @id @default(cuid())
            //         user User  @relation(fields: [userId], references: [id])
            //         userId String
            //     }
            //
            // UserData.userId field needs to be @unique

            const containingModel = field.$container as DataModel;
            const uniqueFieldList = getUniqueFields(containingModel);

            thisRelation.fields?.forEach((ref) => {
                const refField = ref.target.ref as DataModelField;
                if (refField) {
                    if (refField.attributes.find((a) => a.decl.ref?.name === '@id' || a.decl.ref?.name === '@unique')) {
                        return;
                    }
                    if (uniqueFieldList.some((list) => list.includes(refField))) {
                        return;
                    }
                    accept(
                        'error',
                        `Field "${refField.name}" is part of a one-to-one relation and must be marked as @unique or be part of a model-level @@unique attribute`,
                        { node: refField }
                    );
                }
            });
        }
    }

    private validateBaseAbstractModel(model: DataModel, accept: ValidationAcceptor) {
        model.superTypes.forEach((superType, index) => {
            if (
                !superType.ref?.isAbstract &&
                !superType.ref?.attributes.some((attr) => attr.decl.ref?.name === '@@delegate')
            )
                accept(
                    'error',
                    `Model ${superType.$refText} cannot be extended because it's neither abstract nor marked as "@@delegate"`,
                    {
                        node: model,
                        property: 'superTypes',
                        index,
                    }
                );
        });
    }
}

export interface MissingOppositeRelationData {
    relationDataModelName: string;
    relationFieldName: string;
    // it might be the abstract model in the imported document
    relationFieldDocUri: string;

    // the name of DataModel that the relation field belongs to.
    // the document is the same with the error node.
    dataModelName: string;
}<|MERGE_RESOLUTION|>--- conflicted
+++ resolved
@@ -6,11 +6,7 @@
     isStringLiteral,
     ReferenceExpr,
 } from '@zenstackhq/language/ast';
-<<<<<<< HEAD
-import { analyzePolicies, getLiteral, getModelIdFields, getModelUniqueFields, isDelegateModel } from '@zenstackhq/sdk';
-=======
-import { getLiteral, getModelIdFields, getModelUniqueFields } from '@zenstackhq/sdk';
->>>>>>> ad182913
+import { getLiteral, getModelIdFields, getModelUniqueFields, isDelegateModel } from '@zenstackhq/sdk';
 import { AstNode, DiagnosticInfo, getDocument, ValidationAcceptor } from 'langium';
 import { getModelFieldsWithBases } from '../../utils/ast-utils';
 import { IssueCodes, SCALAR_TYPES } from '../constants';
@@ -44,20 +40,6 @@
             uniqueFields.length === 0 &&
             modelUniqueFields.length === 0
         ) {
-<<<<<<< HEAD
-            const { allows, denies, hasFieldValidation } = analyzePolicies(dm);
-            if (allows.length > 0 || denies.length > 0 || hasFieldValidation) {
-                // TODO: relax this requirement to require only @unique fields
-                // when access policies or field validation is used, require an @id field
-                accept(
-                    'error',
-                    'Model must include a field with @id or @unique attribute, or a model-level @@id or @@unique attribute to use access policies',
-                    {
-                        node: dm,
-                    }
-                );
-            }
-=======
             accept(
                 'error',
                 'Model must have at least one unique criteria. Either mark a single field with `@id`, `@unique` or add a multi field criterion with `@@id([])` or `@@unique([])` to the model.',
@@ -65,7 +47,6 @@
                     node: dm,
                 }
             );
->>>>>>> ad182913
         } else if (idFields.length > 0 && modelLevelIds.length > 0) {
             accept('error', 'Model cannot have both field-level @id and model-level @@id attributes', {
                 node: dm,
