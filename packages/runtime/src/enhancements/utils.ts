--- conflicted
+++ resolved
@@ -1,14 +1,11 @@
 /* eslint-disable @typescript-eslint/no-var-requires */
 
 import { AUXILIARY_FIELDS } from '@zenstackhq/sdk';
+import { lowerCaseFirst } from 'lower-case-first';
 import path from 'path';
 import * as util from 'util';
-<<<<<<< HEAD
+import { DbClientContract } from '../types';
 import { ModelMeta } from './types';
-import { lowerCaseFirst } from 'lower-case-first';
-=======
-import { DbClientContract } from '../types';
->>>>>>> d90d7c83
 
 /**
  * Wraps a value into array if it's not already one
