--- conflicted
+++ resolved
@@ -76,13 +76,14 @@
             expect(e.profile.image).toBeUndefined();
         });
     });
-<<<<<<< HEAD
-=======
 
     it('customization', async () => {
-        const { prisma } = await loadSchema(model, { getPrismaOnly: true, output: './zen' });
+        const { prisma, enhance } = await loadSchema(model, {
+            output: './zen',
+            enhancements: ['omit'],
+        });
 
-        const db = withOmit(prisma, { loadPath: './zen' });
+        const db = enhance(prisma, { loadPath: './zen' });
         const r = await db.user.create({
             include: { profile: true },
             data: {
@@ -94,7 +95,7 @@
         expect(r.password).toBeUndefined();
         expect(r.profile.image).toBeUndefined();
 
-        const db1 = withOmit(prisma, { modelMeta: require(path.resolve('./zen/model-meta')).default });
+        const db1 = enhance(prisma, { modelMeta: require(path.resolve('./zen/model-meta')).default });
         const r1 = await db1.user.create({
             include: { profile: true },
             data: {
@@ -108,7 +109,7 @@
     });
 
     it('to-many', async () => {
-        const { withOmit } = await loadSchema(
+        const { enhance } = await loadSchema(
             `
             model User {
                 id String @id @default(cuid())
@@ -134,10 +135,11 @@
 
                 @@allow('all', true)
             }
-            `
+            `,
+            { enhancements: ['omit'] }
         );
 
-        const db = withOmit();
+        const db = enhance();
         const r = await db.user.create({
             include: { posts: { include: { images: true } } },
             data: {
@@ -154,5 +156,4 @@
         expect(r.posts[1].images[0].url).toBeUndefined();
         expect(r.posts[1].images[1].url).toBeUndefined();
     });
->>>>>>> ad182913
 });