--- conflicted
+++ resolved
@@ -7,23 +7,6 @@
 import { createZModelServices } from '../src/language-server/zmodel-module';
 import { mergeBaseModel } from '../src/utils/ast-utils';
 
-<<<<<<< HEAD
-type Errorish = Error | { message: string; stack?: string } | string;
-
-export class SchemaLoadingError<Errors extends Errorish[] = Errorish[]> extends Error {
-    cause: Errors
-    constructor(public readonly errors: Errors) {
-        const stack = errors.find((e): e is typeof e & { stack: string } => typeof e === 'object' && 'stack' in e)?.stack;            
-        const message = errors.map((e) => (typeof e === 'string' ? e : e.message)).join('\n');
-
-        super(`Schema error:\n${ message }`);
-
-        if (stack) {
-            const shiftedStack = stack.split('\n').slice(1).join('\n');
-            this.stack = shiftedStack
-        }
-        this.cause = errors
-=======
 tmp.setGracefulCleanup();
 
 type Errorish = Error | { message: string; stack?: string } | string;
@@ -43,7 +26,6 @@
             this.stack = shiftedStack;
         }
         this.cause = errors;
->>>>>>> 1ae38c13
     }
 }
 
@@ -105,25 +87,13 @@
 }
 
 export async function safelyLoadModel(content: string, validate = true, verbose = false) {
-<<<<<<< HEAD
     const [ result ] = await Promise.allSettled([ loadModel(content, validate, verbose) ]);
 
     return result
-=======
-    const [result] = await Promise.allSettled([loadModel(content, validate, verbose)]);
-
-    return result;
->>>>>>> 1ae38c13
 }
 
 export const errorLike = (msg: string) => ({
     reason: {
-<<<<<<< HEAD
         message: expect.stringContaining(msg)
     },
-})
-=======
-        message: expect.stringContaining(msg),
-    },
-});
->>>>>>> 1ae38c13
+})