--- conflicted
+++ resolved
@@ -131,16 +131,15 @@
                     foreignKeyMapping: ${JSON.stringify(fkMapping)},`);
                         }
 
-<<<<<<< HEAD
                         const defaultValueProvider = generateDefaultValueProvider(f, sourceFile);
                         if (defaultValueProvider) {
                             writer.write(`
                             defaultValueProvider: ${defaultValueProvider},`);
-=======
+                        }
+
                         if (isAutoIncrement(f)) {
                             writer.write(`
                     isAutoIncrement: true,`);
->>>>>>> 445dbca5
                         }
 
                         writer.write(`
@@ -352,7 +351,6 @@
         .map((m) => m.name);
 }
 
-<<<<<<< HEAD
 function generateDefaultValueProvider(field: DataModelField, sourceFile: SourceFile) {
     const defaultAttr = getAttribute(field, '@default');
     if (!defaultAttr) {
@@ -384,7 +382,8 @@
     });
 
     return func.getName();
-=======
+}
+
 function isAutoIncrement(field: DataModelField) {
     const defaultAttr = getAttribute(field, '@default');
     if (!defaultAttr) {
@@ -397,5 +396,4 @@
     }
 
     return isInvocationExpr(arg) && arg.function.$refText === 'autoincrement';
->>>>>>> 445dbca5
 }