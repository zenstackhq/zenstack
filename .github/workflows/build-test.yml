# This workflow will do a clean installation of node dependencies, cache/restore them, build the source code and run tests across different versions of node
# For more information see: https://docs.github.com/en/actions/automating-builds-and-tests/building-and-testing-nodejs

name: CI

env:
    TELEMETRY_TRACKING_TOKEN: ${{ secrets.TELEMETRY_TRACKING_TOKEN }}
    DO_NOT_TRACK: '1'

on:
    pull_request:
        branches: ['dev', 'main', 'v2']

jobs:
    build-test:
        runs-on: buildjet-8vcpu-ubuntu-2204

        services:
            postgres:
                image: postgres
                env:
                    POSTGRES_PASSWORD: abc123
                # Set health checks to wait until postgres has started
                options: >-
                    --health-cmd pg_isready
                    --health-interval 10s
                    --health-timeout 5s
                    --health-retries 5
                ports:
                    - 5432:5432

        strategy:
            matrix:
<<<<<<< HEAD
                node-version: [18.x]
=======
                node-version: [20.x]
                prisma-version: [v4, v5]
>>>>>>> 60cc5e92

        steps:
            - name: Checkout
              uses: actions/checkout@v3

            - name: Install pnpm
              uses: pnpm/action-setup@v2
              with:
                  version: ^7.15.0

            - name: Use Node.js ${{ matrix.node-version }}
              uses: buildjet/setup-node@v3
              with:
                  node-version: ${{ matrix.node-version }}
                  cache: 'pnpm'

            - name: Get pnpm store directory
              id: pnpm-cache
              shell: bash
              run: |
                  echo "STORE_PATH=$(pnpm store path)" >> $GITHUB_OUTPUT

            - name: Setup pnpm cache
              uses: buildjet/cache@v3
              with:
                  path: ${{ steps.pnpm-cache.outputs.STORE_PATH }}
                  key: ${{ runner.os }}-pnpm-store-${{ hashFiles('**/pnpm-lock.yaml') }}
                  restore-keys: |
                      ${{ runner.os }}-pnpm-store-

            - name: Install dependencies
              run: pnpm install --frozen-lockfile

            - name: Gradle Wrapper Validation
              uses: gradle/wrapper-validation-action@v1.1.0

            - name: Setup Java
              uses: actions/setup-java@v4
              with:
                  distribution: zulu
                  java-version: 17

            - name: Setup Gradle
              uses: gradle/gradle-build-action@v2.4.2
              with:
                  gradle-home-cache-cleanup: true

            - name: Build
              run: DEFAULT_NPM_TAG=latest pnpm run build

            - name: Lint
              run: pnpm lint

            # install again for internal dependencies
            - name: Install internal dependencies
              run: pnpm install --frozen-lockfile

            - name: Test
              run: pnpm run test-ci<|MERGE_RESOLUTION|>--- conflicted
+++ resolved
@@ -31,12 +31,7 @@
 
         strategy:
             matrix:
-<<<<<<< HEAD
-                node-version: [18.x]
-=======
                 node-version: [20.x]
-                prisma-version: [v4, v5]
->>>>>>> 60cc5e92
 
         steps:
             - name: Checkout
