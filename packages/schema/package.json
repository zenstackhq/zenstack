--- conflicted
+++ resolved
@@ -80,12 +80,7 @@
     },
     "dependencies": {
         "@paralleldrive/cuid2": "^2.2.0",
-<<<<<<< HEAD
         "@prisma/generator-helper": "^5.0.0",
-=======
-        "@prisma/generator-helper": "^4.0.0",
-        "@prisma/internals": "^4.0.0",
->>>>>>> 8a048fb1
         "@zenstackhq/language": "workspace:*",
         "@zenstackhq/sdk": "workspace:*",
         "async-exit-hook": "^2.0.1",
