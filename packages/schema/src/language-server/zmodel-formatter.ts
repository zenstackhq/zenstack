import {
    AbstractFormatter,
    AstNode,
    ConfigurationProvider,
    Formatting,
    LangiumDocument,
    LangiumServices,
    MaybePromise,
} from 'langium';

import * as ast from '@zenstackhq/language/ast';
import { DocumentFormattingParams, FormattingOptions, TextEdit } from 'vscode-languageserver';
import { ZModelLanguageMetaData } from '@zenstackhq/language/generated/module';

export class ZModelFormatter extends AbstractFormatter {
    private formatOptions?: FormattingOptions;
    private isPrismaStyle = true;
<<<<<<< HEAD
=======

    protected readonly configurationProvider: ConfigurationProvider;

    constructor(services: LangiumServices) {
        super();
        this.configurationProvider = services.shared.workspace.ConfigurationProvider;
    }

>>>>>>> 7e0bb05f
    protected format(node: AstNode): void {
        const formatter = this.getNodeFormatter(node);

        if (ast.isDataModelField(node)) {
            if (this.isPrismaStyle && ast.isDataModel(node.$container)) {
                const dataModel = node.$container;

                const compareFn = (a: number, b: number) => b - a;
                const maxNameLength = dataModel.fields.map((x) => x.name.length).sort(compareFn)[0];
                const maxTypeLength = dataModel.fields.map(this.getFieldTypeLength).sort(compareFn)[0];

                formatter.property('type').prepend(Formatting.spaces(maxNameLength - node.name.length + 1));
                if (node.attributes.length > 0) {
                    formatter
                        .node(node.attributes[0])
                        .prepend(Formatting.spaces(maxTypeLength - this.getFieldTypeLength(node) + 1));

                    formatter.nodes(...node.attributes.slice(1)).prepend(Formatting.oneSpace());
                }
            } else {
                formatter.property('type').prepend(Formatting.oneSpace());
                if (node.attributes.length > 0) {
                    formatter.properties('attributes').prepend(Formatting.oneSpace());
                }
            }
        } else if (ast.isDataModelFieldAttribute(node)) {
            formatter.keyword('(').surround(Formatting.noSpace());
            formatter.keyword(')').prepend(Formatting.noSpace());
            formatter.keyword(',').append(Formatting.oneSpace());
            if (node.args.length > 1) {
                formatter.nodes(...node.args.slice(1)).prepend(Formatting.oneSpace());
            }
        } else if (ast.isAttributeArg(node)) {
            formatter.keyword(':').prepend(Formatting.noSpace());
            formatter.keyword(':').append(Formatting.oneSpace());
        } else if (ast.isAbstractDeclaration(node)) {
            const bracesOpen = formatter.keyword('{');
            const bracesClose = formatter.keyword('}');
            // allow extra blank lines between declarations
            formatter.interior(bracesOpen, bracesClose).prepend(Formatting.indent({ allowMore: true }));
            bracesOpen.prepend(Formatting.oneSpace());
            bracesClose.prepend(Formatting.newLine());
        } else if (ast.isModel(node)) {
            const model = node as ast.Model;
            const nodes = formatter.nodes(...model.declarations);
            nodes.prepend(Formatting.noIndent());
        }
    }

    override formatDocument(
        document: LangiumDocument<AstNode>,
        params: DocumentFormattingParams
    ): MaybePromise<TextEdit[]> {
        this.formatOptions = params.options;

        this.configurationProvider.getConfiguration(ZModelLanguageMetaData.languageId, 'format').then((config) => {
            if (config.usePrismaStyle === false) {
                this.setPrismaStyle(false);
            } else {
                this.setPrismaStyle(true);
            }
        });

        return super.formatDocument(document, params);
    }

    public getFormatOptions(): FormattingOptions | undefined {
        return this.formatOptions;
    }

    public getIndent() {
        return 1;
    }

    public setPrismaStyle(isPrismaStyle: boolean) {
        this.isPrismaStyle = isPrismaStyle;
    }

    private getFieldTypeLength(field: ast.DataModelField) {
        let length = (field.type.type || field.type.reference?.$refText)!.length;

        if (field.type.optional) {
            length += 1;
        }

        if (field.type.array) {
            length += 2;
        }

        return length;
    }
}<|MERGE_RESOLUTION|>--- conflicted
+++ resolved
@@ -15,8 +15,6 @@
 export class ZModelFormatter extends AbstractFormatter {
     private formatOptions?: FormattingOptions;
     private isPrismaStyle = true;
-<<<<<<< HEAD
-=======
 
     protected readonly configurationProvider: ConfigurationProvider;
 
@@ -25,7 +23,6 @@
         this.configurationProvider = services.shared.workspace.ConfigurationProvider;
     }
 
->>>>>>> 7e0bb05f
     protected format(node: AstNode): void {
         const formatter = this.getNodeFormatter(node);
 
