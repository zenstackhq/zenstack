--- conflicted
+++ resolved
@@ -537,11 +537,7 @@
 
 /**
  * Defines an access policy that allows the annotated field to be read or updated.
-<<<<<<< HEAD
- * You can pass a thrid argument as `true` to make it override the model-level policies.
-=======
  * You can pass a third argument as `true` to make it override the model-level policies. 
->>>>>>> 485be72f
  * 
  * @param operation: comma-separated list of "create", "read", "update", "delete". Use "all" to denote all operations.
  * @param condition: a boolean expression that controls if the operation should be allowed.
