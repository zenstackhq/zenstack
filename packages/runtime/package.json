{
    "name": "@zenstackhq/runtime",
    "displayName": "ZenStack Runtime Library",
<<<<<<< HEAD
    "version": "1.0.0-alpha.31",
=======
    "version": "1.0.0-alpha.32",
>>>>>>> 39ae9bf3
    "description": "Runtime of ZenStack for both client-side and server-side environments.",
    "repository": {
        "type": "git",
        "url": "https://github.com/zenstackhq/zenstack"
    },
    "scripts": {
        "clean": "rimraf dist",
        "build": "pnpm lint && pnpm clean && tsc && copyfiles ./package.json ./README.md ../../LICENSE dist",
        "watch": "tsc --watch",
        "lint": "eslint src --ext ts",
        "prepublishOnly": "pnpm build",
        "publish-dev": "pnpm publish --tag dev"
    },
    "publishConfig": {
        "directory": "dist",
        "linkDirectory": true
    },
    "dependencies": {
        "@types/bcryptjs": "^2.4.2",
        "@zenstackhq/sdk": "workspace:*",
        "bcryptjs": "^2.4.3",
        "change-case": "^4.1.2",
        "colors": "1.4.0",
        "cuid": "^2.1.8",
        "decimal.js": "^10.4.2",
        "deepcopy": "^2.1.0",
        "superjson": "^1.11.0",
        "swr": "^1.3.0",
        "tslib": "^2.4.1",
        "zod": "^3.19.1",
        "zod-validation-error": "^0.2.1"
    },
    "peerDependencies": {
        "@prisma/client": "^4.0.0",
        "next": "^12.3.1 || ^13",
        "react": "^17.0.2 || ^18",
        "react-dom": "^17.0.2 || ^18"
    },
    "author": {
        "name": "ZenStack Team"
    },
    "homepage": "https://zenstack.dev",
    "license": "MIT",
    "devDependencies": {
        "@types/bcryptjs": "^2.4.2",
        "@types/jest": "^29.0.3",
        "@types/node": "^14.18.29",
        "copyfiles": "^2.4.1",
        "rimraf": "^3.0.2",
        "typescript": "^4.9.3"
    }
}<|MERGE_RESOLUTION|>--- conflicted
+++ resolved
@@ -1,11 +1,7 @@
 {
     "name": "@zenstackhq/runtime",
     "displayName": "ZenStack Runtime Library",
-<<<<<<< HEAD
-    "version": "1.0.0-alpha.31",
-=======
     "version": "1.0.0-alpha.32",
->>>>>>> 39ae9bf3
     "description": "Runtime of ZenStack for both client-side and server-side environments.",
     "repository": {
         "type": "git",
