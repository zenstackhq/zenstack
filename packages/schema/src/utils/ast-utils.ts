import {
    BinaryExpr,
    DataModel,
    DataModelField,
    Expression,
    InheritableNode,
    isArrayExpr,
    isBinaryExpr,
    isDataModel,
    isDataModelField,
    isInvocationExpr,
    isMemberAccessExpr,
    isModel,
    isReferenceExpr,
    Model,
    ModelImport,
    ReferenceExpr,
} from '@zenstackhq/language/ast';
import { isDelegateModel, isFromStdlib } from '@zenstackhq/sdk';
import {
    AstNode,
    copyAstNode,
    CstNode,
    getContainerOfType,
    getDocument,
    LangiumDocuments,
    Linker,
    Mutable,
    Reference,
} from 'langium';
import { URI, Utils } from 'vscode-uri';

export function extractDataModelsWithAllowRules(model: Model): DataModel[] {
    return model.declarations.filter(
        (d) => isDataModel(d) && d.attributes.some((attr) => attr.decl.ref?.name === '@@allow')
    ) as DataModel[];
}

type BuildReference = (
    node: AstNode,
    property: string,
    refNode: CstNode | undefined,
    refText: string
) => Reference<AstNode>;

export function mergeBaseModel(model: Model, linker: Linker) {
    const buildReference = linker.buildReference.bind(linker);

    model.declarations.filter(isDataModel).forEach((decl) => {
        const dataModel = decl as DataModel;

        const bases = getRecursiveBases(dataModel).reverse();
        if (bases.length > 0) {
            dataModel.fields = bases
                // eslint-disable-next-line @typescript-eslint/no-non-null-assertion
                .flatMap((base) => base.fields)
                // don't inherit skip-level fields
                .filter((f) => !f.$inheritedFrom)
                .map((f) => cloneAst(f, dataModel, buildReference))
                .concat(dataModel.fields);

            dataModel.attributes = bases
                // eslint-disable-next-line @typescript-eslint/no-non-null-assertion
                .flatMap((base) => base.attributes)
                // don't inherit skip-level attributes
                .filter((attr) => !attr.$inheritedFrom)
                // don't inherit `@@delegate` attribute
                .filter((attr) => attr.decl.$refText !== '@@delegate')
                .map((attr) => cloneAst(attr, dataModel, buildReference))
                .concat(dataModel.attributes);
        }

        dataModel.$baseMerged = true;
    });

    // remove abstract models
    model.declarations = model.declarations.filter((x) => !(isDataModel(x) && x.isAbstract));
}

// deep clone an AST, relink references, and set its container
function cloneAst<T extends InheritableNode>(
    node: T,
    newContainer: AstNode,
    buildReference: BuildReference
): Mutable<T> {
    const clone = copyAstNode(node, buildReference) as Mutable<T>;
    clone.$container = newContainer;
    clone.$containerProperty = node.$containerProperty;
    clone.$containerIndex = node.$containerIndex;
    clone.$inheritedFrom = node.$inheritedFrom ?? getContainerOfType(node, isDataModel);
    return clone;
}

export function getIdFields(dataModel: DataModel) {
    const fieldLevelId = getModelFieldsWithBases(dataModel).find((f) =>
        f.attributes.some((attr) => attr.decl.$refText === '@id')
    );
    if (fieldLevelId) {
        return [fieldLevelId];
    } else {
        // get model level @@id attribute
        const modelIdAttr = dataModel.attributes.find((attr) => attr.decl?.ref?.name === '@@id');
        if (modelIdAttr) {
            // get fields referenced in the attribute: @@id([field1, field2]])
            if (!isArrayExpr(modelIdAttr.args[0]?.value)) {
                return [];
            }
            const argValue = modelIdAttr.args[0].value;
            return argValue.items
                .filter((expr): expr is ReferenceExpr => isReferenceExpr(expr) && !!getDataModelFieldReference(expr))
                .map((expr) => expr.target.ref as DataModelField);
        }
    }
    return [];
}

export function isAuthInvocation(node: AstNode) {
    return isInvocationExpr(node) && node.function.ref?.name === 'auth' && isFromStdlib(node.function.ref);
}

export function isFutureInvocation(node: AstNode) {
    return isInvocationExpr(node) && node.function.ref?.name === 'future' && isFromStdlib(node.function.ref);
}

export function getDataModelFieldReference(expr: Expression): DataModelField | undefined {
    if (isReferenceExpr(expr) && isDataModelField(expr.target.ref)) {
        return expr.target.ref;
    } else if (isMemberAccessExpr(expr) && isDataModelField(expr.member.ref)) {
        return expr.member.ref;
    } else {
        return undefined;
    }
}

export function resolveImportUri(imp: ModelImport): URI | undefined {
    if (imp.path === undefined || imp.path.length === 0) {
        return undefined;
    }
    const dirUri = Utils.dirname(getDocument(imp).uri);
    let grammarPath = imp.path;
    if (!grammarPath.endsWith('.zmodel')) {
        grammarPath += '.zmodel';
    }
    return Utils.resolvePath(dirUri, grammarPath);
}

export function resolveTransitiveImports(documents: LangiumDocuments, model: Model): Model[] {
    return resolveTransitiveImportsInternal(documents, model);
}

function resolveTransitiveImportsInternal(
    documents: LangiumDocuments,
    model: Model,
    initialModel = model,
    visited: Set<URI> = new Set(),
    models: Set<Model> = new Set()
): Model[] {
    const doc = getDocument(model);
    if (initialModel !== model) {
        models.add(model);
    }
    if (!visited.has(doc.uri)) {
        visited.add(doc.uri);
        for (const imp of model.imports) {
            const importedModel = resolveImport(documents, imp);
            if (importedModel) {
                resolveTransitiveImportsInternal(documents, importedModel, initialModel, visited, models);
            }
        }
    }
    return Array.from(models);
}

export function resolveImport(documents: LangiumDocuments, imp: ModelImport): Model | undefined {
    const resolvedUri = resolveImportUri(imp);
    try {
        if (resolvedUri) {
            const resolvedDocument = documents.getOrCreateDocument(resolvedUri);
            const node = resolvedDocument.parseResult.value;
            if (isModel(node)) {
                return node;
            }
        }
    } catch {
        // NOOP
    }
    return undefined;
}

export function getAllDeclarationsFromImports(documents: LangiumDocuments, model: Model) {
    const imports = resolveTransitiveImports(documents, model);
    return model.declarations.concat(...imports.map((imp) => imp.declarations));
}

export function isCollectionPredicate(node: AstNode): node is BinaryExpr {
    return isBinaryExpr(node) && ['?', '!', '^'].includes(node.operator);
}

export function getContainingDataModel(node: Expression): DataModel | undefined {
    let curr: AstNode | undefined = node.$container;
    while (curr) {
        if (isDataModel(curr)) {
            return curr;
        }
        curr = curr.$container;
    }
    return undefined;
}

<<<<<<< HEAD
export function getModelFieldsWithBases(model: DataModel, includeDelegate = true) {
    if (model.$baseMerged) {
        return model.fields;
    } else {
        return [...model.fields, ...getRecursiveBases(model, includeDelegate).flatMap((base) => base.fields)];
    }
}

export function getRecursiveBases(dataModel: DataModel, includeDelegate = true): DataModel[] {
    const result: DataModel[] = [];
    dataModel.superTypes.forEach((superType) => {
        const baseDecl = superType.ref;
        if (baseDecl) {
            if (!includeDelegate && isDelegateModel(baseDecl)) {
                return;
            }
            result.push(baseDecl);
            result.push(...getRecursiveBases(baseDecl));
        }
    });
    return result;
=======
/**
 * Walk upward from the current AST node to find the first node that satisfies the predicate.
 */
export function findUpAst(node: AstNode, predicate: (node: AstNode) => boolean): AstNode | undefined {
    let curr: AstNode | undefined = node;
    while (curr) {
        if (predicate(curr)) {
            return curr;
        }
        curr = curr.$container;
    }
    return undefined;
>>>>>>> a543ffed
}<|MERGE_RESOLUTION|>--- conflicted
+++ resolved
@@ -207,7 +207,6 @@
     return undefined;
 }
 
-<<<<<<< HEAD
 export function getModelFieldsWithBases(model: DataModel, includeDelegate = true) {
     if (model.$baseMerged) {
         return model.fields;
@@ -229,7 +228,8 @@
         }
     });
     return result;
-=======
+}
+
 /**
  * Walk upward from the current AST node to find the first node that satisfies the predicate.
  */
@@ -242,5 +242,4 @@
         curr = curr.$container;
     }
     return undefined;
->>>>>>> a543ffed
 }