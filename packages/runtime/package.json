{
    "name": "@zenstackhq/runtime",
    "displayName": "ZenStack Runtime Library",
    "version": "2.19.0",
    "description": "Runtime of ZenStack for both client-side and server-side environments.",
    "repository": {
        "type": "git",
        "url": "https://github.com/zenstackhq/zenstack"
    },
    "scripts": {
        "clean": "rimraf dist",
        "build": "pnpm lint --max-warnings=0 && pnpm clean && tsc && tsup-node --config ./tsup-browser.config.ts && tsup-node --config ./tsup-cross.config.ts && copyfiles ./package.json ./README.md ../../LICENSE dist && copyfiles -u1 \"res/**/*\" dist && pnpm pack dist --pack-destination ../../../.build",
        "watch": "concurrently \"tsc --watch\" \"tsup-node --config ./tsup-browser.config.ts --watch\" \"tsup-node --config ./tsup-cross.config.ts --watch\"",
        "lint": "eslint src --ext ts",
        "prepublishOnly": "pnpm build"
    },
    "main": "index.js",
    "types": "index.d.ts",
    "exports": {
        ".": {
            "types": "./index.d.ts",
            "default": "./index.js"
        },
        "./local-helpers": {
            "types": "./local-helpers/index.d.ts",
            "default": "./local-helpers/index.js"
        },
        "./edge": {
            "types": "./edge.d.ts",
            "default": "./edge.js"
        },
        "./enhancements/node": {
            "types": "./enhancements/node/index.d.ts",
            "default": "./enhancements/node/index.js"
        },
        "./enhancements/edge": {
            "types": "./enhancements/edge/index.d.ts",
            "default": "./enhancements/edge/index.js"
        },
        "./validation": {
            "types": "./validation.d.ts",
            "default": "./validation.js"
        },
        "./constraint-solver": {
            "types": "./constraint-solver.d.ts",
            "default": "./constraint-solver.js"
        },
        "./zod": {
            "types": "./zod/index.d.ts",
            "default": "./zod/index.js"
        },
        "./zod/input": {
            "types": "./zod/input.d.ts",
            "default": "./zod/input.js"
        },
        "./zod/models": {
            "types": "./zod/models.d.ts",
            "default": "./zod/models.js"
        },
        "./zod/objects": {
            "types": "./zod/objects.d.ts",
            "default": "./zod/objects.js"
        },
        "./browser": {
            "types": "./browser/index.d.ts",
            "import": "./browser/index.mjs",
            "require": "./browser/index.js",
            "default": "./browser/index.js"
        },
        "./cross": {
            "types": "./cross/index.d.ts",
            "import": "./cross/index.mjs",
            "require": "./cross/index.js",
            "default": "./cross/index.js"
        },
        "./model-meta": {
            "types": "./model-meta.d.ts",
            "default": "./model-meta.js"
        },
        "./models": {
            "types": "./models.d.ts",
            "default": "./models.js"
        },
        "./zod-utils": {
            "types": "./zod-utils.d.ts",
            "default": "./zod-utils.js"
        },
        "./encryption": {
            "types": "./encryption/index.d.ts",
            "default": "./encryption/index.js"
        },
        "./package.json": {
            "default": "./package.json"
        }
    },
    "publishConfig": {
        "directory": "dist",
        "linkDirectory": true
    },
    "dependencies": {
        "bcryptjs": "^2.4.3",
        "buffer": "^6.0.3",
        "decimal.js-light": "^2.5.1",
        "deepmerge": "^4.3.1",
        "logic-solver": "^2.0.1",
        "pluralize": "^8.0.0",
        "safe-json-stringify": "^1.2.0",
        "semver": "^7.5.2",
        "superjson": "^1.13.0",
        "ts-pattern": "^4.3.0",
        "tslib": "^2.4.1",
        "uuid": "^9.0.0",
        "zod-validation-error": "catalog:"
    },
    "devDependencies": {
        "@types/bcryptjs": "^2.4.2",
        "@types/pluralize": "^0.0.29",
        "@types/safe-json-stringify": "^1.1.5",
        "@types/semver": "^7.3.13",
        "@types/uuid": "^8.3.4",
        "decimal.js-light": "^2.5.1",
        "superjson": "^1.13.0",
        "uuid": "^9.0.0",
<<<<<<< HEAD
        "zod": "^4.0.0"
=======
        "zod": "^3.25.0"
>>>>>>> 25da0c74
    },
    "peerDependencies": {
        "@prisma/client": "5.0.0 - 6.15.x",
        "zod": "catalog:"
    },
    "author": {
        "name": "ZenStack Team"
    },
    "homepage": "https://zenstack.dev",
    "license": "MIT"
}<|MERGE_RESOLUTION|>--- conflicted
+++ resolved
@@ -121,11 +121,7 @@
         "decimal.js-light": "^2.5.1",
         "superjson": "^1.13.0",
         "uuid": "^9.0.0",
-<<<<<<< HEAD
-        "zod": "^4.0.0"
-=======
         "zod": "^3.25.0"
->>>>>>> 25da0c74
     },
     "peerDependencies": {
         "@prisma/client": "5.0.0 - 6.15.x",
