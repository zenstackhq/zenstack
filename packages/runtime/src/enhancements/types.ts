--- conflicted
+++ resolved
@@ -9,11 +9,7 @@
     HAS_FIELD_LEVEL_POLICY_FLAG,
     PRE_UPDATE_VALUE_SELECTOR,
 } from '../constants';
-<<<<<<< HEAD
-import type { CRUDOperationKind, DbOperations, PolicyOperationKind, QueryContext } from '../types';
-=======
-import type { CrudContract, PolicyOperationKind, QueryContext } from '../types';
->>>>>>> bac36838
+import type { CRUDOperationKind, CrudContract, PolicyOperationKind, QueryContext } from '../types';
 
 /**
  * Common options for PrismaClient enhancements
