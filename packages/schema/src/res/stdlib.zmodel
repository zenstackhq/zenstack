/**
 * Enum representing referential integrity related actions
 * @see https://www.prisma.io/docs/orm/prisma-schema/data-model/relations/referential-actions
 */
enum ReferentialAction {
    /**
     * Used with "onDelete": deleting a referenced record will trigger the deletion of referencing record.
     * Used with "onUpdate": updates the relation scalar fields if the referenced scalar fields of the dependent record are updated.
     */
    Cascade

    /**
     * Used with "onDelete": prevents the deletion if any referencing records exist.
     * Used with "onUpdate": prevents the identifier of a referenced record from being changed.
     */
    Restrict

    /**
     * Similar to 'Restrict', the difference between the two is dependent on the database being used.
     */
    NoAction

    /**
     * Used with "onDelete": the scalar field of the referencing object will be set to NULL.
     * Used with "onUpdate": when updating the identifier of a referenced object, the scalar fields of the referencing objects will be set to NULL.
     */
    SetNull
    
    /**
     * Used with "onDelete": the scalar field of the referencing object will be set to the fields default value.
     * Used with "onUpdate": the scalar field of the referencing object will be set to the fields default value.
     */
    SetDefault
}

/**
 * Enum representing all possible field types
 */
enum AttributeTargetField {
    StringField
    IntField
    BigIntField
    FloatField
    DecimalField
    BooleanField
    DateTimeField
    JsonField
    BytesField
    ModelField
}

/**
 * Indicates the expression context a function can be used.
 */
enum ExpressionContext {
    // used in @default
    DefaultValue

    // used in @@allow and @@deny
    AccessPolicy

    // used in @@validate
    ValidationRule

    // used in @@index
    Index
}

/**
 * Reads value from an environment variable.
 */
function env(name: String): String {
}

/**
 * Gets the current login user.
 */
function auth(): Any {
} @@@expressionContext([DefaultValue, AccessPolicy])

/**
 * Gets current date-time (as DateTime type).
 */
function now(): DateTime {
} @@@expressionContext([DefaultValue, AccessPolicy, ValidationRule])

/**
 * Generates a globally unique identifier based on the UUID specs.
 */
function uuid(): String {
} @@@expressionContext([DefaultValue])

/**
 * Generates a globally unique identifier based on the CUID spec.
 */
function cuid(): String {
} @@@expressionContext([DefaultValue])

/**
 * Generates an indentifier based on the nanoid spec.
 */
function nanoid(length: Int?): String {
} @@@expressionContext([DefaultValue])

/**
 * Creates a sequence of integers in the underlying database and assign the incremented 
 * values to the ID values of the created records based on the sequence.
 */
function autoincrement(): Int {
} @@@expressionContext([DefaultValue])

/**
 * Represents default values that cannot be expressed in the Prisma schema (such as random()).
 */
function dbgenerated(expr: String): Any {
} @@@expressionContext([DefaultValue])

/**
 * Gets entities value before an update. Only valid when used in a "update" policy rule.
 */
function future(): Any {
} @@@expressionContext([AccessPolicy])

/**
 * If the field value contains the search string. By default, the search is case-sensitive,
 * but you can override the behavior with the "caseInSensitive" argument.
 */
function contains(field: String, search: String, caseInSensitive: Boolean?): Boolean {
} @@@expressionContext([AccessPolicy, ValidationRule])

/**
 * If the field value matches the search condition with [full-text-search](https://www.prisma.io/docs/concepts/components/prisma-client/full-text-search). Need to enable "fullTextSearch" preview feature to use.
 */
function search(field: String, search: String): Boolean {
} @@@expressionContext([AccessPolicy])

/**
 * If the field value starts with the search string
 */
function startsWith(field: String, search: String): Boolean {
} @@@expressionContext([AccessPolicy, ValidationRule])

/**
 * If the field value ends with the search string
 */
function endsWith(field: String, search: String): Boolean {
} @@@expressionContext([AccessPolicy, ValidationRule])

/**
 * If the field value (a list) has the given search value
 */
function has(field: Any[], search: Any): Boolean {
} @@@expressionContext([AccessPolicy, ValidationRule])

/**
 * If the field value (a list) has every element of the search list
 */
function hasEvery(field: Any[], search: Any[]): Boolean {
} @@@expressionContext([AccessPolicy, ValidationRule])

/**
 * If the field value (a list) has at least one element of the search list
 */
function hasSome(field: Any[], search: Any[]): Boolean {
} @@@expressionContext([AccessPolicy, ValidationRule])

/**
 * If the field value (a list) is empty
 */
function isEmpty(field: Any[]): Boolean {
} @@@expressionContext([AccessPolicy, ValidationRule])

/**
 * Marks an attribute to be only applicable to certain field types.
 */
attribute @@@targetField(_ targetField: AttributeTargetField[])

/**
 * Marks an attribute to be used for data validation.
 */
attribute @@@validation()

/**
 * Indicates the expression context a function can be used.
 */
attribute @@@expressionContext(_ context: ExpressionContext[])

/**
 * Indicates an attribute is directly supported by the Prisma schema.
 */
attribute @@@prisma()

/**
 * Provides hint for auto-completion.
 */
attribute @@@completionHint(_ values: String[])

/**
 * Defines a single-field ID on the model.
 *
 * @param map: The name of the underlying primary key constraint in the database.
 * @param length: Allows you to specify a maximum length for the subpart of the value to be indexed.
 * @param sort: Allows you to specify in what order the entries of the ID are stored in the database. The available options are Asc and Desc.
 * @param clustered: Defines whether the ID is clustered or non-clustered. Defaults to true.
 */
attribute @id(map: String?, length: Int?, sort: SortOrder?, clustered: Boolean?) @@@prisma

/**
 * Defines a default value for a field.
 * @param value: An expression (e.g. 5, true, now(), auth()).
 */
attribute @default(_ value: ContextType, map: String?) @@@prisma

/**
 * Defines a unique constraint for this field.
 *
 * @param length: Allows you to specify a maximum length for the subpart of the value to be indexed.
 * @param sort: Allows you to specify in what order the entries of the constraint are stored in the database. The available options are Asc and Desc.
 * @param clustered: Boolean	Defines whether the constraint is clustered or non-clustered. Defaults to false.
 */
attribute @unique(map: String?, length: Int?, sort: SortOrder?, clustered: Boolean?) @@@prisma

/**
 * Defines a multi-field ID (composite ID) on the model.
 *
 * @param fields: A list of field names - for example, [firstname, lastname]
 * @param name: The name that Prisma Client will expose for the argument covering all fields, e.g. fullName in fullName: { firstName: "First", lastName: "Last"}
 * @param map: The name of the underlying primary key constraint in the database.
 * @param length: Allows you to specify a maximum length for the subpart of the value to be indexed.
 * @param sort: Allows you to specify in what order the entries of the ID are stored in the database. The available options are Asc and Desc.
 * @param clustered: Defines whether the ID is clustered or non-clustered. Defaults to true.
 */
attribute @@id(_ fields: FieldReference[], name: String?, map: String?, length: Int?, sort: SortOrder?, clustered: Boolean?) @@@prisma

/**
 * Defines a compound unique constraint for the specified fields.
 *
 * @param fields: A list of field names - for example, [firstname, lastname]. Fields must be mandatory.
 * @param name: The name of the unique combination of fields - defaults to fieldName1_fieldName2_fieldName3
 * @param length: Allows you to specify a maximum length for the subpart of the value to be indexed.
 * @param sort: Allows you to specify in what order the entries of the constraint are stored in the database. The available options are Asc and Desc.
 * @param clustered: Boolean	Defines whether the constraint is clustered or non-clustered. Defaults to false.
 */
attribute @@unique(_ fields: FieldReference[], name: String?, map: String?, length: Int?, sort: SortOrder?, clustered: Boolean?) @@@prisma

/**
 * Index types
 */
enum IndexType {
    BTree
    Hash
    Gist
    Gin
    SpGist
    Brin
}

/**
 * Operator class for index
 */
enum IndexOperatorClass {
    // GIN
    ArrayOps
    JsonbOps
    JsonbPathOps

    // Gist
    InetOps

    // SpGist
    TextOps

    // BRIN
    BitMinMaxOps
    VarBitMinMaxOps
    BpcharBloomOps
    BpcharMinMaxOps
    ByteaBloomOps
    ByteaMinMaxOps
    DateBloomOps
    DateMinMaxOps
    DateMinMaxMultiOps
    Float4BloomOps
    Float4MinMaxOps
    Float4MinMaxMultiOps
    Float8BloomOps
    Float8MinMaxOps
    Float8MinMaxMultiOps
    InetInclusionOps
    InetBloomOps
    InetMinMaxOps
    InetMinMaxMultiOps
    Int2BloomOps
    Int2MinMaxOps
    Int2MinMaxMultiOps
    Int4BloomOps
    Int4MinMaxOps
    Int4MinMaxMultiOps
    Int8BloomOps
    Int8MinMaxOps
    Int8MinMaxMultiOps
    NumericBloomOps
    NumericMinMaxOps
    NumericMinMaxMultiOps
    OidBloomOps
    OidMinMaxOps
    OidMinMaxMultiOps
    TextBloomOps
    TextMinMaxOps
    TextMinMaxMultiOps
    TimestampBloomOps
    TimestampMinMaxOps
    TimestampMinMaxMultiOps
    TimestampTzBloomOps
    TimestampTzMinMaxOps
    TimestampTzMinMaxMultiOps
    TimeBloomOps
    TimeMinMaxOps
    TimeMinMaxMultiOps
    TimeTzBloomOps
    TimeTzMinMaxOps
    TimeTzMinMaxMultiOps
    UuidBloomOps
    UuidMinMaxOps
    UuidMinMaxMultiOps
}

/**
 * Index sort order
 */
enum SortOrder {
    Asc
    Desc
}

/**
 * Defines an index in the database.
 *
 * @params fields: A list of field names - for example, [firstname, lastname]
 * @params name: The name that Prisma Client will expose for the argument covering all fields, e.g. fullName in fullName: { firstName: "First", lastName: "Last"}
 * @params map: The name of the index in the underlying database (Prisma generates an index name that respects identifier length limits if you do not specify a name. Prisma uses the following naming convention: tablename.field1_field2_field3_unique)
 * @params length: Allows you to specify a maximum length for the subpart of the value to be indexed.
 * @params sort: Allows you to specify in what order the entries of the index or constraint are stored in the database. The available options are asc and desc.
 * @params clustered: Defines whether the index is clustered or non-clustered. Defaults to false.
 * @params type: Allows you to specify an index access method. Defaults to BTree.
 */
attribute @@index(_ fields: FieldReference[], name: String?, map: String?, length: Int?, sort: SortOrder?, clustered: Boolean?, type: IndexType?) @@@prisma

/**
 * Defines meta information about the relation.
 *
 * @param name: Sometimes (e.g. to disambiguate a relation)	Defines the name of the relationship. In an m-n-relation, it also determines the name of the underlying relation table.
 * @param fields: A list of fields of the current model
 * @param references: A list of fields of the model on the other side of the relation
 * @param map: Defines a custom name for the foreign key in the database.
 * @param onUpdate: Defines the referential action to perform when a referenced entry in the referenced model is being updated.
 * @param onDelete: Defines the referential action to perform when a referenced entry in the referenced model is being deleted.
 */
attribute @relation(_ name: String?, fields: FieldReference[]?, references: TransitiveFieldReference[]?, onDelete: ReferentialAction?, onUpdate: ReferentialAction?, map: String?) @@@prisma

/**
 * Maps a field name or enum value from the schema to a column with a different name in the database.
 *
 * @param name: The database column name.
 */
attribute @map(_ name: String) @@@prisma

/**
 * Maps the schema model name to a table with a different name, or an enum name to a different underlying enum in the database.
 *
 * @param name: The database column name.
 */
attribute @@map(_ name: String) @@@prisma

/**
 * Exclude a field from the Prisma Client (for example, a field that you do not want Prisma users to update).
 */
attribute @ignore() @@@prisma

/**
 * Exclude a model from the Prisma Client (for example, a model that you do not want Prisma users to update).
 */
attribute @@ignore() @@@prisma

/**
 * Automatically stores the time when a record was last updated.
 */
attribute @updatedAt() @@@targetField([DateTimeField]) @@@prisma

/**
 * Add full text index (MySQL only).
 */
attribute @@fulltext(_ fields: FieldReference[]) @@@prisma


// String type modifiers

enum MSSQLServerTypes {
    Max
}

attribute @db.String(_ x: Int?) @@@targetField([StringField]) @@@prisma
attribute @db.Text() @@@targetField([StringField]) @@@prisma
attribute @db.NText() @@@targetField([StringField]) @@@prisma
attribute @db.Char(_ x: Int) @@@targetField([StringField]) @@@prisma
attribute @db.NChar(_ x: Int) @@@targetField([StringField]) @@@prisma
attribute @db.VarChar(_ x: Any) @@@targetField([StringField]) @@@prisma
attribute @db.NVarChar(_ x: Any) @@@targetField([StringField]) @@@prisma
attribute @db.CatalogSingleChar() @@@targetField([StringField]) @@@prisma
attribute @db.TinyText() @@@targetField([StringField]) @@@prisma
attribute @db.MediumText() @@@targetField([StringField]) @@@prisma
attribute @db.LongText() @@@targetField([StringField]) @@@prisma
attribute @db.Bit(_ x: Int?) @@@targetField([StringField, BooleanField, BytesField]) @@@prisma
attribute @db.VarBit(_ x: Int?) @@@targetField([StringField]) @@@prisma
attribute @db.Uuid() @@@targetField([StringField]) @@@prisma
attribute @db.UniqueIdentifier() @@@targetField([StringField]) @@@prisma
attribute @db.Xml() @@@targetField([StringField]) @@@prisma
attribute @db.Inet() @@@targetField([StringField]) @@@prisma
attribute @db.Citext() @@@targetField([StringField]) @@@prisma

// Boolean type modifiers

attribute @db.Boolean() @@@targetField([BooleanField]) @@@prisma
attribute @db.TinyInt(_ x: Int?) @@@targetField([BooleanField, IntField]) @@@prisma
attribute @db.Bool() @@@targetField([BooleanField]) @@@prisma

// Int type modifiers

attribute @db.Int() @@@targetField([IntField]) @@@prisma
attribute @db.Integer() @@@targetField([IntField]) @@@prisma
attribute @db.SmallInt() @@@targetField([IntField]) @@@prisma
attribute @db.Oid() @@@targetField([IntField]) @@@prisma
attribute @db.UnsignedInt() @@@targetField([IntField]) @@@prisma
attribute @db.UnsignedSmallInt() @@@targetField([IntField]) @@@prisma
attribute @db.MediumInt() @@@targetField([IntField]) @@@prisma
attribute @db.UnsignedMediumInt() @@@targetField([IntField]) @@@prisma
attribute @db.UnsignedTinyInt() @@@targetField([IntField]) @@@prisma
attribute @db.Year() @@@targetField([IntField]) @@@prisma
attribute @db.Int4() @@@targetField([IntField]) @@@prisma
attribute @db.Int2() @@@targetField([IntField]) @@@prisma

// BigInt type modifiers

attribute @db.BigInt() @@@targetField([BigIntField]) @@@prisma
attribute @db.UnsignedBigInt() @@@targetField([BigIntField]) @@@prisma
attribute @db.Int8() @@@targetField([BigIntField]) @@@prisma

// Float/Decimal type modifiers
attribute @db.DoublePrecision() @@@targetField([FloatField, DecimalField]) @@@prisma
attribute @db.Real() @@@targetField([FloatField, DecimalField]) @@@prisma
attribute @db.Float() @@@targetField([FloatField, DecimalField]) @@@prisma
attribute @db.Decimal(_ p: Int?, _ s: Int?) @@@targetField([FloatField, DecimalField]) @@@prisma
attribute @db.Double() @@@targetField([FloatField, DecimalField]) @@@prisma
attribute @db.Money() @@@targetField([FloatField, DecimalField]) @@@prisma
attribute @db.SmallMoney() @@@targetField([FloatField, DecimalField]) @@@prisma
attribute @db.Float8() @@@targetField([FloatField, DecimalField]) @@@prisma
attribute @db.Float4() @@@targetField([FloatField, DecimalField]) @@@prisma

// DateTime type modifiers

attribute @db.DateTime(_ x: Int?) @@@targetField([DateTimeField]) @@@prisma
attribute @db.DateTime2() @@@targetField([DateTimeField]) @@@prisma
attribute @db.SmallDateTime() @@@targetField([DateTimeField]) @@@prisma
attribute @db.DateTimeOffset() @@@targetField([DateTimeField]) @@@prisma
attribute @db.Timestamp(_ x: Int?) @@@targetField([DateTimeField]) @@@prisma
attribute @db.Timestamptz(_ x: Int?) @@@targetField([DateTimeField]) @@@prisma
attribute @db.Date() @@@targetField([DateTimeField]) @@@prisma
attribute @db.Time(_ x: Int?) @@@targetField([DateTimeField]) @@@prisma
attribute @db.Timetz(_ x: Int?) @@@targetField([DateTimeField]) @@@prisma

// Json type modifiers

attribute @db.Json() @@@targetField([JsonField]) @@@prisma
attribute @db.JsonB() @@@targetField([JsonField]) @@@prisma

// Bytes type modifiers

attribute @db.Bytes() @@@targetField([BytesField]) @@@prisma
attribute @db.ByteA() @@@targetField([BytesField]) @@@prisma
attribute @db.LongBlob() @@@targetField([BytesField]) @@@prisma
attribute @db.Binary() @@@targetField([BytesField]) @@@prisma
attribute @db.VarBinary() @@@targetField([BytesField]) @@@prisma
attribute @db.TinyBlob() @@@targetField([BytesField]) @@@prisma
attribute @db.Blob() @@@targetField([BytesField]) @@@prisma
attribute @db.MediumBlob() @@@targetField([BytesField]) @@@prisma
attribute @db.Image() @@@targetField([BytesField]) @@@prisma

/**
 * Specifies the schema to use in a multi-schema database. https://www.prisma.io/docs/guides/database/multi-schema.
 *
 * @param: The name of the database schema.
 */
attribute @@schema(_ name: String) @@@prisma

/**
 * Defines an access policy that allows a set of operations when the given condition is true.
 * 
 * @param operation: comma-separated list of "create", "read", "update", "delete". Use "all" to denote all operations.
 * @param condition: a boolean expression that controls if the operation should be allowed.
 */
attribute @@allow(_ operation: String @@@completionHint(["'create'", "'read'", "'update'", "'delete'", "'all'"]), _ condition: Boolean)

/**
 * Defines an access policy that allows the annotated field to be read or updated.
 * You can pass a thrid argument as `true` to make it override the model-level policies. 
 * 
 * @param operation: comma-separated list of "create", "read", "update", "delete". Use "all" to denote all operations.
 * @param condition: a boolean expression that controls if the operation should be allowed.
 * @param override: a boolean value that controls if the field-level policy should override the model-level policy.
 */
attribute @allow(_ operation: String @@@completionHint(["'create'", "'read'", "'update'", "'delete'", "'all'"]), _ condition: Boolean, _ override: Boolean?)

/**
 * Defines an access policy that denies a set of operations when the given condition is true.
 * 
 * @param operation: comma-separated list of "create", "read", "update", "delete". Use "all" to denote all operations.
 * @param condition: a boolean expression that controls if the operation should be denied.
 */
attribute @@deny(_ operation: String @@@completionHint(["'create'", "'read'", "'update'", "'delete'", "'all'"]), _ condition: Boolean)

/**
 * Defines an access policy that denies the annotated field to be read or updated.
 *
 * @param operation: comma-separated list of "create", "read", "update", "delete". Use "all" to denote all operations.
 * @param condition: a boolean expression that controls if the operation should be denied.
 */
attribute @deny(_ operation: String @@@completionHint(["'create'", "'read'", "'update'", "'delete'", "'all'"]), _ condition: Boolean)

/**
 * Used to specify the model for resolving `auth()` function call in access policies. A Zmodel
 * can have at most one model with this attribute. By default, the model named "User" is used.
 */
attribute @@auth()

/**
 * Indicates that the field is a password field and needs to be hashed before persistence.
 * 
 * ZenStack uses `bcryptjs` library to hash password. You can use the `saltLength` parameter
 * to configure the cost of hashing, or use `salt` parameter to provide an explicit salt.
 * By default, salt length of 12 is used.
 *
 * @see https://www.npmjs.com/package/bcryptjs for details
 * 
 * @param saltLength: length of salt to use (cost factor for the hash function)
 * @param salt: salt to use (a pregenerated valid salt)
 */
attribute @password(saltLength: Int?, salt: String?) @@@targetField([StringField])

/**
 * Indicates that the field should be omitted when read from the generated services.
 */
attribute @omit()

//////////////////////////////////////////////
// Begin validation attributes and functions
//////////////////////////////////////////////

/**
 * Validates length of a string field.
 */
attribute @length(_ min: Int?, _ max: Int?, _ message: String?) @@@targetField([StringField]) @@@validation

/**
 * Validates a string field value starts with the given text.
 */
attribute @startsWith(_ text: String, _ message: String?) @@@targetField([StringField]) @@@validation

/**
 * Validates a string field value ends with the given text.
 */
attribute @endsWith(_ text: String, _ message: String?) @@@targetField([StringField]) @@@validation

/**
 * Validates a string field value contains the given text.
 */
attribute @contains(_ text: String, _ message: String?) @@@targetField([StringField]) @@@validation

/**
 * Validates a string field value matches a regex.
 */
attribute @regex(_ regex: String, _ message: String?) @@@targetField([StringField]) @@@validation

/**
 * Validates a string field value is a valid email address.
 */
attribute @email(_ message: String?) @@@targetField([StringField]) @@@validation

/**
 * Validates a string field value is a valid ISO datetime.
 */
attribute @datetime(_ message: String?) @@@targetField([StringField]) @@@validation

/**
 * Validates a string field value is a valid url.
 */
attribute @url(_ message: String?) @@@targetField([StringField]) @@@validation

/**
 * Trims whitespaces from the start and end of the string.
 */
attribute @trim() @@@targetField([StringField]) @@@validation

/**
 * Transform entire string toLowerCase.
 */
attribute @lower() @@@targetField([StringField]) @@@validation

/**
 * Transform entire string toUpperCase.
 */
attribute @upper() @@@targetField([StringField]) @@@validation

/**
 * Validates a number field is greater than the given value.
 */
attribute @gt(_ value: Int, _ message: String?) @@@targetField([IntField, FloatField, DecimalField]) @@@validation

/**
 * Validates a number field is greater than or equal to the given value.
 */
attribute @gte(_ value: Int, _ message: String?) @@@targetField([IntField, FloatField, DecimalField]) @@@validation

/**
 * Validates a number field is less than the given value.
 */
attribute @lt(_ value: Int, _ message: String?) @@@targetField([IntField, FloatField, DecimalField]) @@@validation

/**
 * Validates a number field is less than or equal to the given value.
 */
attribute @lte(_ value: Int, _ message: String?) @@@targetField([IntField, FloatField, DecimalField]) @@@validation

/**
 * Validates the entity with a complex condition.
 */
attribute @@validate(_ value: Boolean, _ message: String?) @@@validation

/**
 * Validates length of a string field.
 */
function length(field: String, min: Int, max: Int?): Boolean {
} @@@expressionContext([ValidationRule])


/**
 * Validates a string field value matches a regex.
 */
function regex(field: String, regex: String): Boolean {
} @@@expressionContext([ValidationRule])

/**
 * Validates a string field value is a valid email address.
 */
function email(field: String): Boolean {
} @@@expressionContext([ValidationRule])

/**
 * Validates a string field value is a valid ISO datetime.
 */
function datetime(field: String): Boolean {
} @@@expressionContext([ValidationRule])

/**
 * Validates a string field value is a valid url.
 */
function url(field: String): Boolean {
} @@@expressionContext([ValidationRule])

//////////////////////////////////////////////
// End validation attributes and functions
//////////////////////////////////////////////

/**
 * A utility attribute to allow passthrough of arbitrary attribute text to the generated Prisma schema.
 */
attribute @prisma.passthrough(_ text: String)

/**
 * A utility attribute to allow passthrough of arbitrary attribute text to the generated Prisma schema.
 */
attribute @@prisma.passthrough(_ text: String)

/**
<<<<<<< HEAD
 * Marks a model to be a delegate. Used for implementing polymorphism.
 */
attribute @@delegate(_ discriminator: FieldReference)

// /**
//  * Marks a field to be the discriminator that identifies model's type in a polymorphic hierarchy.
//  */
// attribute @discriminator()
=======
 * Used for specifying operator classes for GIN index.
 */
function raw(value: String): Any {
} @@@expressionContext([Index])
>>>>>>> ad182913
<|MERGE_RESOLUTION|>--- conflicted
+++ resolved
@@ -681,18 +681,12 @@
 attribute @@prisma.passthrough(_ text: String)
 
 /**
-<<<<<<< HEAD
  * Marks a model to be a delegate. Used for implementing polymorphism.
  */
 attribute @@delegate(_ discriminator: FieldReference)
 
-// /**
-//  * Marks a field to be the discriminator that identifies model's type in a polymorphic hierarchy.
-//  */
-// attribute @discriminator()
-=======
+/**
  * Used for specifying operator classes for GIN index.
  */
 function raw(value: String): Any {
-} @@@expressionContext([Index])
->>>>>>> ad182913
+} @@@expressionContext([Index])