--- conflicted
+++ resolved
@@ -16,39 +16,14 @@
     PRE_UPDATE_VALUE_SELECTOR,
     PrismaErrorCode,
 } from '../../constants';
-<<<<<<< HEAD
-import {
-    enumerate,
-    getFields,
-    getIdFields,
-    getModelFields,
-    resolveField,
-    zip,
-    type FieldInfo,
-    type ModelMeta,
-    type NestedWriteVisitorContext,
-} from '../../cross';
-import { AuthUser, CRUDOperationKind, DbClientContract, DbOperations, PolicyOperationKind } from '../../types';
-import { getVersion } from '../../version';
-import type { EnhancementContext, EnhancementOptions } from '../create-enhancement';
-import type { Condition, Conditions, InputCheckFunc, PolicyDef, ReadFieldCheckFunc, ZodSchemas } from '../types';
-import {
-    formatObject,
-    prismaClientKnownRequestError,
-    prismaClientUnknownRequestError,
-    prismaClientValidationError,
-} from '../utils';
-import { Logger } from './logger';
-=======
 import { enumerate, getFields, getModelFields, resolveField, zip, type FieldInfo, type ModelMeta } from '../../cross';
-import { AuthUser, CrudContract, DbClientContract, PolicyOperationKind } from '../../types';
+import { AuthUser, CRUDOperationKind, CrudContract, DbClientContract, PolicyOperationKind } from '../../types';
 import { getVersion } from '../../version';
 import type { EnhancementContext, EnhancementOptions } from '../create-enhancement';
 import { Logger } from '../logger';
 import { QueryUtils } from '../query-utils';
 import type { InputCheckFunc, PolicyDef, ReadFieldCheckFunc, ZodSchemas } from '../types';
 import { formatObject, prismaClientKnownRequestError } from '../utils';
->>>>>>> bac36838
 
 /**
  * Access policy enforcement utilities
@@ -1257,51 +1232,5 @@
         return result;
     }
 
-    private checkCondition(condition: Condition, args: Record<string, unknown>): boolean {
-        return 'AND' in condition || 'OR' in condition
-            ? this.checkConditions(condition, args)
-            : this.compare(condition.field, condition.value, condition.operator);
-    }
-
-    private checkConditions(conditions: Conditions, args: Record<string, unknown>): boolean {
-        if (typeof conditions === 'boolean') {
-            return conditions;
-        }
-        if ('AND' in conditions) {
-            return conditions.AND.every((condition) => this.checkCondition(condition, args));
-        }
-        if ('OR' in conditions) {
-            return conditions.OR.some((condition) => this.checkCondition(condition, args));
-        }
-
-        // Neither AND or OR conditions => should not be possible...
-        return false;
-    }
-
-    /**
-     * Compare the given arg with the permission value
-     */
-    private compare(value1: any, value2: any, operator: string): boolean {
-        if (value1 === undefined || value2 === undefined) return false;
-        switch (operator) {
-            case '===':
-                return value1 === value2;
-            case '>':
-                return value1 > value2;
-            case '<':
-                return value1 < value2;
-            case 'in':
-                if (Array.isArray(value2)) {
-                    return value2.includes(value1);
-                } else if (typeof value2 === 'object') {
-                    return value1 in value2;
-                }
-                throw new Error(`Invalid use of 'in' operator.`);
-            // TODO: Add more comparison cases as needed (<=, ...)
-            default:
-                throw new Error(`Unsupported operator: ${operator}`);
-        }
-    }
-
     //#endregion
 }