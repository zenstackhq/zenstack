/* eslint-disable @typescript-eslint/no-explicit-any */
import { Command, Option } from 'commander';
import { ZModelLanguageMetaData } from '../language-server/generated/module';
import colors from 'colors';
import { execSync } from '../utils/exec-utils';
import { paramCase } from 'change-case';
import path from 'path';
import { runGenerator } from './cli-util';
import telemetry from '../telemetry';
import { CliError } from './cli-error';

export const generateAction = async (options: {
    schema: string;
}): Promise<void> => {
    await telemetry.trackSpan(
        'cli:command:start',
        'cli:command:complete',
        'cli:command:error',
        { command: 'generate' },
        () => runGenerator(options)
    );
};

function prismaAction(prismaCmd: string): (...args: any[]) => Promise<void> {
    return async (options: any, command: Command) => {
        await telemetry.trackSpan(
            'cli:command:start',
            'cli:command:complete',
            'cli:command:error',
            {
                command: prismaCmd
                    ? prismaCmd + ' ' + command.name()
                    : command.name(),
            },
            async () => {
                const optStr = Array.from(Object.entries<any>(options))
                    .map(([k, v]) => {
                        let optVal = v;
                        if (k === 'schema') {
                            optVal = path.join(
                                path.dirname(v),
                                'schema.prisma'
                            );
                        }
                        return (
                            '--' +
                            paramCase(k) +
                            (typeof optVal === 'string' ? ` ${optVal}` : '')
                        );
                    })
                    .join(' ');

                // regenerate prisma schema first
                await runGenerator(options, ['prisma'], false);

                const prismaExec = `npx prisma ${prismaCmd} ${command.name()} ${optStr}`;
                console.log(prismaExec);
                try {
                    execSync(prismaExec);
                } catch {
                    telemetry.track('cli:command:error', {
                        command: prismaCmd,
                    });
                    console.error(
                        colors.red(
                            'Prisma command failed to execute. See errors above.'
                        )
                    );
                    throw new CliError('prisma command run error');
                }
            }
        );
    };
}

export default async function (): Promise<void> {
    // try {
    await telemetry.trackSpan(
        'cli:start',
        'cli:complete',
        'cli:error',
        { args: process.argv },
        async () => {
            const program = new Command('zenstack');

            program.version(
                // eslint-disable-next-line @typescript-eslint/no-var-requires
                require('../../package.json').version,
                '-v --version',
                'display CLI version'
            );

            const schemaExtensions =
                ZModelLanguageMetaData.fileExtensions.join(', ');

            program
                .description(
                    `${colors.bold.blue(
                        'ζ'
                    )} ZenStack simplifies fullstack development by generating backend services and Typescript clients from a data model.\n\nDocumentation: https://go.zenstack.dev/doc.`
                )
                .showHelpAfterError()
                .showSuggestionAfterError();

            const schemaOption = new Option(
                '--schema <file>',
                `schema file (with extension ${schemaExtensions})`
            ).default('./zenstack/schema.zmodel');

            //#region wraps Prisma commands

            program
                .command('generate')
                .description(
                    'generates RESTful API and Typescript client for your data model'
                )
                .addOption(schemaOption)
                .action(generateAction);

            const migrate = program
                .command('migrate')
                .description(
                    `wraps Prisma's ${colors.cyan('migrate')} command`
                );

            migrate
                .command('dev')
                .description(
                    `alias for ${colors.cyan(
                        'prisma migrate dev'
                    )}\nCreate a migration, apply it to the database, generate db client.`
                )
                .addOption(schemaOption)
                .option(
                    '--create-only',
                    'Create a migration without applying it'
                )
                .option('-n --name <name>', 'Name the migration')
                .option('--skip-seed', 'Skip triggering seed')
                .action(prismaAction('migrate'));

            migrate
                .command('reset')
                .description(
                    `alias for ${colors.cyan(
                        'prisma migrate reset'
                    )}\nReset your database and apply all migrations.`
                )
                .addOption(schemaOption)
                .option('--force', 'Skip the confirmation prompt')
                .action(prismaAction('migrate'));

            migrate
                .command('deploy')
                .description(
                    `alias for ${colors.cyan(
                        'prisma migrate deploy'
                    )}\nApply pending migrations to the database in production/staging.`
                )
                .addOption(schemaOption)
                .action(prismaAction('migrate'));

            migrate
                .command('status')
                .description(
                    `alias for ${colors.cyan(
                        'prisma migrate status'
                    )}\nCheck the status of migrations in the production/staging database.`
                )
                .addOption(schemaOption)
                .action(prismaAction('migrate'));

            const db = program
                .command('db')
                .description(`wraps Prisma's ${colors.cyan('db')} command`);

            db.command('push')
                .description(
                    `alias for ${colors.cyan(
                        'prisma db push'
                    )}\nPush the Prisma schema state to the database.`
                )
                .addOption(schemaOption)
                .option('--accept-data-loss', 'Ignore data loss warnings')
                .action(prismaAction('db'));

            program
                .command('studio')
                .description(
                    `wraps Prisma's ${colors.cyan(
                        'studio'
                    )} command. Browse your data with Prisma Studio.`
                )
                .addOption(schemaOption)
                .option('-p --port <port>', 'Port to start Studio in')
                .option('-b --browser <browser>', 'Browser to open Studio in')
                .option(
                    '-n --hostname',
                    'Hostname to bind the Express server to'
                )
                .action(prismaAction(''));

            //#endregion

<<<<<<< HEAD
    const schemaExtensions = ZModelLanguageMetaData.fileExtensions.join(', ');

    program
        .description(
            `${colors.bold.blue(
                'ζ'
            )} ZenStack is a toolkit for building secure CRUD apps with Next.js + Typescript.\n\nDocumentation: https://go.zenstack.dev/doc.`
        )
        .showHelpAfterError()
        .showSuggestionAfterError();

    const schemaOption = new Option(
        '--schema <file>',
        `schema file (with extension ${schemaExtensions})`
    ).default('./zenstack/schema.zmodel');

    //#region wraps Prisma commands

    program
        .command('generate')
        .description(
            'Generates RESTful API and Typescript client for your data model.'
        )
        .addOption(schemaOption)
        .action(generateAction);

    const migrate = program
        .command('migrate')
        .description(
            `Updates the database schema with migrations\nAlias for ${colors.cyan(
                'prisma migrate'
            )}.`
        );

    migrate
        .command('dev')
        .description(
            `Creates a migration, apply it to the database, generate db client\nAlias for ${colors.cyan(
                'prisma migrate dev'
            )}.`
        )
        .addOption(schemaOption)
        .option('--create-only', 'Create a migration without applying it')
        .option('-n --name <name>', 'Name the migration')
        .option('--skip-seed', 'Skip triggering seed')
        .action(prismaAction('migrate'));

    migrate
        .command('reset')
        .description(
            `Resets your database and apply all migrations\nAlias for ${colors.cyan(
                'prisma migrate reset'
            )}.`
        )
        .addOption(schemaOption)
        .option('--force', 'Skip the confirmation prompt')
        .action(prismaAction('migrate'));

    migrate
        .command('deploy')
        .description(
            `Applies pending migrations to the database in production/staging\nAlias for ${colors.cyan(
                'prisma migrate deploy'
            )}.`
        )
        .addOption(schemaOption)
        .action(prismaAction('migrate'));

    migrate
        .command('status')
        .description(
            `Checks the status of migrations in the production/staging database\nAlias for ${colors.cyan(
                'prisma migrate status'
            )}.`
        )
        .addOption(schemaOption)
        .action(prismaAction('migrate'));

    const db = program
        .command('db')
        .description(
            `Manages your database schema and lifecycle during development\nAlias for ${colors.cyan(
                'prisma db'
            )}.`
        );

    db.command('push')
        .description(
            `Pushes the Prisma schema state to the database\nAlias for ${colors.cyan(
                'prisma db push'
            )}.`
        )
        .addOption(schemaOption)
        .option('--accept-data-loss', 'Ignore data loss warnings')
        .action(prismaAction('db'));

    program
        .command('studio')
        .description(
            `Browses your data with Prisma Studio\nAlias for ${colors.cyan(
                'prisma studio'
            )}.`
        )
        .addOption(schemaOption)
        .option('-p --port <port>', 'Port to start Studio in')
        .option('-b --browser <browser>', 'Browser to open Studio in')
        .option('-n --hostname', 'Hostname to bind the Express server to')
        .action(prismaAction(''));

    //#endregion

    program.parse(process.argv);
=======
            // handle errors explicitly to ensure telemetry
            program.exitOverride();

            await program.parseAsync(process.argv);
        }
    );
>>>>>>> 739662d7
}<|MERGE_RESOLUTION|>--- conflicted
+++ resolved
@@ -1,13 +1,13 @@
 /* eslint-disable @typescript-eslint/no-explicit-any */
+import { paramCase } from 'change-case';
+import colors from 'colors';
 import { Command, Option } from 'commander';
+import path from 'path';
 import { ZModelLanguageMetaData } from '../language-server/generated/module';
-import colors from 'colors';
+import telemetry from '../telemetry';
 import { execSync } from '../utils/exec-utils';
-import { paramCase } from 'change-case';
-import path from 'path';
+import { CliError } from './cli-error';
 import { runGenerator } from './cli-util';
-import telemetry from '../telemetry';
-import { CliError } from './cli-error';
 
 export const generateAction = async (options: {
     schema: string;
@@ -74,7 +74,6 @@
 }
 
 export default async function (): Promise<void> {
-    // try {
     await telemetry.trackSpan(
         'cli:start',
         'cli:complete',
@@ -97,7 +96,7 @@
                 .description(
                     `${colors.bold.blue(
                         'ζ'
-                    )} ZenStack simplifies fullstack development by generating backend services and Typescript clients from a data model.\n\nDocumentation: https://go.zenstack.dev/doc.`
+                    )} ZenStack is a toolkit for building secure CRUD apps with Next.js + Typescript.\n\nDocumentation: https://go.zenstack.dev/doc.`
                 )
                 .showHelpAfterError()
                 .showSuggestionAfterError();
@@ -112,7 +111,7 @@
             program
                 .command('generate')
                 .description(
-                    'generates RESTful API and Typescript client for your data model'
+                    'Generates RESTful API and Typescript client for your data model.'
                 )
                 .addOption(schemaOption)
                 .action(generateAction);
@@ -120,15 +119,17 @@
             const migrate = program
                 .command('migrate')
                 .description(
-                    `wraps Prisma's ${colors.cyan('migrate')} command`
+                    `Updates the database schema with migrations\nAlias for ${colors.cyan(
+                        'prisma migrate'
+                    )}.`
                 );
 
             migrate
                 .command('dev')
                 .description(
-                    `alias for ${colors.cyan(
+                    `Creates a migration, apply it to the database, generate db client\nAlias for ${colors.cyan(
                         'prisma migrate dev'
-                    )}\nCreate a migration, apply it to the database, generate db client.`
+                    )}.`
                 )
                 .addOption(schemaOption)
                 .option(
@@ -142,9 +143,9 @@
             migrate
                 .command('reset')
                 .description(
-                    `alias for ${colors.cyan(
+                    `Resets your database and apply all migrations\nAlias for ${colors.cyan(
                         'prisma migrate reset'
-                    )}\nReset your database and apply all migrations.`
+                    )}.`
                 )
                 .addOption(schemaOption)
                 .option('--force', 'Skip the confirmation prompt')
@@ -153,9 +154,9 @@
             migrate
                 .command('deploy')
                 .description(
-                    `alias for ${colors.cyan(
+                    `Applies pending migrations to the database in production/staging\nAlias for ${colors.cyan(
                         'prisma migrate deploy'
-                    )}\nApply pending migrations to the database in production/staging.`
+                    )}.`
                 )
                 .addOption(schemaOption)
                 .action(prismaAction('migrate'));
@@ -163,22 +164,26 @@
             migrate
                 .command('status')
                 .description(
-                    `alias for ${colors.cyan(
+                    `Checks the status of migrations in the production/staging database\nAlias for ${colors.cyan(
                         'prisma migrate status'
-                    )}\nCheck the status of migrations in the production/staging database.`
+                    )}.`
                 )
                 .addOption(schemaOption)
                 .action(prismaAction('migrate'));
 
             const db = program
                 .command('db')
-                .description(`wraps Prisma's ${colors.cyan('db')} command`);
+                .description(
+                    `Manages your database schema and lifecycle during development\nAlias for ${colors.cyan(
+                        'prisma db'
+                    )}.`
+                );
 
             db.command('push')
                 .description(
-                    `alias for ${colors.cyan(
+                    `Pushes the Prisma schema state to the database\nAlias for ${colors.cyan(
                         'prisma db push'
-                    )}\nPush the Prisma schema state to the database.`
+                    )}.`
                 )
                 .addOption(schemaOption)
                 .option('--accept-data-loss', 'Ignore data loss warnings')
@@ -187,9 +192,9 @@
             program
                 .command('studio')
                 .description(
-                    `wraps Prisma's ${colors.cyan(
-                        'studio'
-                    )} command. Browse your data with Prisma Studio.`
+                    `Browses your data with Prisma Studio\nAlias for ${colors.cyan(
+                        'prisma studio'
+                    )}.`
                 )
                 .addOption(schemaOption)
                 .option('-p --port <port>', 'Port to start Studio in')
@@ -202,125 +207,10 @@
 
             //#endregion
 
-<<<<<<< HEAD
-    const schemaExtensions = ZModelLanguageMetaData.fileExtensions.join(', ');
-
-    program
-        .description(
-            `${colors.bold.blue(
-                'ζ'
-            )} ZenStack is a toolkit for building secure CRUD apps with Next.js + Typescript.\n\nDocumentation: https://go.zenstack.dev/doc.`
-        )
-        .showHelpAfterError()
-        .showSuggestionAfterError();
-
-    const schemaOption = new Option(
-        '--schema <file>',
-        `schema file (with extension ${schemaExtensions})`
-    ).default('./zenstack/schema.zmodel');
-
-    //#region wraps Prisma commands
-
-    program
-        .command('generate')
-        .description(
-            'Generates RESTful API and Typescript client for your data model.'
-        )
-        .addOption(schemaOption)
-        .action(generateAction);
-
-    const migrate = program
-        .command('migrate')
-        .description(
-            `Updates the database schema with migrations\nAlias for ${colors.cyan(
-                'prisma migrate'
-            )}.`
-        );
-
-    migrate
-        .command('dev')
-        .description(
-            `Creates a migration, apply it to the database, generate db client\nAlias for ${colors.cyan(
-                'prisma migrate dev'
-            )}.`
-        )
-        .addOption(schemaOption)
-        .option('--create-only', 'Create a migration without applying it')
-        .option('-n --name <name>', 'Name the migration')
-        .option('--skip-seed', 'Skip triggering seed')
-        .action(prismaAction('migrate'));
-
-    migrate
-        .command('reset')
-        .description(
-            `Resets your database and apply all migrations\nAlias for ${colors.cyan(
-                'prisma migrate reset'
-            )}.`
-        )
-        .addOption(schemaOption)
-        .option('--force', 'Skip the confirmation prompt')
-        .action(prismaAction('migrate'));
-
-    migrate
-        .command('deploy')
-        .description(
-            `Applies pending migrations to the database in production/staging\nAlias for ${colors.cyan(
-                'prisma migrate deploy'
-            )}.`
-        )
-        .addOption(schemaOption)
-        .action(prismaAction('migrate'));
-
-    migrate
-        .command('status')
-        .description(
-            `Checks the status of migrations in the production/staging database\nAlias for ${colors.cyan(
-                'prisma migrate status'
-            )}.`
-        )
-        .addOption(schemaOption)
-        .action(prismaAction('migrate'));
-
-    const db = program
-        .command('db')
-        .description(
-            `Manages your database schema and lifecycle during development\nAlias for ${colors.cyan(
-                'prisma db'
-            )}.`
-        );
-
-    db.command('push')
-        .description(
-            `Pushes the Prisma schema state to the database\nAlias for ${colors.cyan(
-                'prisma db push'
-            )}.`
-        )
-        .addOption(schemaOption)
-        .option('--accept-data-loss', 'Ignore data loss warnings')
-        .action(prismaAction('db'));
-
-    program
-        .command('studio')
-        .description(
-            `Browses your data with Prisma Studio\nAlias for ${colors.cyan(
-                'prisma studio'
-            )}.`
-        )
-        .addOption(schemaOption)
-        .option('-p --port <port>', 'Port to start Studio in')
-        .option('-b --browser <browser>', 'Browser to open Studio in')
-        .option('-n --hostname', 'Hostname to bind the Express server to')
-        .action(prismaAction(''));
-
-    //#endregion
-
-    program.parse(process.argv);
-=======
             // handle errors explicitly to ensure telemetry
             program.exitOverride();
 
             await program.parseAsync(process.argv);
         }
     );
->>>>>>> 739662d7
 }