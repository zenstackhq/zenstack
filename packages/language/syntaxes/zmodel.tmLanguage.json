--- conflicted
+++ resolved
@@ -1,75 +1,69 @@
 {
-  "name": "zmodel",
-  "scopeName": "source.zmodel",
-  "fileTypes": [
-    ".zmodel"
-  ],
-  "patterns": [
-    {
-      "include": "#comments"
-    },
-    {
-      "name": "keyword.control.zmodel",
-<<<<<<< HEAD
-      "match": "\\b(Any|Asc|BigInt|Boolean|Bytes|ContextType|DateTime|Decimal|Desc|FieldReference|Float|Int|Json|Null|Object|String|TransitiveFieldReference|attribute|datasource|enum|function|generator|in|model|plugin|sort)\\b"
-=======
-      "match": "\\b(Any|Asc|BigInt|Boolean|Bytes|ContextType|DateTime|Decimal|Desc|FieldReference|Float|Int|Json|Null|Object|String|TransitiveFieldReference|attribute|datasource|enum|function|generator|model|plugin|sort)\\b"
->>>>>>> 23180cee
-    },
-    {
-      "name": "string.quoted.double.zmodel",
-      "begin": "\"",
-      "end": "\"",
-      "patterns": [
+    "name": "zmodel",
+    "scopeName": "source.zmodel",
+    "fileTypes": [".zmodel"],
+    "patterns": [
         {
-          "include": "#string-character-escape"
-        }
-      ]
-    },
-    {
-      "name": "string.quoted.single.zmodel",
-      "begin": "'",
-      "end": "'",
-      "patterns": [
-        {
-          "include": "#string-character-escape"
-        }
-      ]
-    }
-  ],
-  "repository": {
-    "comments": {
-      "patterns": [
-        {
-          "name": "comment.block.zmodel",
-          "begin": "/\\*",
-          "beginCaptures": {
-            "0": {
-              "name": "punctuation.definition.comment.zmodel"
-            }
-          },
-          "end": "\\*/",
-          "endCaptures": {
-            "0": {
-              "name": "punctuation.definition.comment.zmodel"
-            }
-          }
+            "include": "#comments"
         },
         {
-          "begin": "//",
-          "beginCaptures": {
-            "1": {
-              "name": "punctuation.whitespace.comment.leading.zmodel"
-            }
-          },
-          "end": "(?=$)",
-          "name": "comment.line.zmodel"
+            "name": "keyword.control.zmodel",
+            "match": "\\b(Any|Asc|BigInt|Boolean|Bytes|ContextType|DateTime|Decimal|Desc|FieldReference|Float|Int|Json|Null|Object|String|TransitiveFieldReference|attribute|datasource|enum|function|generator|in|model|plugin|sort)\\b"
+        },
+        {
+            "name": "string.quoted.double.zmodel",
+            "begin": "\"",
+            "end": "\"",
+            "patterns": [
+                {
+                    "include": "#string-character-escape"
+                }
+            ]
+        },
+        {
+            "name": "string.quoted.single.zmodel",
+            "begin": "'",
+            "end": "'",
+            "patterns": [
+                {
+                    "include": "#string-character-escape"
+                }
+            ]
         }
-      ]
-    },
-    "string-character-escape": {
-      "name": "constant.character.escape.zmodel",
-      "match": "\\\\(x[0-9A-Fa-f]{2}|u[0-9A-Fa-f]{4}|u\\{[0-9A-Fa-f]+\\}|[0-2][0-7]{0,2}|3[0-6][0-7]?|37[0-7]?|[4-7][0-7]?|.|$)"
+    ],
+    "repository": {
+        "comments": {
+            "patterns": [
+                {
+                    "name": "comment.block.zmodel",
+                    "begin": "/\\*",
+                    "beginCaptures": {
+                        "0": {
+                            "name": "punctuation.definition.comment.zmodel"
+                        }
+                    },
+                    "end": "\\*/",
+                    "endCaptures": {
+                        "0": {
+                            "name": "punctuation.definition.comment.zmodel"
+                        }
+                    }
+                },
+                {
+                    "begin": "//",
+                    "beginCaptures": {
+                        "1": {
+                            "name": "punctuation.whitespace.comment.leading.zmodel"
+                        }
+                    },
+                    "end": "(?=$)",
+                    "name": "comment.line.zmodel"
+                }
+            ]
+        },
+        "string-character-escape": {
+            "name": "constant.character.escape.zmodel",
+            "match": "\\\\(x[0-9A-Fa-f]{2}|u[0-9A-Fa-f]{4}|u\\{[0-9A-Fa-f]+\\}|[0-2][0-7]{0,2}|3[0-6][0-7]?|37[0-7]?|[4-7][0-7]?|.|$)"
+        }
     }
-  }
 }