/* eslint-disable @typescript-eslint/no-explicit-any */

import { lowerCaseFirst } from 'lower-case-first';
import invariant from 'tiny-invariant';
import { upperCaseFirst } from 'upper-case-first';
import { fromZodError } from 'zod-validation-error';
import { CrudFailureReason } from '../../constants';
import {
    ModelDataVisitor,
    NestedWriteVisitor,
    NestedWriteVisitorContext,
    enumerate,
    getIdFields,
    requireField,
    resolveField,
    type FieldInfo,
    type ModelMeta,
} from '../../cross';
import { DbClientContract, DbOperations, PolicyOperationKind } from '../../types';
import type { EnhancementContext, EnhancementOptions } from '../create-enhancement';
import { PrismaProxyHandler } from '../proxy';
import { formatObject, prismaClientValidationError } from '../utils';
import { Logger } from './logger';
import { PolicyUtil } from './policy-utils';
import { createDeferredPromise } from './promise';
import { WithPolicyOptions } from '.';

// a record for post-write policy check
type PostWriteCheckRecord = {
    model: string;
    operation: PolicyOperationKind;
    uniqueFilter: any;
    preValue?: any;
};

type FindOperations = 'findUnique' | 'findUniqueOrThrow' | 'findFirst' | 'findFirstOrThrow' | 'findMany';

/**
 * Prisma proxy handler for injecting access policy check.
 */
export class PolicyProxyHandler<DbClient extends DbClientContract> implements PrismaProxyHandler {
    private readonly logger: Logger;
    private readonly utils: PolicyUtil;
    private readonly model: string;
    private readonly modelMeta: ModelMeta;
    private readonly prismaModule: any;
    private readonly logPrismaQuery?: boolean;

    private readonly DEFAULT_TX_MAXWAIT = 100000;
    private readonly DEFAULT_TX_TIMEOUT = 100000;

    constructor(
        private readonly prisma: DbClient,
        model: string,
<<<<<<< HEAD
        private readonly options: EnhancementOptions,
        private readonly context?: EnhancementContext
=======
        private readonly user: AuthUser | undefined,
        private readonly options: WithPolicyOptions | undefined
>>>>>>> d0745b14
    ) {
        this.logger = new Logger(prisma);
        this.model = lowerCaseFirst(model);

        ({ modelMeta: this.modelMeta, logPrismaQuery: this.logPrismaQuery, prismaModule: this.prismaModule } = options);

        this.utils = new PolicyUtil(prisma, options, context, this.shouldLogQuery);
    }

    private get modelClient() {
        return this.prisma[this.model];
    }

    //#region Find

    // find operations behaves as if the entities that don't match access policies don't exist

    findUnique(args: any) {
        if (!args) {
            throw prismaClientValidationError(this.prisma, this.prismaModule, 'query argument is required');
        }
        if (!args.where) {
            throw prismaClientValidationError(
                this.prisma,
                this.prismaModule,
                'where field is required in query argument'
            );
        }
        return this.findWithFluentCallStubs(args, 'findUnique', false, () => null);
    }

    findUniqueOrThrow(args: any) {
        if (!args) {
            throw prismaClientValidationError(this.prisma, this.prismaModule, 'query argument is required');
        }
        if (!args.where) {
            throw prismaClientValidationError(
                this.prisma,
                this.prismaModule,
                'where field is required in query argument'
            );
        }
        return this.findWithFluentCallStubs(args, 'findUniqueOrThrow', true, () => {
            throw this.utils.notFound(this.model);
        });
    }

    findFirst(args?: any) {
        return this.findWithFluentCallStubs(args, 'findFirst', false, () => null);
    }

    findFirstOrThrow(args: any) {
        return this.findWithFluentCallStubs(args, 'findFirstOrThrow', true, () => {
            throw this.utils.notFound(this.model);
        });
    }

    findMany(args?: any) {
        return createDeferredPromise<unknown[]>(() => this.doFind(args, 'findMany', () => []));
    }

    // returns a promise for the given find operation, together with function stubs for fluent API calls
    private findWithFluentCallStubs(
        args: any,
        actionName: FindOperations,
        resolveRoot: boolean,
        handleRejection: () => any
    ) {
        // create a deferred promise so it's only evaluated when awaited or .then() is called
        const result = createDeferredPromise(() => this.doFind(args, actionName, handleRejection));
        this.addFluentFunctions(result, this.model, args?.where, resolveRoot ? result : undefined);
        return result;
    }

    private doFind(args: any, actionName: FindOperations, handleRejection: () => any) {
        const origArgs = args;
        const _args = this.utils.clone(args);
        if (!this.utils.injectForRead(this.prisma, this.model, _args)) {
            return handleRejection();
        }

        this.utils.injectReadCheckSelect(this.model, _args);

        if (this.shouldLogQuery) {
            this.logger.info(`[policy] \`${actionName}\` ${this.model}:\n${formatObject(_args)}`);
        }

        return new Promise((resolve, reject) => {
            this.modelClient[actionName](_args).then(
                (value: any) => {
                    this.utils.postProcessForRead(value, this.model, origArgs);
                    resolve(value);
                },
                (err: any) => reject(err)
            );
        });
    }

    // returns a fluent API call function
    private fluentCall(filter: any, fieldInfo: FieldInfo, rootPromise?: Promise<any>) {
        return (args: any) => {
            args = this.utils.clone(args);

            // combine the parent filter with the current one
            const backLinkField = this.requireBackLink(fieldInfo);
            const condition = backLinkField.isArray
                ? { [backLinkField.name]: { some: filter } }
                : { [backLinkField.name]: { is: filter } };
            args.where = this.utils.and(args.where, condition);

            const promise = createDeferredPromise(() => {
                // Promise for fetching
                const fetchFluent = (resolve: (value: unknown) => void, reject: (reason?: any) => void) => {
                    const handler = this.makeHandler(fieldInfo.type);
                    if (fieldInfo.isArray) {
                        // fluent call stops here
                        handler.findMany(args).then(
                            (value: any) => resolve(value),
                            (err: any) => reject(err)
                        );
                    } else {
                        handler.findFirst(args).then(
                            (value) => resolve(value),
                            (err) => reject(err)
                        );
                    }
                };

                return new Promise((resolve, reject) => {
                    if (rootPromise) {
                        // if a root promise exists, resolve it before fluent API call,
                        // so that fluent calls start with `findUniqueOrThrow` and `findFirstOrThrow`
                        // can throw error properly if the root promise is rejected
                        rootPromise.then(
                            () => fetchFluent(resolve, reject),
                            (err) => reject(err)
                        );
                    } else {
                        fetchFluent(resolve, reject);
                    }
                });
            });

            if (!fieldInfo.isArray) {
                // prepare for a chained fluent API call
                this.addFluentFunctions(promise, fieldInfo.type, args.where, rootPromise);
            }

            return promise;
        };
    }

    // add fluent API functions to the given promise
    private addFluentFunctions(promise: any, model: string, filter: any, rootPromise?: Promise<unknown>) {
        const fields = this.utils.getModelFields(model);
        if (fields) {
            for (const [field, fieldInfo] of Object.entries(fields)) {
                if (fieldInfo.isDataModel) {
                    promise[field] = this.fluentCall(filter, fieldInfo, rootPromise);
                }
            }
        }
    }

    //#endregion

    //#region Create

    async create(args: any) {
        if (!args) {
            throw prismaClientValidationError(this.prisma, this.prismaModule, 'query argument is required');
        }
        if (!args.data) {
            throw prismaClientValidationError(
                this.prisma,
                this.prismaModule,
                'data field is required in query argument'
            );
        }

        this.utils.tryReject(this.prisma, this.model, 'create');

        const origArgs = args;
        args = this.utils.clone(args);

        // static input policy check for top-level create data
        const inputCheck = this.utils.checkInputGuard(this.model, args.data, 'create');
        if (inputCheck === false) {
            throw this.utils.deniedByPolicy(this.model, 'create', undefined, CrudFailureReason.ACCESS_POLICY_VIOLATION);
        }

        const hasNestedCreateOrConnect = await this.hasNestedCreateOrConnect(args);

        const { result, error } = await this.transaction(async (tx) => {
            if (
                // MUST check true here since inputCheck can be undefined (meaning static input check not possible)
                inputCheck === true &&
                // simple create: no nested create/connect
                !hasNestedCreateOrConnect
            ) {
                // there's no nested write and we've passed input check, proceed with the create directly

                // validate zod schema if any
                this.validateCreateInputSchema(this.model, args.data);

                // make a create args only containing data and ID selection
                const createArgs: any = { data: args.data, select: this.utils.makeIdSelection(this.model) };

                if (this.shouldLogQuery) {
                    this.logger.info(`[policy] \`create\` ${this.model}: ${formatObject(createArgs)}`);
                }
                const result = await tx[this.model].create(createArgs);

                // filter the read-back data
                return this.utils.readBack(tx, this.model, 'create', args, result);
            } else {
                // proceed with a complex create and collect post-write checks
                const { result, postWriteChecks } = await this.doCreate(this.model, args, tx);

                // execute post-write checks
                await this.runPostWriteChecks(postWriteChecks, tx);

                // filter the read-back data
                return this.utils.readBack(tx, this.model, 'create', origArgs, result);
            }
        });

        if (error) {
            throw error;
        } else {
            return result;
        }
    }

    // create with nested write
    private async doCreate(model: string, args: any, db: Record<string, DbOperations>) {
        // record id fields involved in the nesting context
        const idSelections: Array<{ path: FieldInfo[]; ids: string[] }> = [];
        const pushIdFields = (model: string, context: NestedWriteVisitorContext) => {
            const idFields = getIdFields(this.modelMeta, model);
            idSelections.push({
                path: context.nestingPath.map((p) => p.field).filter((f): f is FieldInfo => !!f),
                ids: idFields.map((f) => f.name),
            });
        };

        // create a string key that uniquely identifies an entity
        const getEntityKey = (model: string, ids: any) =>
            `${upperCaseFirst(model)}#${Object.keys(ids)
                .sort()
                .map((f) => `${f}:${ids[f]?.toString()}`)
                .join('_')}`;

        // record keys of entities that are connected instead of created
        const connectedEntities = new Set<string>();

        // visit the create payload
        const visitor = new NestedWriteVisitor(this.modelMeta, {
            create: async (model, args, context) => {
                this.validateCreateInputSchema(model, args);
                pushIdFields(model, context);
            },

            createMany: async (model, args, context) => {
                enumerate(args.data).forEach((item) => this.validateCreateInputSchema(model, item));
                pushIdFields(model, context);
            },

            connectOrCreate: async (model, args, context) => {
                if (!args.where) {
                    throw this.utils.validationError(`'where' field is required for connectOrCreate`);
                }

                this.validateCreateInputSchema(model, args.create);

                const existing = await this.utils.checkExistence(db, model, args.where);
                if (existing) {
                    // connect case
                    if (context.field?.backLink) {
                        const backLinkField = resolveField(this.modelMeta, model, context.field.backLink);
                        if (backLinkField?.isRelationOwner) {
                            // the target side of relation owns the relation,
                            // check if it's updatable
                            await this.utils.checkPolicyForUnique(model, args.where, 'update', db, args);
                        }
                    }

                    if (context.parent.connect) {
                        // if the payload parent already has a "connect" clause, merge it
                        if (Array.isArray(context.parent.connect)) {
                            context.parent.connect.push(args.where);
                        } else {
                            context.parent.connect = [context.parent.connect, args.where];
                        }
                    } else {
                        // otherwise, create a new "connect" clause
                        context.parent.connect = args.where;
                    }
                    // record the key of connected entities so we can avoid validating them later
                    connectedEntities.add(getEntityKey(model, existing));
                } else {
                    // create case
                    pushIdFields(model, context);

                    // create a new "create" clause at the parent level
                    context.parent.create = args.create;
                }

                // remove the connectOrCreate clause
                delete context.parent['connectOrCreate'];

                // return false to prevent visiting the nested payload
                return false;
            },

            connect: async (model, args, context) => {
                if (!args || typeof args !== 'object' || Object.keys(args).length === 0) {
                    throw this.utils.validationError(`'connect' field must be an non-empty object`);
                }

                if (context.field?.backLink) {
                    const backLinkField = resolveField(this.modelMeta, model, context.field.backLink);
                    if (backLinkField?.isRelationOwner) {
                        // check existence
                        await this.utils.checkExistence(db, model, args, true);

                        // the target side of relation owns the relation,
                        // check if it's updatable
                        await this.utils.checkPolicyForUnique(model, args, 'update', db, args);
                    }
                }
            },
        });

        await visitor.visit(model, 'create', args);

        // build the final "select" clause including all nested ID fields
        let select: any = undefined;
        if (idSelections.length > 0) {
            select = {};
            idSelections.forEach(({ path, ids }) => {
                let curr = select;
                for (const p of path) {
                    if (!curr[p.name]) {
                        curr[p.name] = { select: {} };
                    }
                    curr = curr[p.name].select;
                }
                Object.assign(curr, ...ids.map((f) => ({ [f]: true })));
            });
        }

        // proceed with the create
        const createArgs = { data: args.data, select };
        if (this.shouldLogQuery) {
            this.logger.info(`[policy] \`create\` ${model}: ${formatObject(createArgs)}`);
        }
        const result = await db[model].create(createArgs);

        // post create policy check for the top-level and nested creates
        const postCreateChecks = new Map<string, PostWriteCheckRecord>();

        // visit the create result and collect entities that need to be post-checked
        const modelDataVisitor = new ModelDataVisitor(this.modelMeta);
        modelDataVisitor.visit(model, result, (model, _data, scalarData) => {
            const key = getEntityKey(model, scalarData);
            // only check if entity is created, not connected
            if (!connectedEntities.has(key) && !postCreateChecks.has(key)) {
                postCreateChecks.set(key, { model, operation: 'create', uniqueFilter: scalarData });
            }
        });

        // return only the ids of the top-level entity
        const ids = this.utils.getEntityIds(this.model, result);
        return { result: ids, postWriteChecks: [...postCreateChecks.values()] };
    }

    // Checks if the given create payload has nested create or connect
    private async hasNestedCreateOrConnect(args: any) {
        let hasNestedCreateOrConnect = false;

        const visitor = new NestedWriteVisitor(this.modelMeta, {
            async create(_model, _args, context) {
                if (context.field) {
                    hasNestedCreateOrConnect = true;
                    return false;
                } else {
                    return true;
                }
            },
            async connect() {
                hasNestedCreateOrConnect = true;
                return false;
            },
            async connectOrCreate() {
                hasNestedCreateOrConnect = true;
                return false;
            },
            async createMany() {
                hasNestedCreateOrConnect = true;
                return false;
            },
        });

        await visitor.visit(this.model, 'create', args);
        return hasNestedCreateOrConnect;
    }

    // Validates the given create payload against Zod schema if any
    private validateCreateInputSchema(model: string, data: any) {
        const schema = this.utils.getZodSchema(model, 'create');
        if (schema) {
            const parseResult = schema.safeParse(data);
            if (!parseResult.success) {
                throw this.utils.deniedByPolicy(
                    model,
                    'create',
                    `input failed validation: ${fromZodError(parseResult.error)}`,
                    CrudFailureReason.DATA_VALIDATION_VIOLATION,
                    parseResult.error
                );
            }
        }
    }

    async createMany(args: { data: any; skipDuplicates?: boolean }) {
        if (!args) {
            throw prismaClientValidationError(this.prisma, this.prismaModule, 'query argument is required');
        }
        if (!args.data) {
            throw prismaClientValidationError(
                this.prisma,
                this.prismaModule,
                'data field is required in query argument'
            );
        }

        this.utils.tryReject(this.prisma, this.model, 'create');

        args = this.utils.clone(args);

        // do static input validation and check if post-create checks are needed
        let needPostCreateCheck = false;
        for (const item of enumerate(args.data)) {
            const inputCheck = this.utils.checkInputGuard(this.model, item, 'create');
            if (inputCheck === false) {
                throw this.utils.deniedByPolicy(
                    this.model,
                    'create',
                    undefined,
                    CrudFailureReason.ACCESS_POLICY_VIOLATION
                );
            } else if (inputCheck === true) {
                this.validateCreateInputSchema(this.model, item);
            } else if (inputCheck === undefined) {
                // static policy check is not possible, need to do post-create check
                needPostCreateCheck = true;
                break;
            }
        }

        if (!needPostCreateCheck) {
            return this.modelClient.createMany(args);
        } else {
            // create entities in a transaction with post-create checks
            return this.transaction(async (tx) => {
                const { result, postWriteChecks } = await this.doCreateMany(this.model, args, tx);
                // post-create check
                await this.runPostWriteChecks(postWriteChecks, tx);
                return result;
            });
        }
    }

    private async doCreateMany(
        model: string,
        args: { data: any; skipDuplicates?: boolean },
        db: Record<string, DbOperations>
    ) {
        // We can't call the native "createMany" because we can't get back what was created
        // for post-create checks. Instead, do a "create" for each item and collect the results.

        let createResult = await Promise.all(
            enumerate(args.data).map(async (item) => {
                if (args.skipDuplicates) {
                    if (await this.hasDuplicatedUniqueConstraint(model, item, db)) {
                        if (this.shouldLogQuery) {
                            this.logger.info(`[policy] \`createMany\` skipping duplicate ${formatObject(item)}`);
                        }
                        return undefined;
                    }
                }

                if (this.shouldLogQuery) {
                    this.logger.info(`[policy] \`create\` for \`createMany\` ${model}: ${formatObject(item)}`);
                }
                return await db[model].create({ select: this.utils.makeIdSelection(model), data: item });
            })
        );

        // filter undefined values due to skipDuplicates
        createResult = createResult.filter((p) => !!p);

        return {
            result: { count: createResult.length },
            postWriteChecks: createResult.map((item) => ({
                model,
                operation: 'create' as PolicyOperationKind,
                uniqueFilter: item,
            })),
        };
    }

    private async hasDuplicatedUniqueConstraint(model: string, createData: any, db: Record<string, DbOperations>) {
        // check unique constraint conflicts
        // we can't rely on try/catch/ignore constraint violation error: https://github.com/prisma/prisma/issues/20496
        // TODO: for simple cases we should be able to translate it to an `upsert` with empty `update` payload

        // for each unique constraint, check if the input item has all fields set, and if so, check if
        // an entity already exists, and ignore accordingly
        const uniqueConstraints = this.utils.getUniqueConstraints(model);
        for (const constraint of Object.values(uniqueConstraints)) {
            if (constraint.fields.every((f) => createData[f] !== undefined)) {
                const uniqueFilter = constraint.fields.reduce((acc, f) => ({ ...acc, [f]: createData[f] }), {});
                const existing = await this.utils.checkExistence(db, model, uniqueFilter);
                if (existing) {
                    return true;
                }
            }
        }
        return false;
    }

    //#endregion

    //#region Update & Upsert

    // "update" and "upsert" work against unique entity, so we actively rejects the request if the
    // entity fails policy check
    //
    // "updateMany" works against a set of entities, entities not passing policy check are silently
    // ignored

    async update(args: any) {
        if (!args) {
            throw prismaClientValidationError(this.prisma, this.prismaModule, 'query argument is required');
        }
        if (!args.where) {
            throw prismaClientValidationError(
                this.prisma,
                this.prismaModule,
                'where field is required in query argument'
            );
        }
        if (!args.data) {
            throw prismaClientValidationError(
                this.prisma,
                this.prismaModule,
                'data field is required in query argument'
            );
        }

        args = this.utils.clone(args);

        const { result, error } = await this.transaction(async (tx) => {
            // proceed with nested writes and collect post-write checks
            const { result, postWriteChecks } = await this.doUpdate(args, tx);

            // post-write check
            await this.runPostWriteChecks(postWriteChecks, tx);

            // filter the read-back data
            return this.utils.readBack(tx, this.model, 'update', args, result);
        });

        if (error) {
            throw error;
        } else {
            return result;
        }
    }

    private async doUpdate(args: any, db: Record<string, DbOperations>) {
        // collected post-update checks
        const postWriteChecks: PostWriteCheckRecord[] = [];

        // registers a post-update check task
        const _registerPostUpdateCheck = async (model: string, uniqueFilter: any) => {
            // both "post-update" rules and Zod schemas require a post-update check
            if (this.utils.hasAuthGuard(model, 'postUpdate') || this.utils.getZodSchema(model)) {
                // select pre-update field values
                let preValue: any;
                const preValueSelect = this.utils.getPreValueSelect(model);
                if (preValueSelect && Object.keys(preValueSelect).length > 0) {
                    preValue = await db[model].findFirst({ where: uniqueFilter, select: preValueSelect });
                }
                postWriteChecks.push({ model, operation: 'postUpdate', uniqueFilter, preValue });
            }
        };

        // We can't let the native "update" to handle nested "create" because we can't get back what
        // was created for doing post-update checks.
        // Instead, handle nested create inside update as an atomic operation that creates an entire
        // subtree (containing nested creates/connects)

        const _create = async (model: string, args: any, context: NestedWriteVisitorContext) => {
            let createData = args;
            if (context.field?.backLink) {
                // Check if the create payload contains any "unsafe" assignment:
                // assign id or foreign key fields.
                //
                // The reason why we need to do that is Prisma's mutations payload
                // structure has two mutually exclusive forms for safe and unsafe
                // operations. E.g.:
                //     - safe: { data: { user: { connect: { id: 1 }} } }
                //     - unsafe: { data: { userId: 1 } }
                const unsafe = this.isUnsafeMutate(model, args);

                // handles the connection to upstream entity
                const reversedQuery = this.utils.buildReversedQuery(context, true, unsafe);
                if ((!unsafe || context.field.isRelationOwner) && reversedQuery[context.field.backLink]) {
                    // if mutation is safe, or current field owns the relation (so the other side has no fk),
                    // and the reverse query contains the back link, then we can build a "connect" with it
                    createData = {
                        ...createData,
                        [context.field.backLink]: {
                            connect: reversedQuery[context.field.backLink],
                        },
                    };
                } else {
                    // otherwise, the reverse query should be translated to foreign key setting
                    // and merged to the create data

                    const backLinkField = this.requireBackLink(context.field);
                    invariant(backLinkField.foreignKeyMapping);

                    // try to extract foreign key values from the reverse query
                    let fkValues = Object.values(backLinkField.foreignKeyMapping).reduce<any>((obj, fk) => {
                        obj[fk] = reversedQuery[fk];
                        return obj;
                    }, {});

                    if (Object.values(fkValues).every((v) => v !== undefined)) {
                        // all foreign key values are available, merge them to the create data
                        createData = {
                            ...createData,
                            ...fkValues,
                        };
                    } else {
                        // some foreign key values are missing, need to look up the upstream entity,
                        // this can happen when the upstream entity doesn't have a unique where clause,
                        // for example when it's nested inside a one-to-one update
                        const upstreamQuery = {
                            where: reversedQuery[backLinkField.name],
                            select: this.utils.makeIdSelection(backLinkField.type),
                        };

                        // fetch the upstream entity
                        if (this.logger.enabled('info')) {
                            this.logger.info(
                                `[policy] \`findUniqueOrThrow\` ${model}: looking up upstream entity of ${
                                    backLinkField.type
                                }, ${formatObject(upstreamQuery)}`
                            );
                        }
                        const upstreamEntity = await this.prisma[backLinkField.type].findUniqueOrThrow(upstreamQuery);

                        // map ids to foreign keys
                        fkValues = Object.entries(backLinkField.foreignKeyMapping).reduce<any>((obj, [id, fk]) => {
                            obj[fk] = upstreamEntity[id];
                            return obj;
                        }, {});

                        // merge them to the create data
                        createData = { ...createData, ...fkValues };
                    }
                }
            }

            // proceed with the create and collect post-create checks
            const { postWriteChecks: checks } = await this.doCreate(model, { data: createData }, db);
            postWriteChecks.push(...checks);
        };

        const _createMany = async (
            model: string,
            args: { data: any; skipDuplicates?: boolean },
            context: NestedWriteVisitorContext
        ) => {
            for (const item of enumerate(args.data)) {
                if (args.skipDuplicates) {
                    if (await this.hasDuplicatedUniqueConstraint(model, item, db)) {
                        if (this.shouldLogQuery) {
                            this.logger.info(`[policy] \`createMany\` skipping duplicate ${formatObject(item)}`);
                        }
                        continue;
                    }
                }
                await _create(model, item, context);
            }
        };

        const _connectDisconnect = async (model: string, args: any, context: NestedWriteVisitorContext) => {
            if (context.field?.backLink) {
                const backLinkField = this.utils.getModelField(model, context.field.backLink);
                if (backLinkField.isRelationOwner) {
                    // update happens on the related model, require updatable,
                    // translate args to foreign keys so field-level policies can be checked
                    const checkArgs: any = {};
                    if (args && typeof args === 'object' && backLinkField.foreignKeyMapping) {
                        for (const key of Object.keys(args)) {
                            const fk = backLinkField.foreignKeyMapping[key];
                            if (fk) {
                                checkArgs[fk] = args[key];
                            }
                        }
                    }
                    await this.utils.checkPolicyForUnique(model, args, 'update', db, checkArgs);

                    // register post-update check
                    await _registerPostUpdateCheck(model, args);
                }
            }
        };

        // visit nested writes
        const visitor = new NestedWriteVisitor(this.modelMeta, {
            update: async (model, args, context) => {
                // build a unique query including upstream conditions
                const uniqueFilter = this.utils.buildReversedQuery(context);

                // handle not-found
                const existing = await this.utils.checkExistence(db, model, uniqueFilter, true);

                // check if the update actually writes to this model
                let thisModelUpdate = false;
                const updatePayload: any = (args as any).data ?? args;
                if (updatePayload) {
                    for (const key of Object.keys(updatePayload)) {
                        const field = resolveField(this.modelMeta, model, key);
                        if (field) {
                            if (!field.isDataModel) {
                                // scalar field, require this model to be updatable
                                thisModelUpdate = true;
                                break;
                            } else if (field.isRelationOwner) {
                                // relation is being updated and this model owns foreign key, require updatable
                                thisModelUpdate = true;
                                break;
                            }
                        }
                    }
                }

                if (thisModelUpdate) {
                    this.utils.tryReject(db, this.model, 'update');

                    // check pre-update guard
                    await this.utils.checkPolicyForUnique(model, uniqueFilter, 'update', db, args);

                    // handles the case where id fields are updated
                    const ids = this.utils.clone(existing);
                    for (const key of Object.keys(existing)) {
                        const updateValue = (args as any).data ? (args as any).data[key] : (args as any)[key];
                        if (
                            typeof updateValue === 'string' ||
                            typeof updateValue === 'number' ||
                            typeof updateValue === 'bigint'
                        ) {
                            ids[key] = updateValue;
                        }
                    }

                    // register post-update check
                    await _registerPostUpdateCheck(model, ids);
                }
            },

            updateMany: async (model, args, context) => {
                // prepare for post-update check
                if (this.utils.hasAuthGuard(model, 'postUpdate') || this.utils.getZodSchema(model)) {
                    let select = this.utils.makeIdSelection(model);
                    const preValueSelect = this.utils.getPreValueSelect(model);
                    if (preValueSelect) {
                        select = { ...select, ...preValueSelect };
                    }
                    const reversedQuery = this.utils.buildReversedQuery(context);
                    const currentSetQuery = { select, where: reversedQuery };
                    this.utils.injectAuthGuardAsWhere(db, currentSetQuery, model, 'read');

                    if (this.shouldLogQuery) {
                        this.logger.info(
                            `[policy] \`findMany\` for post update check ${model}:\n${formatObject(currentSetQuery)}`
                        );
                    }
                    const currentSet = await db[model].findMany(currentSetQuery);

                    postWriteChecks.push(
                        ...currentSet.map((preValue) => ({
                            model,
                            operation: 'postUpdate' as PolicyOperationKind,
                            uniqueFilter: preValue,
                            preValue: preValueSelect ? preValue : undefined,
                        }))
                    );
                }

                const updateGuard = this.utils.getAuthGuard(db, model, 'update');
                if (this.utils.isTrue(updateGuard) || this.utils.isFalse(updateGuard)) {
                    // injects simple auth guard into where clause
                    this.utils.injectAuthGuardAsWhere(db, args, model, 'update');
                } else {
                    // we have to process `updateMany` separately because the guard may contain
                    // filters using relation fields which are not allowed in nested `updateMany`
                    const reversedQuery = this.utils.buildReversedQuery(context);
                    const updateWhere = this.utils.and(reversedQuery, updateGuard);
                    if (this.shouldLogQuery) {
                        this.logger.info(
                            `[policy] \`updateMany\` ${model}:\n${formatObject({
                                where: updateWhere,
                                data: args.data,
                            })}`
                        );
                    }
                    await db[model].updateMany({ where: updateWhere, data: args.data });
                    delete context.parent.updateMany;
                }
            },

            create: async (model, args, context) => {
                // process the entire create subtree separately
                await _create(model, args, context);

                // remove it from the update payload
                delete context.parent.create;

                // don't visit payload
                return false;
            },

            createMany: async (model, args, context) => {
                // process createMany separately
                await _createMany(model, args, context);

                // remove it from the update payload
                delete context.parent.createMany;

                // don't visit payload
                return false;
            },

            upsert: async (model, args, context) => {
                // build a unique query including upstream conditions
                const uniqueFilter = this.utils.buildReversedQuery(context);

                // branch based on if the update target exists
                const existing = await this.utils.checkExistence(db, model, uniqueFilter);
                if (existing) {
                    // update case

                    // check pre-update guard
                    await this.utils.checkPolicyForUnique(model, uniqueFilter, 'update', db, args);

                    // register post-update check
                    await _registerPostUpdateCheck(model, uniqueFilter);

                    // convert upsert to update
                    context.parent.update = { where: args.where, data: args.update };
                    delete context.parent.upsert;

                    // continue visiting the new payload
                    return context.parent.update;
                } else {
                    // create case

                    // process the entire create subtree separately
                    await _create(model, args.create, context);

                    // remove it from the update payload
                    delete context.parent.upsert;

                    // don't visit payload
                    return false;
                }
            },

            connect: async (model, args, context) => _connectDisconnect(model, args, context),

            connectOrCreate: async (model, args, context) => {
                // the where condition is already unique, so we can use it to check if the target exists
                const existing = await this.utils.checkExistence(db, model, args.where);
                if (existing) {
                    // connect
                    await _connectDisconnect(model, args.where, context);
                } else {
                    // create
                    await _create(model, args.create, context);
                }
            },

            disconnect: async (model, args, context) => _connectDisconnect(model, args, context),

            set: async (model, args, context) => {
                // find the set of items to be replaced
                const reversedQuery = this.utils.buildReversedQuery(context);
                const findCurrSetArgs = {
                    select: this.utils.makeIdSelection(model),
                    where: reversedQuery,
                };
                if (this.shouldLogQuery) {
                    this.logger.info(`[policy] \`findMany\` ${model}:\n${formatObject(findCurrSetArgs)}`);
                }
                const currentSet = await db[model].findMany(findCurrSetArgs);

                // register current set for update (foreign key)
                await Promise.all(currentSet.map((item) => _connectDisconnect(model, item, context)));

                // proceed with connecting the new set
                await Promise.all(enumerate(args).map((item) => _connectDisconnect(model, item, context)));
            },

            delete: async (model, args, context) => {
                // build a unique query including upstream conditions
                const uniqueFilter = this.utils.buildReversedQuery(context);

                // handle not-found
                await this.utils.checkExistence(db, model, uniqueFilter, true);

                // check delete guard
                await this.utils.checkPolicyForUnique(model, uniqueFilter, 'delete', db, args);
            },

            deleteMany: async (model, args, context) => {
                const guard = await this.utils.getAuthGuard(db, model, 'delete');
                if (this.utils.isTrue(guard) || this.utils.isFalse(guard)) {
                    // inject simple auth guard
                    context.parent.deleteMany = this.utils.and(args, guard);
                } else {
                    // we have to process `deleteMany` separately because the guard may contain
                    // filters using relation fields which are not allowed in nested `deleteMany`
                    const reversedQuery = this.utils.buildReversedQuery(context);
                    const deleteWhere = this.utils.and(reversedQuery, guard);
                    if (this.shouldLogQuery) {
                        this.logger.info(`[policy] \`deleteMany\` ${model}:\n${formatObject({ where: deleteWhere })}`);
                    }
                    await db[model].deleteMany({ where: deleteWhere });
                    delete context.parent.deleteMany;
                }
            },
        });

        await visitor.visit(this.model, 'update', args);

        // finally proceed with the update
        if (this.shouldLogQuery) {
            this.logger.info(`[policy] \`update\` ${this.model}: ${formatObject(args)}`);
        }
        const result = await db[this.model].update({
            where: args.where,
            data: args.data,
            select: this.utils.makeIdSelection(this.model),
        });

        return { result, postWriteChecks };
    }

    private isUnsafeMutate(model: string, args: any) {
        if (!args) {
            return false;
        }
        for (const k of Object.keys(args)) {
            const field = resolveField(this.modelMeta, model, k);
            if (this.isAutoIncrementIdField(field) || field?.isForeignKey) {
                return true;
            }
        }
        return false;
    }

    private isAutoIncrementIdField(field: FieldInfo) {
        return field.isId && field.isAutoIncrement;
    }

    async updateMany(args: any) {
        if (!args) {
            throw prismaClientValidationError(this.prisma, this.prismaModule, 'query argument is required');
        }
        if (!args.data) {
            throw prismaClientValidationError(
                this.prisma,
                this.prismaModule,
                'data field is required in query argument'
            );
        }

        this.utils.tryReject(this.prisma, this.model, 'update');

        args = this.utils.clone(args);
        this.utils.injectAuthGuardAsWhere(this.prisma, args, this.model, 'update');

        if (this.utils.hasAuthGuard(this.model, 'postUpdate') || this.utils.getZodSchema(this.model)) {
            // use a transaction to do post-update checks
            const postWriteChecks: PostWriteCheckRecord[] = [];
            return this.transaction(async (tx) => {
                // collect pre-update values
                let select = this.utils.makeIdSelection(this.model);
                const preValueSelect = this.utils.getPreValueSelect(this.model);
                if (preValueSelect) {
                    select = { ...select, ...preValueSelect };
                }
                const currentSetQuery = { select, where: args.where };
                this.utils.injectAuthGuardAsWhere(tx, currentSetQuery, this.model, 'read');

                if (this.shouldLogQuery) {
                    this.logger.info(`[policy] \`findMany\` ${this.model}: ${formatObject(currentSetQuery)}`);
                }
                const currentSet = await tx[this.model].findMany(currentSetQuery);

                postWriteChecks.push(
                    ...currentSet.map((preValue) => ({
                        model: this.model,
                        operation: 'postUpdate' as PolicyOperationKind,
                        uniqueFilter: this.utils.getEntityIds(this.model, preValue),
                        preValue: preValueSelect ? preValue : undefined,
                    }))
                );

                // proceed with the update
                const result = await tx[this.model].updateMany(args);

                // run post-write checks
                await this.runPostWriteChecks(postWriteChecks, tx);

                return result;
            });
        } else {
            // proceed without a transaction
            if (this.shouldLogQuery) {
                this.logger.info(`[policy] \`updateMany\` ${this.model}: ${formatObject(args)}`);
            }
            return this.modelClient.updateMany(args);
        }
    }

    async upsert(args: any) {
        if (!args) {
            throw prismaClientValidationError(this.prisma, this.prismaModule, 'query argument is required');
        }
        if (!args.where) {
            throw prismaClientValidationError(
                this.prisma,
                this.prismaModule,
                'where field is required in query argument'
            );
        }
        if (!args.create) {
            throw prismaClientValidationError(
                this.prisma,
                this.prismaModule,
                'create field is required in query argument'
            );
        }
        if (!args.update) {
            throw prismaClientValidationError(
                this.prisma,
                this.prismaModule,
                'update field is required in query argument'
            );
        }

        this.utils.tryReject(this.prisma, this.model, 'create');
        this.utils.tryReject(this.prisma, this.model, 'update');

        args = this.utils.clone(args);

        // We can call the native "upsert" because we can't tell if an entity was created or updated
        // for doing post-write check accordingly. Instead, decompose it into create or update.

        const { result, error } = await this.transaction(async (tx) => {
            const { where, create, update, ...rest } = args;
            const existing = await this.utils.checkExistence(tx, this.model, args.where);

            if (existing) {
                // update case
                const { result, postWriteChecks } = await this.doUpdate({ where, data: update, ...rest }, tx);
                await this.runPostWriteChecks(postWriteChecks, tx);
                return this.utils.readBack(tx, this.model, 'update', args, result);
            } else {
                // create case
                const { result, postWriteChecks } = await this.doCreate(this.model, { data: create, ...rest }, tx);
                await this.runPostWriteChecks(postWriteChecks, tx);
                return this.utils.readBack(tx, this.model, 'create', args, result);
            }
        });

        if (error) {
            throw error;
        } else {
            return result;
        }
    }

    //#endregion

    //#region Delete

    // "delete" works against a single entity, and is rejected if the entity fails policy check.
    // "deleteMany" works against a set of entities, entities that fail policy check are filtered out.

    async delete(args: any) {
        if (!args) {
            throw prismaClientValidationError(this.prisma, this.prismaModule, 'query argument is required');
        }
        if (!args.where) {
            throw prismaClientValidationError(
                this.prisma,
                this.prismaModule,
                'where field is required in query argument'
            );
        }

        this.utils.tryReject(this.prisma, this.model, 'delete');

        const { result, error } = await this.transaction(async (tx) => {
            // do a read-back before delete
            const r = await this.utils.readBack(tx, this.model, 'delete', args, args.where);
            const error = r.error;
            const read = r.result;

            // check existence
            await this.utils.checkExistence(tx, this.model, args.where, true);

            // inject delete guard
            await this.utils.checkPolicyForUnique(this.model, args.where, 'delete', tx, args);

            // proceed with the deletion
            if (this.shouldLogQuery) {
                this.logger.info(`[policy] \`delete\` ${this.model}:\n${formatObject(args)}`);
            }
            await tx[this.model].delete(args);

            return { result: read, error };
        });

        if (error) {
            throw error;
        } else {
            return result;
        }
    }

    async deleteMany(args: any) {
        this.utils.tryReject(this.prisma, this.model, 'delete');

        // inject policy conditions
        args = args ?? {};
        this.utils.injectAuthGuardAsWhere(this.prisma, args, this.model, 'delete');

        // conduct the deletion
        if (this.shouldLogQuery) {
            this.logger.info(`[policy] \`deleteMany\` ${this.model}:\n${formatObject(args)}`);
        }
        return this.modelClient.deleteMany(args);
    }

    //#endregion

    //#region Aggregation

    async aggregate(args: any) {
        if (!args) {
            throw prismaClientValidationError(this.prisma, this.prismaModule, 'query argument is required');
        }

        args = this.utils.clone(args);

        // inject policy conditions
        this.utils.injectAuthGuardAsWhere(this.prisma, args, this.model, 'read');

        if (this.shouldLogQuery) {
            this.logger.info(`[policy] \`aggregate\` ${this.model}:\n${formatObject(args)}`);
        }
        return this.modelClient.aggregate(args);
    }

    async groupBy(args: any) {
        if (!args) {
            throw prismaClientValidationError(this.prisma, this.prismaModule, 'query argument is required');
        }

        args = this.utils.clone(args);

        // inject policy conditions
        this.utils.injectAuthGuardAsWhere(this.prisma, args, this.model, 'read');

        if (this.shouldLogQuery) {
            this.logger.info(`[policy] \`groupBy\` ${this.model}:\n${formatObject(args)}`);
        }
        return this.modelClient.groupBy(args);
    }

    async count(args: any) {
        // inject policy conditions
        args = args ? this.utils.clone(args) : {};
        this.utils.injectAuthGuardAsWhere(this.prisma, args, this.model, 'read');

        if (this.shouldLogQuery) {
            this.logger.info(`[policy] \`count\` ${this.model}:\n${formatObject(args)}`);
        }
        return this.modelClient.count(args);
    }

    //#endregion

    //#region Subscribe (Prisma Pulse)

    async subscribe(args: any) {
        const readGuard = this.utils.getAuthGuard(this.prisma, this.model, 'read');
        if (this.utils.isTrue(readGuard)) {
            // no need to inject
            if (this.shouldLogQuery) {
                this.logger.info(`[policy] \`subscribe\` ${this.model}:\n${formatObject(args)}`);
            }
            return this.modelClient.subscribe(args);
        }

        if (!args) {
            // include all
            args = { create: {}, update: {}, delete: {} };
        } else {
            if (typeof args !== 'object') {
                throw prismaClientValidationError(this.prisma, this.prismaModule, 'argument must be an object');
            }
            if (Object.keys(args).length === 0) {
                // include all
                args = { create: {}, update: {}, delete: {} };
            } else {
                args = this.utils.clone(args);
            }
        }

        // inject into subscribe conditions

        if (args.create) {
            args.create.after = this.utils.and(args.create.after, readGuard);
        }

        if (args.update) {
            args.update.after = this.utils.and(args.update.after, readGuard);
        }

        if (args.delete) {
            args.delete.before = this.utils.and(args.delete.before, readGuard);
        }

        if (this.shouldLogQuery) {
            this.logger.info(`[policy] \`subscribe\` ${this.model}:\n${formatObject(args)}`);
        }
        return this.modelClient.subscribe(args);
    }

    //#endregion

    //#region Utils

    private get shouldLogQuery() {
        return !!this.options?.logPrismaQuery && this.logger.enabled('info');
    }

    private transaction(action: (tx: Record<string, DbOperations>) => Promise<any>) {
        if (this.prisma['$transaction']) {
<<<<<<< HEAD
            return this.prisma.$transaction((tx) => action(tx), {
                maxWait: this.options.transactionMaxWait,
                timeout: this.options.transactionTimeout,
                isolationLevel: this.options.transactionIsolationLevel,
            });
=======
            const txOptions: any = { maxWait: this.DEFAULT_TX_MAXWAIT, timeout: this.DEFAULT_TX_TIMEOUT };
            if (this.options?.transactionMaxWait !== undefined) {
                txOptions.maxWait = this.options.transactionMaxWait;
            }
            if (this.options?.transactionTimeout !== undefined) {
                txOptions.timeout = this.options.transactionTimeout;
            }
            if (this.options?.transactionIsolationLevel !== undefined) {
                txOptions.isolationLevel = this.options.transactionIsolationLevel;
            }
            return this.prisma.$transaction((tx) => action(tx), txOptions);
>>>>>>> d0745b14
        } else {
            // already in transaction, don't nest
            return action(this.prisma);
        }
    }

    private async runPostWriteChecks(postWriteChecks: PostWriteCheckRecord[], db: Record<string, DbOperations>) {
        await Promise.all(
            postWriteChecks.map(async ({ model, operation, uniqueFilter, preValue }) =>
                this.utils.checkPolicyForUnique(model, uniqueFilter, operation, db, undefined, preValue)
            )
        );
    }

    private makeHandler(model: string) {
<<<<<<< HEAD
        return new PolicyProxyHandler(this.prisma, model, this.options, this.context);
=======
        return new PolicyProxyHandler(
            this.prisma,
            this.policy,
            this.modelMeta,
            this.zodSchemas,
            model,
            this.user,
            this.options
        );
>>>>>>> d0745b14
    }

    private requireBackLink(fieldInfo: FieldInfo) {
        invariant(fieldInfo.backLink, `back link not found for field ${fieldInfo.name}`);
        return requireField(this.modelMeta, fieldInfo.type, fieldInfo.backLink);
    }

    //#endregion
}<|MERGE_RESOLUTION|>--- conflicted
+++ resolved
@@ -23,7 +23,6 @@
 import { Logger } from './logger';
 import { PolicyUtil } from './policy-utils';
 import { createDeferredPromise } from './promise';
-import { WithPolicyOptions } from '.';
 
 // a record for post-write policy check
 type PostWriteCheckRecord = {
@@ -52,13 +51,8 @@
     constructor(
         private readonly prisma: DbClient,
         model: string,
-<<<<<<< HEAD
         private readonly options: EnhancementOptions,
         private readonly context?: EnhancementContext
-=======
-        private readonly user: AuthUser | undefined,
-        private readonly options: WithPolicyOptions | undefined
->>>>>>> d0745b14
     ) {
         this.logger = new Logger(prisma);
         this.model = lowerCaseFirst(model);
@@ -1330,25 +1324,11 @@
 
     private transaction(action: (tx: Record<string, DbOperations>) => Promise<any>) {
         if (this.prisma['$transaction']) {
-<<<<<<< HEAD
             return this.prisma.$transaction((tx) => action(tx), {
                 maxWait: this.options.transactionMaxWait,
                 timeout: this.options.transactionTimeout,
                 isolationLevel: this.options.transactionIsolationLevel,
             });
-=======
-            const txOptions: any = { maxWait: this.DEFAULT_TX_MAXWAIT, timeout: this.DEFAULT_TX_TIMEOUT };
-            if (this.options?.transactionMaxWait !== undefined) {
-                txOptions.maxWait = this.options.transactionMaxWait;
-            }
-            if (this.options?.transactionTimeout !== undefined) {
-                txOptions.timeout = this.options.transactionTimeout;
-            }
-            if (this.options?.transactionIsolationLevel !== undefined) {
-                txOptions.isolationLevel = this.options.transactionIsolationLevel;
-            }
-            return this.prisma.$transaction((tx) => action(tx), txOptions);
->>>>>>> d0745b14
         } else {
             // already in transaction, don't nest
             return action(this.prisma);
@@ -1364,19 +1344,7 @@
     }
 
     private makeHandler(model: string) {
-<<<<<<< HEAD
         return new PolicyProxyHandler(this.prisma, model, this.options, this.context);
-=======
-        return new PolicyProxyHandler(
-            this.prisma,
-            this.policy,
-            this.modelMeta,
-            this.zodSchemas,
-            model,
-            this.user,
-            this.options
-        );
->>>>>>> d0745b14
     }
 
     private requireBackLink(fieldInfo: FieldInfo) {
