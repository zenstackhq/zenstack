--- conflicted
+++ resolved
@@ -1,14 +1,7 @@
 /* eslint-disable @typescript-eslint/ban-ts-comment */
-<<<<<<< HEAD
-import { type PluginOptions } from '@zenstackhq/sdk';
-import { checkModelHasModelRelation, findModelByName, isAggregateInputType } from '@zenstackhq/sdk/dmmf-helpers';
-import { getPrismaClientImportSpec, type DMMF as PrismaDMMF } from '@zenstackhq/sdk/prisma';
-import { indentString } from '@zenstackhq/sdk/utils';
-=======
 import { indentString, type PluginOptions } from '@zenstackhq/sdk';
 import { checkModelHasModelRelation, findModelByName, isAggregateInputType } from '@zenstackhq/sdk/dmmf-helpers';
 import { getPrismaClientImportSpec, type DMMF as PrismaDMMF } from '@zenstackhq/sdk/prisma';
->>>>>>> c37bf926
 import path from 'path';
 import type { Project, SourceFile } from 'ts-morph';
 import { upperCaseFirst } from 'upper-case-first';
