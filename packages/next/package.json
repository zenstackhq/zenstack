{
    "name": "@zenstackhq/next",
<<<<<<< HEAD
    "version": "1.0.0-alpha.36",
=======
    "version": "1.0.0-alpha.40",
>>>>>>> 311303fe
    "displayName": "ZenStack Next.js integration",
    "description": "ZenStack Next.js integration",
    "homepage": "https://zenstack.dev",
    "scripts": {
        "clean": "rimraf dist",
        "build": "pnpm lint && pnpm clean && tsc && copyfiles ./package.json ./README.md ./LICENSE dist",
        "watch": "tsc --watch",
        "lint": "eslint src --ext ts",
        "prepublishOnly": "pnpm build",
        "publish-dev": "pnpm publish --tag dev"
    },
    "publishConfig": {
        "directory": "dist",
        "linkDirectory": true
    },
    "keywords": [],
    "author": "",
    "license": "MIT",
    "peerDependencies": {
        "next": "^12.3.1 || ^13",
        "react": "^17.0.2 || ^18"
    },
    "dependencies": {
        "@zenstackhq/runtime": "workspace:*",
        "superjson": "^1.11.0"
    },
    "devDependencies": {
        "@types/react": "^18.0.26",
        "copyfiles": "^2.4.1",
        "react": "^17.0.2 || ^18",
        "rimraf": "^3.0.2",
        "typescript": "^4.9.4"
    }
}<|MERGE_RESOLUTION|>--- conflicted
+++ resolved
@@ -1,10 +1,6 @@
 {
     "name": "@zenstackhq/next",
-<<<<<<< HEAD
-    "version": "1.0.0-alpha.36",
-=======
     "version": "1.0.0-alpha.40",
->>>>>>> 311303fe
     "displayName": "ZenStack Next.js integration",
     "description": "ZenStack Next.js integration",
     "homepage": "https://zenstack.dev",
