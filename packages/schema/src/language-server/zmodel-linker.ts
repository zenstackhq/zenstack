--- conflicted
+++ resolved
@@ -414,11 +414,7 @@
             if (transitiveDataModel) {
                 // resolve references in the context of the transitive data model
                 const scopeProvider = (name: string) =>
-<<<<<<< HEAD
-                    transitiveDataModel.$resolvedFields.find((f) => f.name === name);
-=======
                     getModelFieldsWithBases(transitiveDataModel).find((f) => f.name === name);
->>>>>>> e95aaaf4
                 if (isArrayExpr(node.value)) {
                     node.value.items.forEach((item) => {
                         if (isReferenceExpr(item)) {
