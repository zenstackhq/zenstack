--- conflicted
+++ resolved
@@ -16,11 +16,7 @@
                 x Int
                 x String
             }
-<<<<<<< HEAD
-        `);
-=======
-        `)
->>>>>>> a543ffed
+        `);
 
         expect(result).toMatchObject(errorLike('Duplicated declaration name "x"'));
     });
@@ -137,15 +133,9 @@
                     x Int
                     @@allow('all', x > 0)
                 }
-<<<<<<< HEAD
             `);
             expect(result).toMatchObject(errorLike(err));
         });
-=======
-            `)
-            expect(result).toMatchObject(errorLike(err));
-        })
->>>>>>> a543ffed
 
         it('should should use @unique when there is no @id', async () => {
             const result = await safelyLoadModel(`
@@ -157,20 +147,12 @@
                 }
             `);
             expect(result).toMatchObject({ status: 'fulfilled' });
-<<<<<<< HEAD
         });
-=======
-        })
->>>>>>> a543ffed
 
         // @@unique used as id
         it('should suceed when @@unique used as id', async () => {
             const result = await safelyLoadModel(`
-<<<<<<< HEAD
                ${prelude}
-=======
-               ${ prelude }
->>>>>>> a543ffed
                model M {
                    x Int
                    @@unique([x])
@@ -178,12 +160,11 @@
                }
            `);
             expect(result).toMatchObject({ status: 'fulfilled' });
-<<<<<<< HEAD
-        });
+        })
 
         it('should succeed when @id is an enum type', async () => {
             const result = await safelyLoadModel(`
-                ${prelude}
+                ${ prelude }
                 enum E {
                     A
                     B
@@ -193,11 +174,11 @@
                 }
             `);
             expect(result).toMatchObject({ status: 'fulfilled' });
-        });
+        })
 
         it('should succeed when @@id is an enum type', async () => {
             const result = await safelyLoadModel(`
-                ${prelude}
+                ${ prelude }
                 enum E {
                     A
                     B
@@ -209,11 +190,11 @@
                 }
             `);
             expect(result).toMatchObject({ status: 'fulfilled' });
-        });
+        })
 
         it('should error when there are no id fields, even when denying access', async () => {
             const result = await safelyLoadModel(`
-                ${prelude}
+                ${ prelude }
                 model M {
                     x Int
                     @@deny('all', x <= 0)
@@ -283,111 +264,6 @@
                 ${ prelude }
                 model M {
                     x Int[] @id
-=======
-        })
-
-        it('should succeed when @id is an enum type', async () => {
-            const result = await safelyLoadModel(`
-                ${ prelude }
-                enum E {
-                    A
-                    B
-                }
-                model M {
-                    id E @id
-                }
-            `);
-            expect(result).toMatchObject({ status: 'fulfilled' });
-        })
-
-        it('should succeed when @@id is an enum type', async () => {
-            const result = await safelyLoadModel(`
-                ${ prelude }
-                enum E {
-                    A
-                    B
-                }
-                model M {
-                    x Int
-                    y E
-                    @@id([x, y])
-                }
-            `);
-            expect(result).toMatchObject({ status: 'fulfilled' });
-        })
-
-        it('should error when there are no id fields, even when denying access', async () => {
-            const result = await safelyLoadModel(`
-                ${ prelude }
-                model M {
-                    x Int
-                    @@deny('all', x <= 0)
-                }
-            `) 
-            
-            expect(result).toMatchObject(errorLike(err));
-        })
-
-        it('should error when there are not id fields, without access restrictions', async () => {
-            const result = await safelyLoadModel(`
-                ${ prelude }
-                model M {
-                    x Int @gt(0)
-                }
-            `) 
-            
-            expect(result).toMatchObject(errorLike(err));
-        })
-
-        it('should error when there is more than one field marked as @id', async () => {
-            const result = await safelyLoadModel(`
-                ${ prelude }
-                model M {
-                    x Int @id
-                    y Int @id
-                }
-            `)
-            expect(result).toMatchObject(errorLike(`Model can include at most one field with @id attribute`))
-        })
-
-        it('should error when both @id and @@id are used', async  () => {
-            const result = await safelyLoadModel(`
-                ${ prelude }
-                model M {
-                    x Int @id
-                    y Int
-                    @@id([x, y])
-                }
-            `)
-            expect(result).toMatchObject(errorLike(`Model cannot have both field-level @id and model-level @@id attributes`))
-        })
-
-        it('should error when @id used on optional field', async () => {
-            const result = await safelyLoadModel(`
-                ${ prelude }
-                model M {
-                    x Int? @id
-                }
-            `)
-            expect(result).toMatchObject(errorLike(`Field with @id attribute must not be optional`))
-        })
-
-        it('should error when @@id used on optional field', async () => {
-            const result = await safelyLoadModel(`
-                ${ prelude }
-                model M {
-                    x Int?
-                    @@id([x])
-                }
-            `)
-            expect(result).toMatchObject(errorLike(`Field with @id attribute must not be optional`))
-        })
-
-        it('should error when @id used on list field', async () => {
-            const result = await safelyLoadModel(`
-                ${ prelude }
-                model M {
-                    x Int[] @id
                 }
             `)
             expect(result).toMatchObject(errorLike(`Field with @id attribute must be of scalar or enum type`))
@@ -409,38 +285,22 @@
                 ${ prelude }
                 model M {
                     x Json @id
->>>>>>> a543ffed
                 }
             `)
             expect(result).toMatchObject(errorLike(`Field with @id attribute must be of scalar or enum type`))
         })
 
-<<<<<<< HEAD
-        it('should error when @@id used on list field', async () => {
-            const result = await safelyLoadModel(`
-                ${ prelude }
-                model M {
-                    x Int[]
-=======
         it('should error when @@id used on a Json field', async () => {
             const result = await safelyLoadModel(`
                 ${ prelude }
                 model M {
                     x Json
->>>>>>> a543ffed
                     @@id([x])
                 }
             `)
             expect(result).toMatchObject(errorLike(`Field with @id attribute must be of scalar or enum type`))
         })
 
-<<<<<<< HEAD
-        it('should error when @id used on a Json field', async () => {
-            const result = await safelyLoadModel(`
-                ${ prelude }
-                model M {
-                    x Json @id
-=======
         it('should error when @id used on a reference field', async () => {
             const result = await safelyLoadModel(`
                 ${ prelude }
@@ -449,61 +309,24 @@
                 }
                 model M {
                     myId Id @id
->>>>>>> a543ffed
                 }
             `)
             expect(result).toMatchObject(errorLike(`Field with @id attribute must be of scalar or enum type`))
         })
 
-<<<<<<< HEAD
-        it('should error when @@id used on a Json field', async () => {
-            const result = await safelyLoadModel(`
-                ${ prelude }
-                model M {
-                    x Json
-                    @@id([x])
-                }
-            `);
-            expect(result).toMatchObject(errorLike(`Field with @id attribute must be of scalar or enum type`));
-        });
-
-        it('should error when @id used on a reference field', async () => {
-            const result = await safelyLoadModel(`
-                ${prelude}
+        it('should error when @@id used on a reference field', async () => {
+            const result = await safelyLoadModel(`
+                ${ prelude }
                 model Id {
                     id String @id
                 }
                 model M {
-                    myId Id @id
-                }
-            `);
-            expect(result).toMatchObject(errorLike(`Field with @id attribute must be of scalar or enum type`));
-        });
-
-        it('should error when @@id used on a reference field', async () => {
-            const result = await safelyLoadModel(`
-                ${prelude}
-=======
-        it('should error when @@id used on a reference field', async () => {
-            const result = await safelyLoadModel(`
-                ${ prelude }
->>>>>>> a543ffed
-                model Id {
-                    id String @id
-                }
-                model M {
                     myId Id
                     @@id([myId])
                 }
-<<<<<<< HEAD
-            `);
-            expect(result).toMatchObject(errorLike(`Field with @id attribute must be of scalar or enum type`));
-        });
-=======
             `)
             expect(result).toMatchObject(errorLike(`Field with @id attribute must be of scalar or enum type`))
         })
->>>>>>> a543ffed
     });
 
     it('relation', async () => {
@@ -567,13 +390,7 @@
                 id String @id
             }
         `)
-<<<<<<< HEAD
-        ).toMatchObject(
-            errorLike(`The relation field "b" on model "A" is missing an opposite relation field on model "B"`)
-        );
-=======
         ).toMatchObject(errorLike(`The relation field "b" on model "A" is missing an opposite relation field on model "B"`));
->>>>>>> a543ffed
 
         // one-to-one ambiguous
         expect(
@@ -675,15 +492,7 @@
                 aId String
             }
         `)
-<<<<<<< HEAD
-        ).toMatchObject(
-            errorLike(
-                `Field "aId" is part of a one-to-one relation and must be marked as @unique or be part of a model-level @@unique attribute`
-            )
-        );
-=======
         ).toMatchObject(errorLike(`Field "aId" is part of a one-to-one relation and must be marked as @unique or be part of a model-level @@unique attribute`));
->>>>>>> a543ffed
 
         // missing @relation
         expect(
@@ -699,15 +508,7 @@
                 a A
             }
         `)
-<<<<<<< HEAD
-        ).toMatchObject(
-            errorLike(
-                `Field for one side of relation must carry @relation attribute with both "fields" and "references" fields`
-            )
-        );
-=======
         ).toMatchObject(errorLike(`Field for one side of relation must carry @relation attribute with both "fields" and "references" fields`));
->>>>>>> a543ffed
 
         // wrong relation owner field type
         expect(
@@ -871,13 +672,7 @@
                     }
                 `);
 
-<<<<<<< HEAD
-        expect(errors).toMatchObject(
-            errorLike(`Model A cannot be extended because it's neither abstract nor marked as "@@delegate"`)
-        );
-=======
         expect(errors).toMatchObject(errorLike(`Model A cannot be extended because it's not abstract`));
->>>>>>> a543ffed
 
         // relation incomplete from multiple level inheritance
         expect(
@@ -901,12 +696,6 @@
                     a String
                   }
             `)
-<<<<<<< HEAD
-        ).toMatchObject(
-            errorLike(`The relation field "user" on model "A" is missing an opposite relation field on model "User"`)
-        );
-=======
         ).toMatchObject(errorLike(`The relation field "user" on model "A" is missing an opposite relation field on model "User"`));
->>>>>>> a543ffed
     });
 });