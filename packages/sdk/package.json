{
    "name": "@zenstackhq/sdk",
<<<<<<< HEAD
    "version": "1.0.0-alpha.31",
=======
    "version": "1.0.0-alpha.32",
>>>>>>> 39ae9bf3
    "description": "ZenStack plugin development SDK",
    "main": "index.js",
    "scripts": {
        "clean": "rimraf dist",
        "lint": "eslint src --ext ts",
        "build": "pnpm lint && pnpm clean && tsc && copyfiles ./package.json ./LICENSE ./README.md dist",
        "watch": "tsc --watch",
        "prepublishOnly": "pnpm build",
        "publish-dev": "pnpm build && pnpm publish --tag dev"
    },
    "publishConfig": {
        "directory": "dist",
        "linkDirectory": true
    },
    "keywords": [],
    "author": "",
    "license": "MIT",
    "dependencies": {
        "@prisma/generator-helper": "^4.7.1",
        "@zenstackhq/language": "workspace:*"
    },
    "devDependencies": {
        "copyfiles": "^2.4.1",
        "rimraf": "^3.0.2",
        "typescript": "^4.9.4"
    }
}<|MERGE_RESOLUTION|>--- conflicted
+++ resolved
@@ -1,10 +1,6 @@
 {
     "name": "@zenstackhq/sdk",
-<<<<<<< HEAD
-    "version": "1.0.0-alpha.31",
-=======
     "version": "1.0.0-alpha.32",
->>>>>>> 39ae9bf3
     "description": "ZenStack plugin development SDK",
     "main": "index.js",
     "scripts": {
