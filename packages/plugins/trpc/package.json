--- conflicted
+++ resolved
@@ -1,11 +1,7 @@
 {
     "name": "@zenstackhq/trpc",
     "displayName": "ZenStack plugin for tRPC",
-<<<<<<< HEAD
-    "version": "1.0.0-alpha.31",
-=======
     "version": "1.0.0-alpha.32",
->>>>>>> 39ae9bf3
     "description": "ZenStack plugin for tRPC",
     "main": "index.js",
     "repository": {
