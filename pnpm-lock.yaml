lockfileVersion: '6.0'

settings:
  autoInstallPeers: true
  excludeLinksFromLockfile: false

importers:

  .:
    devDependencies:
      '@changesets/cli':
        specifier: ^2.26.0
        version: 2.26.0
      '@types/jest':
        specifier: ^29.5.10
        version: 29.5.10
      '@types/node':
        specifier: ^20.10.2
        version: 20.10.2
      '@typescript-eslint/eslint-plugin':
        specifier: ^6.13.1
        version: 6.13.1(@typescript-eslint/parser@6.13.1)(eslint@8.55.0)(typescript@5.3.2)
      '@typescript-eslint/parser':
        specifier: ^6.13.1
        version: 6.13.1(eslint@8.55.0)(typescript@5.3.2)
      concurrently:
        specifier: ^7.4.0
        version: 7.4.0
      copyfiles:
        specifier: ^2.4.1
        version: 2.4.1
      eslint:
        specifier: ^8.55.0
        version: 8.55.0
      eslint-plugin-jest:
        specifier: ^27.6.0
        version: 27.6.0(@typescript-eslint/eslint-plugin@6.13.1)(eslint@8.55.0)(jest@29.7.0)(typescript@5.3.2)
      jest:
        specifier: ^29.7.0
        version: 29.7.0(@types/node@20.10.2)(ts-node@10.9.1)
      replace-in-file:
        specifier: ^7.0.1
        version: 7.0.1
      rimraf:
        specifier: ^3.0.2
        version: 3.0.2
      ts-jest:
        specifier: ^29.1.1
        version: 29.1.1(@babel/core@7.23.2)(esbuild@0.19.4)(jest@29.7.0)(typescript@5.3.2)
      ts-node:
        specifier: ^10.9.1
        version: 10.9.1(@types/node@20.10.2)(typescript@5.3.2)
      tsup:
        specifier: ^8.0.1
        version: 8.0.1(ts-node@10.9.1)(typescript@5.3.2)
      typescript:
        specifier: ^5.3.2
        version: 5.3.2

  packages/ide/jetbrains:
    devDependencies:
      '@zenstackhq/language':
        specifier: workspace:*
        version: link:../../language/dist
      zenstack:
        specifier: workspace:*
        version: link:../../schema/dist

  packages/language:
    dependencies:
      langium:
        specifier: 1.2.0
        version: 1.2.0
    devDependencies:
      langium-cli:
        specifier: 1.2.0
        version: 1.2.0
      plist2:
        specifier: ^1.1.3
        version: 1.1.3
    publishDirectory: dist

  packages/misc/redwood:
    dependencies:
      '@zenstackhq/runtime':
        specifier: workspace:*
        version: link:../../runtime/dist
      colors:
        specifier: 1.4.0
        version: 1.4.0
    devDependencies:
      graphql-yoga:
        specifier: ^5.0.2
        version: 5.0.2(graphql@16.8.1)
    publishDirectory: dist

  packages/plugins/openapi:
    dependencies:
      '@prisma/generator-helper':
        specifier: ^5.0.0
        version: 5.0.0
      '@zenstackhq/runtime':
        specifier: workspace:*
        version: link:../../runtime/dist
      '@zenstackhq/sdk':
        specifier: workspace:*
        version: link:../../sdk/dist
      change-case:
        specifier: ^4.1.2
        version: 4.1.2
      lower-case-first:
        specifier: ^2.0.2
        version: 2.0.2
      openapi-types:
        specifier: ^12.1.0
        version: 12.1.0
      semver:
        specifier: ^7.3.8
        version: 7.5.4
      tiny-invariant:
        specifier: ^1.3.1
        version: 1.3.1
      ts-pattern:
        specifier: ^4.3.0
        version: 4.3.0
      upper-case-first:
        specifier: ^2.0.2
        version: 2.0.2
      yaml:
        specifier: ^2.2.1
        version: 2.2.1
      zod:
        specifier: ^3.22.4
        version: 3.22.4
      zod-validation-error:
        specifier: ^1.5.0
        version: 1.5.0(zod@3.22.4)
    devDependencies:
      '@readme/openapi-parser':
        specifier: ^2.4.0
        version: 2.4.0(openapi-types@12.1.0)
      '@types/pluralize':
        specifier: ^0.0.29
        version: 0.0.29
      '@types/semver':
        specifier: ^7.3.13
        version: 7.5.0
      '@types/tmp':
        specifier: ^0.2.3
        version: 0.2.3
      '@zenstackhq/testtools':
        specifier: workspace:*
        version: link:../../testtools/dist
      pluralize:
        specifier: ^8.0.0
        version: 8.0.0
      tmp:
        specifier: ^0.2.1
        version: 0.2.1
      zenstack:
        specifier: workspace:*
        version: link:../../schema/dist
    publishDirectory: dist

  packages/plugins/swr:
    dependencies:
      '@prisma/generator-helper':
        specifier: ^5.0.0
        version: 5.0.0
      '@zenstackhq/runtime':
        specifier: workspace:*
        version: link:../../runtime/dist
      '@zenstackhq/sdk':
        specifier: workspace:*
        version: link:../../sdk/dist
      change-case:
        specifier: ^4.1.2
        version: 4.1.2
      cross-fetch:
        specifier: ^4.0.0
        version: 4.0.0
      decimal.js:
        specifier: ^10.4.2
        version: 10.4.2
      lower-case-first:
        specifier: ^2.0.2
        version: 2.0.2
      semver:
        specifier: ^7.3.8
        version: 7.5.3
      ts-morph:
        specifier: ^16.0.0
        version: 16.0.0
      upper-case-first:
        specifier: ^2.0.2
        version: 2.0.2
    devDependencies:
      '@tanstack/react-query':
        specifier: ^4.28.0
        version: 4.28.0(react-dom@18.2.0)(react@18.2.0)
      '@testing-library/react':
        specifier: ^14.0.0
        version: 14.0.0(react-dom@18.2.0)(react@18.2.0)
      '@types/react':
        specifier: 18.2.0
        version: 18.2.0
      '@types/semver':
        specifier: ^7.3.13
        version: 7.5.0
      '@types/tmp':
        specifier: ^0.2.3
        version: 0.2.3
      '@zenstackhq/testtools':
        specifier: workspace:*
        version: link:../../testtools/dist
      nock:
        specifier: ^13.3.6
        version: 13.3.7
      react:
        specifier: 18.2.0
        version: 18.2.0
      swr:
        specifier: ^2.2.4
        version: 2.2.4(react@18.2.0)
    publishDirectory: dist

  packages/plugins/tanstack-query:
    dependencies:
      '@prisma/generator-helper':
        specifier: ^5.0.0
        version: 5.0.0
      '@zenstackhq/runtime':
        specifier: workspace:*
        version: link:../../runtime/dist
      '@zenstackhq/sdk':
        specifier: workspace:*
        version: link:../../sdk/dist
      change-case:
        specifier: ^4.1.2
        version: 4.1.2
      cross-fetch:
        specifier: ^4.0.0
        version: 4.0.0
      decimal.js:
        specifier: ^10.4.2
        version: 10.4.2
      lower-case-first:
        specifier: ^2.0.2
        version: 2.0.2
      semver:
        specifier: ^7.3.8
        version: 7.5.3
      superjson:
        specifier: ^1.11.0
        version: 1.11.0
      ts-morph:
        specifier: ^16.0.0
        version: 16.0.0
      upper-case-first:
        specifier: ^2.0.2
        version: 2.0.2
    devDependencies:
      '@tanstack/react-query':
        specifier: ^4.29.7
        version: 4.29.7(react-dom@18.2.0)(react@18.2.0)
      '@tanstack/react-query-v5':
        specifier: npm:@tanstack/react-query@^5.0.0
        version: /@tanstack/react-query@5.4.3(react-dom@18.2.0)(react@18.2.0)
      '@tanstack/svelte-query':
        specifier: ^4.29.7
        version: 4.29.7(svelte@4.2.1)
      '@tanstack/svelte-query-v5':
        specifier: npm:@tanstack/svelte-query@^5.0.0
        version: /@tanstack/svelte-query@5.4.3(svelte@4.2.1)
      '@tanstack/vue-query':
        specifier: ^4.37.0
        version: 4.37.0(vue@3.3.4)
      '@testing-library/react':
        specifier: ^14.0.0
        version: 14.0.0(react-dom@18.2.0)(react@18.2.0)
      '@types/nock':
        specifier: ^11.1.0
        version: 11.1.0
      '@types/react':
        specifier: 18.2.0
        version: 18.2.0
      '@types/semver':
        specifier: ^7.3.13
        version: 7.5.0
      '@types/tmp':
        specifier: ^0.2.3
        version: 0.2.3
      '@zenstackhq/testtools':
        specifier: workspace:*
        version: link:../../testtools/dist
      jest-environment-jsdom:
        specifier: ^29.7.0
        version: 29.7.0
      nock:
        specifier: ^13.3.6
        version: 13.3.7
      react:
        specifier: 18.2.0
        version: 18.2.0
      react-test-renderer:
        specifier: ^18.2.0
        version: 18.2.0(react@18.2.0)
      replace-in-file:
        specifier: ^7.0.1
        version: 7.0.1
      svelte:
        specifier: ^4.2.1
        version: 4.2.1
      swr:
        specifier: ^2.0.3
        version: 2.0.3(react@18.2.0)
      vue:
        specifier: ^3.3.4
        version: 3.3.4
    publishDirectory: dist

  packages/plugins/trpc:
    dependencies:
      '@prisma/generator-helper':
        specifier: ^5.0.0
        version: 5.0.0
      '@zenstackhq/sdk':
        specifier: workspace:*
        version: link:../../sdk/dist
      change-case:
        specifier: ^4.1.2
        version: 4.1.2
      lower-case-first:
        specifier: ^2.0.2
        version: 2.0.2
      ts-morph:
        specifier: ^16.0.0
        version: 16.0.0
      tslib:
        specifier: ^2.4.1
        version: 2.4.1
      upper-case-first:
        specifier: ^2.0.2
        version: 2.0.2
      zod:
        specifier: ^3.22.4
        version: 3.22.4
    devDependencies:
      '@trpc/next':
        specifier: ^10.32.0
        version: 10.32.0(@tanstack/react-query@4.29.7)(@trpc/client@10.32.0)(@trpc/react-query@10.32.0)(@trpc/server@10.32.0)(next@13.4.7)(react-dom@18.2.0)(react@18.2.0)
      '@trpc/react-query':
        specifier: ^10.32.0
        version: 10.32.0(@tanstack/react-query@4.29.7)(@trpc/client@10.32.0)(@trpc/server@10.32.0)(react-dom@18.2.0)(react@18.2.0)
      '@trpc/server':
        specifier: ^10.32.0
        version: 10.32.0
      '@types/prettier':
        specifier: ^2.7.2
        version: 2.7.2
      '@zenstackhq/testtools':
        specifier: workspace:*
        version: link:../../testtools/dist
      next:
        specifier: ^13.4.7
        version: 13.4.7(@babel/core@7.23.2)(react-dom@18.2.0)(react@18.2.0)
    publishDirectory: dist

  packages/runtime:
    dependencies:
      '@types/bcryptjs':
        specifier: ^2.4.2
        version: 2.4.2
      bcryptjs:
        specifier: ^2.4.3
        version: 2.4.3
      buffer:
        specifier: ^6.0.3
        version: 6.0.3
      change-case:
        specifier: ^4.1.2
        version: 4.1.2
      colors:
        specifier: 1.4.0
        version: 1.4.0
      decimal.js:
        specifier: ^10.4.2
        version: 10.4.2
      deepcopy:
        specifier: ^2.1.0
        version: 2.1.0
      lower-case-first:
        specifier: ^2.0.2
        version: 2.0.2
      pluralize:
        specifier: ^8.0.0
        version: 8.0.0
      semver:
        specifier: ^7.3.8
        version: 7.5.3
      superjson:
        specifier: ^1.11.0
        version: 1.11.0
      tiny-invariant:
        specifier: ^1.3.1
        version: 1.3.1
      tslib:
        specifier: ^2.4.1
        version: 2.4.1
      upper-case-first:
        specifier: ^2.0.2
        version: 2.0.2
      uuid:
        specifier: ^9.0.0
        version: 9.0.0
      zod:
        specifier: ^3.22.4
        version: 3.22.4
      zod-validation-error:
        specifier: ^1.5.0
        version: 1.5.0(zod@3.22.4)
    devDependencies:
      '@types/pluralize':
        specifier: ^0.0.29
        version: 0.0.29
      '@types/semver':
        specifier: ^7.3.13
        version: 7.5.0
      '@types/uuid':
        specifier: ^8.3.4
        version: 8.3.4
    publishDirectory: dist

  packages/schema:
    dependencies:
      '@paralleldrive/cuid2':
        specifier: ^2.2.0
        version: 2.2.0
      '@prisma/generator-helper':
        specifier: ^5.0.0
        version: 5.0.0
      '@zenstackhq/language':
        specifier: workspace:*
        version: link:../language/dist
      '@zenstackhq/sdk':
        specifier: workspace:*
        version: link:../sdk/dist
      async-exit-hook:
        specifier: ^2.0.1
        version: 2.0.1
      change-case:
        specifier: ^4.1.2
        version: 4.1.2
      colors:
        specifier: 1.4.0
        version: 1.4.0
      commander:
        specifier: ^8.3.0
        version: 8.3.0
      get-latest-version:
        specifier: ^5.0.1
        version: 5.0.1
      langium:
        specifier: 1.2.0
        version: 1.2.0
      lower-case-first:
        specifier: ^2.0.2
        version: 2.0.2
      mixpanel:
        specifier: ^0.17.0
        version: 0.17.0
      node-machine-id:
        specifier: ^1.1.12
        version: 1.1.12
      ora:
        specifier: ^5.4.1
        version: 5.4.1
      pluralize:
        specifier: ^8.0.0
        version: 8.0.0
      pretty-repl:
        specifier: ^4.0.0
        version: 4.0.0
      promisify:
        specifier: ^0.0.3
        version: 0.0.3
      semver:
        specifier: ^7.3.8
        version: 7.3.8
      sleep-promise:
        specifier: ^9.1.0
        version: 9.1.0
      strip-color:
        specifier: ^0.1.0
        version: 0.1.0
      tiny-invariant:
        specifier: ^1.3.1
        version: 1.3.1
      ts-morph:
        specifier: ^16.0.0
        version: 16.0.0
      ts-pattern:
        specifier: ^4.3.0
        version: 4.3.0
      upper-case-first:
        specifier: ^2.0.2
        version: 2.0.2
      uuid:
        specifier: ^9.0.0
        version: 9.0.0
      vscode-jsonrpc:
        specifier: ^8.0.2
        version: 8.0.2
      vscode-languageclient:
        specifier: ^8.0.2
        version: 8.0.2
      vscode-languageserver:
        specifier: ^8.0.2
        version: 8.0.2
      vscode-languageserver-textdocument:
        specifier: ^1.0.7
        version: 1.0.7
      vscode-uri:
        specifier: ^3.0.6
        version: 3.0.6
      zod:
        specifier: ^3.22.4
        version: 3.22.4
      zod-validation-error:
        specifier: ^1.5.0
        version: 1.5.0(zod@3.22.4)
    devDependencies:
      '@prisma/client':
        specifier: ^4.8.0
        version: 4.16.2(prisma@4.16.2)
      '@types/async-exit-hook':
        specifier: ^2.0.0
        version: 2.0.0
      '@types/pluralize':
        specifier: ^0.0.29
        version: 0.0.29
      '@types/semver':
        specifier: ^7.3.13
        version: 7.3.13
      '@types/strip-color':
        specifier: ^0.1.0
        version: 0.1.0
      '@types/tmp':
        specifier: ^0.2.3
        version: 0.2.3
      '@types/uuid':
        specifier: ^8.3.4
        version: 8.3.4
      '@types/vscode':
        specifier: ^1.56.0
        version: 1.56.0
      '@vscode/vsce':
        specifier: ^2.19.0
        version: 2.19.0
      '@zenstackhq/runtime':
        specifier: workspace:*
        version: link:../runtime/dist
      dotenv:
        specifier: ^16.0.3
        version: 16.0.3
      esbuild:
        specifier: ^0.15.12
        version: 0.15.12
      prisma:
        specifier: ^4.8.0
        version: 4.16.2
      renamer:
        specifier: ^4.0.0
        version: 4.0.0
      tmp:
        specifier: ^0.2.1
        version: 0.2.1
      tsc-alias:
        specifier: ^1.7.0
        version: 1.7.0
      vitest:
        specifier: ^0.29.7
        version: 0.29.7
    publishDirectory: dist

  packages/sdk:
    dependencies:
      '@prisma/generator-helper':
        specifier: ^5.0.0
        version: 5.0.0
      '@prisma/internals':
        specifier: ^4.16.0
        version: 4.16.2
      '@prisma/internals-v5':
        specifier: npm:@prisma/internals@^5.0.0
        version: /@prisma/internals@5.0.0
      '@zenstackhq/language':
        specifier: workspace:*
        version: link:../language/dist
      '@zenstackhq/runtime':
        specifier: workspace:*
        version: link:../runtime/dist
      lower-case-first:
        specifier: ^2.0.2
        version: 2.0.2
      prettier:
<<<<<<< HEAD
        specifier: ^2.8.3
=======
        specifier: ^2.8.3 || 3.x
>>>>>>> 0e422adf
        version: 2.8.8
      semver:
        specifier: ^7.3.8
        version: 7.5.3
      ts-morph:
        specifier: ^16.0.0
        version: 16.0.0
      upper-case-first:
        specifier: ^2.0.2
        version: 2.0.2
    devDependencies:
      '@types/semver':
        specifier: ^7.3.13
        version: 7.5.0
    publishDirectory: dist

  packages/server:
    dependencies:
      '@zenstackhq/runtime':
        specifier: workspace:*
        version: link:../runtime/dist
      change-case:
        specifier: ^4.1.2
        version: 4.1.2
      lower-case-first:
        specifier: ^2.0.2
        version: 2.0.2
      superjson:
        specifier: ^1.11.0
        version: 1.11.0
      tiny-invariant:
        specifier: ^1.3.1
        version: 1.3.1
      ts-japi:
        specifier: ^1.8.0
        version: 1.8.0
      upper-case-first:
        specifier: ^2.0.2
        version: 2.0.2
      url-pattern:
        specifier: ^1.0.3
        version: 1.0.3
      zod:
        specifier: ^3.22.4
        version: 3.22.4
      zod-validation-error:
        specifier: ^1.5.0
        version: 1.5.0(zod@3.22.4)
    devDependencies:
      '@sveltejs/kit':
        specifier: 1.21.0
        version: 1.21.0(svelte@4.2.1)(vite@4.4.11)
      '@types/body-parser':
        specifier: ^1.19.2
        version: 1.19.2
      '@types/express':
        specifier: ^4.17.17
        version: 4.17.17
      '@types/supertest':
        specifier: ^2.0.12
        version: 2.0.12
      '@zenstackhq/testtools':
        specifier: workspace:*
        version: link:../testtools/dist
      body-parser:
        specifier: ^1.20.2
        version: 1.20.2
      decimal.js:
        specifier: ^10.4.2
        version: 10.4.2
      express:
        specifier: ^4.18.2
        version: 4.18.2
      fastify:
        specifier: ^4.14.1
        version: 4.14.1
      fastify-plugin:
        specifier: ^4.5.0
        version: 4.5.0
      h3:
        specifier: ^1.8.2
        version: 1.8.2
      isomorphic-fetch:
        specifier: ^3.0.0
        version: 3.0.0
      next:
        specifier: ^13.4.5
        version: 13.4.5(@babel/core@7.23.2)(react-dom@18.2.0)(react@18.2.0)
      nuxt:
        specifier: ^3.7.4
        version: 3.7.4(@types/node@20.10.2)(eslint@8.55.0)(typescript@5.3.2)
      supertest:
        specifier: ^6.3.3
        version: 6.3.3
    publishDirectory: dist

  packages/testtools:
    dependencies:
      '@prisma/generator-helper':
        specifier: ^5.0.0
        version: 5.0.0
      '@zenstackhq/language':
        specifier: workspace:*
        version: link:../language/dist
      '@zenstackhq/runtime':
        specifier: workspace:*
        version: link:../runtime/dist
      '@zenstackhq/sdk':
        specifier: workspace:*
        version: link:../sdk/dist
      json5:
        specifier: ^2.2.3
        version: 2.2.3
      langium:
        specifier: 1.2.0
        version: 1.2.0
      pg:
        specifier: ^8.11.1
        version: 8.11.1
      tmp:
        specifier: ^0.2.1
        version: 0.2.1
      vscode-uri:
        specifier: ^3.0.6
        version: 3.0.7
      zenstack:
        specifier: workspace:*
        version: link:../schema/dist
    devDependencies:
      '@types/pg':
        specifier: ^8.10.2
        version: 8.10.2
      '@types/tmp':
        specifier: ^0.2.3
        version: 0.2.3
    publishDirectory: dist

  tests/integration:
    dependencies:
      '@types/node':
        specifier: ^18.0.0
        version: 18.0.0
      '@zenstackhq/sdk':
        specifier: workspace:*
        version: link:../../packages/sdk/dist
      '@zenstackhq/testtools':
        specifier: workspace:*
        version: link:../../packages/testtools/dist
      bcryptjs:
        specifier: ^2.4.3
        version: 2.4.3
      decimal.js:
        specifier: ^10.4.2
        version: 10.4.2
      pg:
        specifier: ^8.11.1
        version: 8.11.1
      sleep-promise:
        specifier: ^9.1.0
        version: 9.1.0
      superjson:
        specifier: ^1.11.0
        version: 1.11.0
    devDependencies:
      '@types/bcryptjs':
        specifier: ^2.4.2
        version: 2.4.2
      '@types/fs-extra':
        specifier: ^11.0.1
        version: 11.0.1
      '@types/pg':
        specifier: ^8.10.2
        version: 8.10.2
      '@types/supertest':
        specifier: ^2.0.12
        version: 2.0.12
      '@types/tmp':
        specifier: ^0.2.3
        version: 0.2.3
      '@types/uuid':
        specifier: ^8.3.4
        version: 8.3.4
      '@zenstackhq/runtime':
        specifier: workspace:*
        version: link:../../packages/runtime/dist
      '@zenstackhq/server':
        specifier: workspace:*
        version: link:../../packages/server/dist
      '@zenstackhq/swr':
        specifier: workspace:*
        version: link:../../packages/plugins/swr/dist
      '@zenstackhq/trpc':
        specifier: workspace:*
        version: link:../../packages/plugins/trpc/dist
      fs-extra:
        specifier: ^11.1.0
        version: 11.1.0
      jest-fetch-mock:
        specifier: ^3.0.3
        version: 3.0.3
      next:
        specifier: ^12.3.1
        version: 12.3.1(@babel/core@7.23.2)(react-dom@18.2.0)(react@18.2.0)
      tmp:
        specifier: ^0.2.1
        version: 0.2.1
      uuid:
        specifier: ^9.0.0
        version: 9.0.0
      zenstack:
        specifier: 'workspace: *'
        version: link:../../packages/schema/dist

packages:

  /@aashutoshrathi/word-wrap@1.2.6:
    resolution: {integrity: sha512-1Yjs2SvM8TflER/OD3cOjhWWOZb58A2t7wpE2S9XfBYTiIl+XFhQG2bjy4Pu1I+EAlCNUzRDYDdFwFYUKvXcIA==}
    engines: {node: '>=0.10.0'}
    dev: true

  /@ampproject/remapping@2.2.1:
    resolution: {integrity: sha512-lFMjJTrFL3j7L9yBxwYfCq2k6qqwHyzuUl/XBnif78PWTJYyL/dfowQHWE3sp6U6ZzqWiiIZnpTMO96zhkjwtg==}
    engines: {node: '>=6.0.0'}
    dependencies:
      '@jridgewell/gen-mapping': 0.3.3
      '@jridgewell/trace-mapping': 0.3.18
    dev: true

  /@antfu/ni@0.21.4:
    resolution: {integrity: sha512-O0Uv9LbLDSoEg26fnMDdDRiPwFJnQSoD4WnrflDwKCJm8Cx/0mV4cGxwBLXan5mGIrpK4Dd7vizf4rQm0QCEAA==}
    hasBin: true
    dev: false

  /@apidevtools/openapi-schemas@2.1.0:
    resolution: {integrity: sha512-Zc1AlqrJlX3SlpupFGpiLi2EbteyP7fXmUOGup6/DnkRgjP9bgMM/ag+n91rsv0U1Gpz0H3VILA/o3bW7Ua6BQ==}
    engines: {node: '>=10'}
    dev: true

  /@apidevtools/swagger-methods@3.0.2:
    resolution: {integrity: sha512-QAkD5kK2b1WfjDS/UQn/qQkbwF31uqRjPTrsCs5ZG9BQGAkjwvqGFjjPqAuzac/IYzpPtRzjCP1WrTuAIjMrXg==}
    dev: true

  /@babel/code-frame@7.22.13:
    resolution: {integrity: sha512-XktuhWlJ5g+3TJXc5upd9Ks1HutSArik6jf2eAjYFyIOf4ej3RN+184cZbzDvbPnuTJIUhPKKJE3cIsYTiAT3w==}
    engines: {node: '>=6.9.0'}
    dependencies:
      '@babel/highlight': 7.22.20
      chalk: 2.4.2

  /@babel/code-frame@7.22.5:
    resolution: {integrity: sha512-Xmwn266vad+6DAqEB2A6V/CcZVp62BbwVmcOJc2RPuwih1kw02TjQvWVWlcKGbBPd+8/0V5DEkOcizRGYsspYQ==}
    engines: {node: '>=6.9.0'}
    dependencies:
      '@babel/highlight': 7.22.5
    dev: true

  /@babel/compat-data@7.22.9:
    resolution: {integrity: sha512-5UamI7xkUcJ3i9qVDS+KFDEK8/7oJ55/sJMB1Ge7IEapr7KfdfV/HErR+koZwOfd+SgtFKOKRhRakdg++DcJpQ==}
    engines: {node: '>=6.9.0'}
    dev: true

  /@babel/core@7.23.2:
    resolution: {integrity: sha512-n7s51eWdaWZ3vGT2tD4T7J6eJs3QoBXydv7vkUM06Bf1cbVD2Kc2UrkzhiQwobfV7NwOnQXYL7UBJ5VPU+RGoQ==}
    engines: {node: '>=6.9.0'}
    dependencies:
      '@ampproject/remapping': 2.2.1
      '@babel/code-frame': 7.22.13
      '@babel/generator': 7.23.0
      '@babel/helper-compilation-targets': 7.22.15
      '@babel/helper-module-transforms': 7.23.0(@babel/core@7.23.2)
      '@babel/helpers': 7.23.2
      '@babel/parser': 7.23.0
      '@babel/template': 7.22.15
      '@babel/traverse': 7.23.2
      '@babel/types': 7.23.0
      convert-source-map: 2.0.0
      debug: 4.3.4
      gensync: 1.0.0-beta.2
      json5: 2.2.3
      semver: 6.3.1
    transitivePeerDependencies:
      - supports-color
    dev: true

  /@babel/generator@7.23.0:
    resolution: {integrity: sha512-lN85QRR+5IbYrMWM6Y4pE/noaQtg4pNiqeNGX60eqOfo6gtEj6uw/JagelB8vVztSd7R6M5n1+PQkDbHbBRU4g==}
    engines: {node: '>=6.9.0'}
    dependencies:
      '@babel/types': 7.23.0
      '@jridgewell/gen-mapping': 0.3.3
      '@jridgewell/trace-mapping': 0.3.18
      jsesc: 2.5.2
    dev: true

  /@babel/helper-annotate-as-pure@7.22.5:
    resolution: {integrity: sha512-LvBTxu8bQSQkcyKOU+a1btnNFQ1dMAd0R6PyW3arXes06F6QLWLIrd681bxRPIXlrMGR3XYnW9JyML7dP3qgxg==}
    engines: {node: '>=6.9.0'}
    dependencies:
      '@babel/types': 7.23.0
    dev: true

  /@babel/helper-compilation-targets@7.22.15:
    resolution: {integrity: sha512-y6EEzULok0Qvz8yyLkCvVX+02ic+By2UdOhylwUOvOn9dvYc9mKICJuuU1n1XBI02YWsNsnrY1kc6DVbjcXbtw==}
    engines: {node: '>=6.9.0'}
    dependencies:
      '@babel/compat-data': 7.22.9
      '@babel/helper-validator-option': 7.22.15
      browserslist: 4.22.1
      lru-cache: 5.1.1
      semver: 6.3.1
    dev: true

  /@babel/helper-create-class-features-plugin@7.22.15(@babel/core@7.23.2):
    resolution: {integrity: sha512-jKkwA59IXcvSaiK2UN45kKwSC9o+KuoXsBDvHvU/7BecYIp8GQ2UwrVvFgJASUT+hBnwJx6MhvMCuMzwZZ7jlg==}
    engines: {node: '>=6.9.0'}
    peerDependencies:
      '@babel/core': ^7.0.0
    dependencies:
      '@babel/core': 7.23.2
      '@babel/helper-annotate-as-pure': 7.22.5
      '@babel/helper-environment-visitor': 7.22.5
      '@babel/helper-function-name': 7.22.5
      '@babel/helper-member-expression-to-functions': 7.23.0
      '@babel/helper-optimise-call-expression': 7.22.5
      '@babel/helper-replace-supers': 7.22.20(@babel/core@7.23.2)
      '@babel/helper-skip-transparent-expression-wrappers': 7.22.5
      '@babel/helper-split-export-declaration': 7.22.6
      semver: 6.3.1
    dev: true

  /@babel/helper-environment-visitor@7.22.20:
    resolution: {integrity: sha512-zfedSIzFhat/gFhWfHtgWvlec0nqB9YEIVrpuwjruLlXfUSnA8cJB0miHKwqDnQ7d32aKo2xt88/xZptwxbfhA==}
    engines: {node: '>=6.9.0'}
    dev: true

  /@babel/helper-environment-visitor@7.22.5:
    resolution: {integrity: sha512-XGmhECfVA/5sAt+H+xpSg0mfrHq6FzNr9Oxh7PSEBBRUb/mL7Kz3NICXb194rCqAEdxkhPT1a88teizAFyvk8Q==}
    engines: {node: '>=6.9.0'}
    dev: true

  /@babel/helper-function-name@7.22.5:
    resolution: {integrity: sha512-wtHSq6jMRE3uF2otvfuD3DIvVhOsSNshQl0Qrd7qC9oQJzHvOL4qQXlQn2916+CXGywIjpGuIkoyZRRxHPiNQQ==}
    engines: {node: '>=6.9.0'}
    dependencies:
      '@babel/template': 7.22.15
      '@babel/types': 7.23.0
    dev: true

  /@babel/helper-function-name@7.23.0:
    resolution: {integrity: sha512-OErEqsrxjZTJciZ4Oo+eoZqeW9UIiOcuYKRJA4ZAgV9myA+pOXhhmpfNCKjEH/auVfEYVFJ6y1Tc4r0eIApqiw==}
    engines: {node: '>=6.9.0'}
    dependencies:
      '@babel/template': 7.22.15
      '@babel/types': 7.23.0
    dev: true

  /@babel/helper-hoist-variables@7.22.5:
    resolution: {integrity: sha512-wGjk9QZVzvknA6yKIUURb8zY3grXCcOZt+/7Wcy8O2uctxhplmUPkOdlgoNhmdVee2c92JXbf1xpMtVNbfoxRw==}
    engines: {node: '>=6.9.0'}
    dependencies:
      '@babel/types': 7.23.0
    dev: true

  /@babel/helper-member-expression-to-functions@7.23.0:
    resolution: {integrity: sha512-6gfrPwh7OuT6gZyJZvd6WbTfrqAo7vm4xCzAXOusKqq/vWdKXphTpj5klHKNmRUU6/QRGlBsyU9mAIPaWHlqJA==}
    engines: {node: '>=6.9.0'}
    dependencies:
      '@babel/types': 7.23.0
    dev: true

  /@babel/helper-module-imports@7.22.15:
    resolution: {integrity: sha512-0pYVBnDKZO2fnSPCrgM/6WMc7eS20Fbok+0r88fp+YtWVLZrp4CkafFGIp+W0VKw4a22sgebPT99y+FDNMdP4w==}
    engines: {node: '>=6.9.0'}
    dependencies:
      '@babel/types': 7.23.0
    dev: true

  /@babel/helper-module-imports@7.22.5:
    resolution: {integrity: sha512-8Dl6+HD/cKifutF5qGd/8ZJi84QeAKh+CEe1sBzz8UayBBGg1dAIJrdHOcOM5b2MpzWL2yuotJTtGjETq0qjXg==}
    engines: {node: '>=6.9.0'}
    dependencies:
      '@babel/types': 7.23.0
    dev: true

  /@babel/helper-module-transforms@7.23.0(@babel/core@7.23.2):
    resolution: {integrity: sha512-WhDWw1tdrlT0gMgUJSlX0IQvoO1eN279zrAUbVB+KpV2c3Tylz8+GnKOLllCS6Z/iZQEyVYxhZVUdPTqs2YYPw==}
    engines: {node: '>=6.9.0'}
    peerDependencies:
      '@babel/core': ^7.0.0
    dependencies:
      '@babel/core': 7.23.2
      '@babel/helper-environment-visitor': 7.22.20
      '@babel/helper-module-imports': 7.22.15
      '@babel/helper-simple-access': 7.22.5
      '@babel/helper-split-export-declaration': 7.22.6
      '@babel/helper-validator-identifier': 7.22.20
    dev: true

  /@babel/helper-optimise-call-expression@7.22.5:
    resolution: {integrity: sha512-HBwaojN0xFRx4yIvpwGqxiV2tUfl7401jlok564NgB9EHS1y6QT17FmKWm4ztqjeVdXLuC4fSvHc5ePpQjoTbw==}
    engines: {node: '>=6.9.0'}
    dependencies:
      '@babel/types': 7.23.0
    dev: true

  /@babel/helper-plugin-utils@7.22.5:
    resolution: {integrity: sha512-uLls06UVKgFG9QD4OeFYLEGteMIAa5kpTPcFL28yuCIIzsf6ZyKZMllKVOCZFhiZ5ptnwX4mtKdWCBE/uT4amg==}
    engines: {node: '>=6.9.0'}
    dev: true

  /@babel/helper-replace-supers@7.22.20(@babel/core@7.23.2):
    resolution: {integrity: sha512-qsW0In3dbwQUbK8kejJ4R7IHVGwHJlV6lpG6UA7a9hSa2YEiAib+N1T2kr6PEeUT+Fl7najmSOS6SmAwCHK6Tw==}
    engines: {node: '>=6.9.0'}
    peerDependencies:
      '@babel/core': ^7.0.0
    dependencies:
      '@babel/core': 7.23.2
      '@babel/helper-environment-visitor': 7.22.20
      '@babel/helper-member-expression-to-functions': 7.23.0
      '@babel/helper-optimise-call-expression': 7.22.5
    dev: true

  /@babel/helper-simple-access@7.22.5:
    resolution: {integrity: sha512-n0H99E/K+Bika3++WNL17POvo4rKWZ7lZEp1Q+fStVbUi8nxPQEBOlTmCOxW/0JsS56SKKQ+ojAe2pHKJHN35w==}
    engines: {node: '>=6.9.0'}
    dependencies:
      '@babel/types': 7.23.0
    dev: true

  /@babel/helper-skip-transparent-expression-wrappers@7.22.5:
    resolution: {integrity: sha512-tK14r66JZKiC43p8Ki33yLBVJKlQDFoA8GYN67lWCDCqoL6EMMSuM9b+Iff2jHaM/RRFYl7K+iiru7hbRqNx8Q==}
    engines: {node: '>=6.9.0'}
    dependencies:
      '@babel/types': 7.23.0
    dev: true

  /@babel/helper-split-export-declaration@7.22.6:
    resolution: {integrity: sha512-AsUnxuLhRYsisFiaJwvp1QF+I3KjD5FOxut14q/GzovUe6orHLesW2C7d754kRm53h5gqrz6sFl6sxc4BVtE/g==}
    engines: {node: '>=6.9.0'}
    dependencies:
      '@babel/types': 7.23.0
    dev: true

  /@babel/helper-string-parser@7.22.5:
    resolution: {integrity: sha512-mM4COjgZox8U+JcXQwPijIZLElkgEpO5rsERVDJTc2qfCDfERyob6k5WegS14SX18IIjv+XD+GrqNumY5JRCDw==}
    engines: {node: '>=6.9.0'}
    dev: true

  /@babel/helper-validator-identifier@7.22.20:
    resolution: {integrity: sha512-Y4OZ+ytlatR8AI+8KZfKuL5urKp7qey08ha31L8b3BwewJAoJamTzyvxPR/5D+KkdJCGPq/+8TukHBlY10FX9A==}
    engines: {node: '>=6.9.0'}

  /@babel/helper-validator-option@7.22.15:
    resolution: {integrity: sha512-bMn7RmyFjY/mdECUbgn9eoSY4vqvacUnS9i9vGAGttgFWesO6B4CYWA7XlpbWgBt71iv/hfbPlynohStqnu5hA==}
    engines: {node: '>=6.9.0'}
    dev: true

  /@babel/helpers@7.23.2:
    resolution: {integrity: sha512-lzchcp8SjTSVe/fPmLwtWVBFC7+Tbn8LGHDVfDp9JGxpAY5opSaEFgt8UQvrnECWOTdji2mOWMz1rOhkHscmGQ==}
    engines: {node: '>=6.9.0'}
    dependencies:
      '@babel/template': 7.22.15
      '@babel/traverse': 7.23.2
      '@babel/types': 7.23.0
    transitivePeerDependencies:
      - supports-color
    dev: true

  /@babel/highlight@7.22.20:
    resolution: {integrity: sha512-dkdMCN3py0+ksCgYmGG8jKeGA/8Tk+gJwSYYlFGxG5lmhfKNoAy004YpLxpS1W2J8m/EK2Ew+yOs9pVRwO89mg==}
    engines: {node: '>=6.9.0'}
    dependencies:
      '@babel/helper-validator-identifier': 7.22.20
      chalk: 2.4.2
      js-tokens: 4.0.0

  /@babel/highlight@7.22.5:
    resolution: {integrity: sha512-BSKlD1hgnedS5XRnGOljZawtag7H1yPfQp0tdNJCHoH6AZ+Pcm9VvkrK59/Yy593Ypg0zMxH2BxD1VPYUQ7UIw==}
    engines: {node: '>=6.9.0'}
    dependencies:
      '@babel/helper-validator-identifier': 7.22.20
      chalk: 2.4.2
      js-tokens: 4.0.0
    dev: true

  /@babel/parser@7.23.0:
    resolution: {integrity: sha512-vvPKKdMemU85V9WE/l5wZEmImpCtLqbnTvqDS2U1fJ96KrxoW7KrXhNsNCblQlg8Ck4b85yxdTyelsMUgFUXiw==}
    engines: {node: '>=6.0.0'}
    hasBin: true
    dependencies:
      '@babel/types': 7.23.0
    dev: true

  /@babel/plugin-syntax-async-generators@7.8.4(@babel/core@7.23.2):
    resolution: {integrity: sha512-tycmZxkGfZaxhMRbXlPXuVFpdWlXpir2W4AMhSJgRKzk/eDlIXOhb2LHWoLpDF7TEHylV5zNhykX6KAgHJmTNw==}
    peerDependencies:
      '@babel/core': ^7.0.0-0
    dependencies:
      '@babel/core': 7.23.2
      '@babel/helper-plugin-utils': 7.22.5
    dev: true

  /@babel/plugin-syntax-bigint@7.8.3(@babel/core@7.23.2):
    resolution: {integrity: sha512-wnTnFlG+YxQm3vDxpGE57Pj0srRU4sHE/mDkt1qv2YJJSeUAec2ma4WLUnUPeKjyrfntVwe/N6dCXpU+zL3Npg==}
    peerDependencies:
      '@babel/core': ^7.0.0-0
    dependencies:
      '@babel/core': 7.23.2
      '@babel/helper-plugin-utils': 7.22.5
    dev: true

  /@babel/plugin-syntax-class-properties@7.12.13(@babel/core@7.23.2):
    resolution: {integrity: sha512-fm4idjKla0YahUNgFNLCB0qySdsoPiZP3iQE3rky0mBUtMZ23yDJ9SJdg6dXTSDnulOVqiF3Hgr9nbXvXTQZYA==}
    peerDependencies:
      '@babel/core': ^7.0.0-0
    dependencies:
      '@babel/core': 7.23.2
      '@babel/helper-plugin-utils': 7.22.5
    dev: true

  /@babel/plugin-syntax-import-meta@7.10.4(@babel/core@7.23.2):
    resolution: {integrity: sha512-Yqfm+XDx0+Prh3VSeEQCPU81yC+JWZ2pDPFSS4ZdpfZhp4MkFMaDC1UqseovEKwSUpnIL7+vK+Clp7bfh0iD7g==}
    peerDependencies:
      '@babel/core': ^7.0.0-0
    dependencies:
      '@babel/core': 7.23.2
      '@babel/helper-plugin-utils': 7.22.5
    dev: true

  /@babel/plugin-syntax-json-strings@7.8.3(@babel/core@7.23.2):
    resolution: {integrity: sha512-lY6kdGpWHvjoe2vk4WrAapEuBR69EMxZl+RoGRhrFGNYVK8mOPAW8VfbT/ZgrFbXlDNiiaxQnAtgVCZ6jv30EA==}
    peerDependencies:
      '@babel/core': ^7.0.0-0
    dependencies:
      '@babel/core': 7.23.2
      '@babel/helper-plugin-utils': 7.22.5
    dev: true

  /@babel/plugin-syntax-jsx@7.22.5(@babel/core@7.23.2):
    resolution: {integrity: sha512-gvyP4hZrgrs/wWMaocvxZ44Hw0b3W8Pe+cMxc8V1ULQ07oh8VNbIRaoD1LRZVTvD+0nieDKjfgKg89sD7rrKrg==}
    engines: {node: '>=6.9.0'}
    peerDependencies:
      '@babel/core': ^7.0.0-0
    dependencies:
      '@babel/core': 7.23.2
      '@babel/helper-plugin-utils': 7.22.5
    dev: true

  /@babel/plugin-syntax-logical-assignment-operators@7.10.4(@babel/core@7.23.2):
    resolution: {integrity: sha512-d8waShlpFDinQ5MtvGU9xDAOzKH47+FFoney2baFIoMr952hKOLp1HR7VszoZvOsV/4+RRszNY7D17ba0te0ig==}
    peerDependencies:
      '@babel/core': ^7.0.0-0
    dependencies:
      '@babel/core': 7.23.2
      '@babel/helper-plugin-utils': 7.22.5
    dev: true

  /@babel/plugin-syntax-nullish-coalescing-operator@7.8.3(@babel/core@7.23.2):
    resolution: {integrity: sha512-aSff4zPII1u2QD7y+F8oDsz19ew4IGEJg9SVW+bqwpwtfFleiQDMdzA/R+UlWDzfnHFCxxleFT0PMIrR36XLNQ==}
    peerDependencies:
      '@babel/core': ^7.0.0-0
    dependencies:
      '@babel/core': 7.23.2
      '@babel/helper-plugin-utils': 7.22.5
    dev: true

  /@babel/plugin-syntax-numeric-separator@7.10.4(@babel/core@7.23.2):
    resolution: {integrity: sha512-9H6YdfkcK/uOnY/K7/aA2xpzaAgkQn37yzWUMRK7OaPOqOpGS1+n0H5hxT9AUw9EsSjPW8SVyMJwYRtWs3X3ug==}
    peerDependencies:
      '@babel/core': ^7.0.0-0
    dependencies:
      '@babel/core': 7.23.2
      '@babel/helper-plugin-utils': 7.22.5
    dev: true

  /@babel/plugin-syntax-object-rest-spread@7.8.3(@babel/core@7.23.2):
    resolution: {integrity: sha512-XoqMijGZb9y3y2XskN+P1wUGiVwWZ5JmoDRwx5+3GmEplNyVM2s2Dg8ILFQm8rWM48orGy5YpI5Bl8U1y7ydlA==}
    peerDependencies:
      '@babel/core': ^7.0.0-0
    dependencies:
      '@babel/core': 7.23.2
      '@babel/helper-plugin-utils': 7.22.5
    dev: true

  /@babel/plugin-syntax-optional-catch-binding@7.8.3(@babel/core@7.23.2):
    resolution: {integrity: sha512-6VPD0Pc1lpTqw0aKoeRTMiB+kWhAoT24PA+ksWSBrFtl5SIRVpZlwN3NNPQjehA2E/91FV3RjLWoVTglWcSV3Q==}
    peerDependencies:
      '@babel/core': ^7.0.0-0
    dependencies:
      '@babel/core': 7.23.2
      '@babel/helper-plugin-utils': 7.22.5
    dev: true

  /@babel/plugin-syntax-optional-chaining@7.8.3(@babel/core@7.23.2):
    resolution: {integrity: sha512-KoK9ErH1MBlCPxV0VANkXW2/dw4vlbGDrFgz8bmUsBGYkFRcbRwMh6cIJubdPrkxRwuGdtCk0v/wPTKbQgBjkg==}
    peerDependencies:
      '@babel/core': ^7.0.0-0
    dependencies:
      '@babel/core': 7.23.2
      '@babel/helper-plugin-utils': 7.22.5
    dev: true

  /@babel/plugin-syntax-top-level-await@7.14.5(@babel/core@7.23.2):
    resolution: {integrity: sha512-hx++upLv5U1rgYfwe1xBQUhRmU41NEvpUvrp8jkrSCdvGSnM5/qdRMtylJ6PG5OFkBaHkbTAKTnd3/YyESRHFw==}
    engines: {node: '>=6.9.0'}
    peerDependencies:
      '@babel/core': ^7.0.0-0
    dependencies:
      '@babel/core': 7.23.2
      '@babel/helper-plugin-utils': 7.22.5
    dev: true

  /@babel/plugin-syntax-typescript@7.22.5(@babel/core@7.23.2):
    resolution: {integrity: sha512-1mS2o03i7t1c6VzH6fdQ3OA8tcEIxwG18zIPRp+UY1Ihv6W+XZzBCVxExF9upussPXJ0xE9XRHwMoNs1ep/nRQ==}
    engines: {node: '>=6.9.0'}
    peerDependencies:
      '@babel/core': ^7.0.0-0
    dependencies:
      '@babel/core': 7.23.2
      '@babel/helper-plugin-utils': 7.22.5
    dev: true

  /@babel/plugin-transform-typescript@7.22.15(@babel/core@7.23.2):
    resolution: {integrity: sha512-1uirS0TnijxvQLnlv5wQBwOX3E1wCFX7ITv+9pBV2wKEk4K+M5tqDaoNXnTH8tjEIYHLO98MwiTWO04Ggz4XuA==}
    engines: {node: '>=6.9.0'}
    peerDependencies:
      '@babel/core': ^7.0.0-0
    dependencies:
      '@babel/core': 7.23.2
      '@babel/helper-annotate-as-pure': 7.22.5
      '@babel/helper-create-class-features-plugin': 7.22.15(@babel/core@7.23.2)
      '@babel/helper-plugin-utils': 7.22.5
      '@babel/plugin-syntax-typescript': 7.22.5(@babel/core@7.23.2)
    dev: true

  /@babel/runtime@7.22.5:
    resolution: {integrity: sha512-ecjvYlnAaZ/KVneE/OdKYBYfgXV3Ptu6zQWmgEF7vwKhQnvVS6bjMD2XYgj+SNvQ1GfK/pjgokfPkC/2CO8CuA==}
    engines: {node: '>=6.9.0'}
    dependencies:
      regenerator-runtime: 0.13.11
    dev: true

  /@babel/standalone@7.23.2:
    resolution: {integrity: sha512-VJNw7OS26JvB6rE9XpbT6uQeQIEBWU5eeHGS4VR/+/4ZoKdLBXLcy66ZVJ/9IBkK1RMp8B0cohvhzdKWtJAGmg==}
    engines: {node: '>=6.9.0'}
    dev: true

  /@babel/template@7.22.15:
    resolution: {integrity: sha512-QPErUVm4uyJa60rkI73qneDacvdvzxshT3kksGqlGWYdOTIUOwJ7RDUL8sGqslY1uXWSL6xMFKEXDS3ox2uF0w==}
    engines: {node: '>=6.9.0'}
    dependencies:
      '@babel/code-frame': 7.22.13
      '@babel/parser': 7.23.0
      '@babel/types': 7.23.0
    dev: true

  /@babel/template@7.22.5:
    resolution: {integrity: sha512-X7yV7eiwAxdj9k94NEylvbVHLiVG1nvzCV2EAowhxLTwODV1jl9UzZ48leOC0sH7OnuHrIkllaBgneUykIcZaw==}
    engines: {node: '>=6.9.0'}
    dependencies:
      '@babel/code-frame': 7.22.13
      '@babel/parser': 7.23.0
      '@babel/types': 7.23.0
    dev: true

  /@babel/traverse@7.22.8:
    resolution: {integrity: sha512-y6LPR+wpM2I3qJrsheCTwhIinzkETbplIgPBbwvqPKc+uljeA5gP+3nP8irdYt1mjQaDnlIcG+dw8OjAco4GXw==}
    engines: {node: '>=6.9.0'}
    dependencies:
      '@babel/code-frame': 7.22.13
      '@babel/generator': 7.23.0
      '@babel/helper-environment-visitor': 7.22.5
      '@babel/helper-function-name': 7.22.5
      '@babel/helper-hoist-variables': 7.22.5
      '@babel/helper-split-export-declaration': 7.22.6
      '@babel/parser': 7.23.0
      '@babel/types': 7.23.0
      debug: 4.3.4
      globals: 11.12.0
    transitivePeerDependencies:
      - supports-color
    dev: true

  /@babel/traverse@7.23.2:
    resolution: {integrity: sha512-azpe59SQ48qG6nu2CzcMLbxUudtN+dOM9kDbUqGq3HXUJRlo7i8fvPoxQUzYgLZ4cMVmuZgm8vvBpNeRhd6XSw==}
    engines: {node: '>=6.9.0'}
    dependencies:
      '@babel/code-frame': 7.22.13
      '@babel/generator': 7.23.0
      '@babel/helper-environment-visitor': 7.22.20
      '@babel/helper-function-name': 7.23.0
      '@babel/helper-hoist-variables': 7.22.5
      '@babel/helper-split-export-declaration': 7.22.6
      '@babel/parser': 7.23.0
      '@babel/types': 7.23.0
      debug: 4.3.4
      globals: 11.12.0
    transitivePeerDependencies:
      - supports-color
    dev: true

  /@babel/types@7.23.0:
    resolution: {integrity: sha512-0oIyUfKoI3mSqMvsxBdclDwxXKXAUA8v/apZbc+iSyARYou1o8ZGDxbUYyLFoW2arqS2jDGqJuZvv1d/io1axg==}
    engines: {node: '>=6.9.0'}
    dependencies:
      '@babel/helper-string-parser': 7.22.5
      '@babel/helper-validator-identifier': 7.22.20
      to-fast-properties: 2.0.0
    dev: true

  /@bcoe/v8-coverage@0.2.3:
    resolution: {integrity: sha512-0hYQ8SB4Db5zvZB4axdMHGwEaQjkZzFjQiN9LVYvIFB2nSUHW9tYpxWriPrWDASIxiaXax83REcLxuSdnGPZtw==}
    dev: true

  /@changesets/apply-release-plan@6.1.4:
    resolution: {integrity: sha512-FMpKF1fRlJyCZVYHr3CbinpZZ+6MwvOtWUuO8uo+svcATEoc1zRDcj23pAurJ2TZ/uVz1wFHH6K3NlACy0PLew==}
    dependencies:
      '@babel/runtime': 7.22.5
      '@changesets/config': 2.3.1
      '@changesets/get-version-range-type': 0.3.2
      '@changesets/git': 2.0.0
      '@changesets/types': 5.2.1
      '@manypkg/get-packages': 1.1.3
      detect-indent: 6.1.0
      fs-extra: 7.0.1
      lodash.startcase: 4.4.0
      outdent: 0.5.0
      prettier: 2.8.8
      resolve-from: 5.0.0
      semver: 7.5.4
    dev: true

  /@changesets/assemble-release-plan@5.2.4:
    resolution: {integrity: sha512-xJkWX+1/CUaOUWTguXEbCDTyWJFECEhmdtbkjhn5GVBGxdP/JwaHBIU9sW3FR6gD07UwZ7ovpiPclQZs+j+mvg==}
    dependencies:
      '@babel/runtime': 7.22.5
      '@changesets/errors': 0.1.4
      '@changesets/get-dependents-graph': 1.3.6
      '@changesets/types': 5.2.1
      '@manypkg/get-packages': 1.1.3
      semver: 7.5.4
    dev: true

  /@changesets/changelog-git@0.1.14:
    resolution: {integrity: sha512-+vRfnKtXVWsDDxGctOfzJsPhaCdXRYoe+KyWYoq5X/GqoISREiat0l3L8B0a453B2B4dfHGcZaGyowHbp9BSaA==}
    dependencies:
      '@changesets/types': 5.2.1
    dev: true

  /@changesets/cli@2.26.0:
    resolution: {integrity: sha512-0cbTiDms+ICTVtEwAFLNW0jBNex9f5+fFv3I771nBvdnV/mOjd1QJ4+f8KtVSOrwD9SJkk9xbDkWFb0oXd8d1Q==}
    hasBin: true
    dependencies:
      '@babel/runtime': 7.22.5
      '@changesets/apply-release-plan': 6.1.4
      '@changesets/assemble-release-plan': 5.2.4
      '@changesets/changelog-git': 0.1.14
      '@changesets/config': 2.3.1
      '@changesets/errors': 0.1.4
      '@changesets/get-dependents-graph': 1.3.6
      '@changesets/get-release-plan': 3.0.17
      '@changesets/git': 2.0.0
      '@changesets/logger': 0.0.5
      '@changesets/pre': 1.0.14
      '@changesets/read': 0.5.9
      '@changesets/types': 5.2.1
      '@changesets/write': 0.2.3
      '@manypkg/get-packages': 1.1.3
      '@types/is-ci': 3.0.0
      '@types/semver': 6.2.3
      ansi-colors: 4.1.3
      chalk: 2.4.2
      enquirer: 2.3.6
      external-editor: 3.1.0
      fs-extra: 7.0.1
      human-id: 1.0.2
      is-ci: 3.0.1
      meow: 6.1.1
      outdent: 0.5.0
      p-limit: 2.3.0
      preferred-pm: 3.0.3
      resolve-from: 5.0.0
      semver: 5.7.1
      spawndamnit: 2.0.0
      term-size: 2.2.1
      tty-table: 4.2.1
    dev: true

  /@changesets/config@2.3.1:
    resolution: {integrity: sha512-PQXaJl82CfIXddUOppj4zWu+987GCw2M+eQcOepxN5s+kvnsZOwjEJO3DH9eVy+OP6Pg/KFEWdsECFEYTtbg6w==}
    dependencies:
      '@changesets/errors': 0.1.4
      '@changesets/get-dependents-graph': 1.3.6
      '@changesets/logger': 0.0.5
      '@changesets/types': 5.2.1
      '@manypkg/get-packages': 1.1.3
      fs-extra: 7.0.1
      micromatch: 4.0.5
    dev: true

  /@changesets/errors@0.1.4:
    resolution: {integrity: sha512-HAcqPF7snsUJ/QzkWoKfRfXushHTu+K5KZLJWPb34s4eCZShIf8BFO3fwq6KU8+G7L5KdtN2BzQAXOSXEyiY9Q==}
    dependencies:
      extendable-error: 0.1.7
    dev: true

  /@changesets/get-dependents-graph@1.3.6:
    resolution: {integrity: sha512-Q/sLgBANmkvUm09GgRsAvEtY3p1/5OCzgBE5vX3vgb5CvW0j7CEljocx5oPXeQSNph6FXulJlXV3Re/v3K3P3Q==}
    dependencies:
      '@changesets/types': 5.2.1
      '@manypkg/get-packages': 1.1.3
      chalk: 2.4.2
      fs-extra: 7.0.1
      semver: 7.5.4
    dev: true

  /@changesets/get-release-plan@3.0.17:
    resolution: {integrity: sha512-6IwKTubNEgoOZwDontYc2x2cWXfr6IKxP3IhKeK+WjyD6y3M4Gl/jdQvBw+m/5zWILSOCAaGLu2ZF6Q+WiPniw==}
    dependencies:
      '@babel/runtime': 7.22.5
      '@changesets/assemble-release-plan': 5.2.4
      '@changesets/config': 2.3.1
      '@changesets/pre': 1.0.14
      '@changesets/read': 0.5.9
      '@changesets/types': 5.2.1
      '@manypkg/get-packages': 1.1.3
    dev: true

  /@changesets/get-version-range-type@0.3.2:
    resolution: {integrity: sha512-SVqwYs5pULYjYT4op21F2pVbcrca4qA/bAA3FmFXKMN7Y+HcO8sbZUTx3TAy2VXulP2FACd1aC7f2nTuqSPbqg==}
    dev: true

  /@changesets/git@2.0.0:
    resolution: {integrity: sha512-enUVEWbiqUTxqSnmesyJGWfzd51PY4H7mH9yUw0hPVpZBJ6tQZFMU3F3mT/t9OJ/GjyiM4770i+sehAn6ymx6A==}
    dependencies:
      '@babel/runtime': 7.22.5
      '@changesets/errors': 0.1.4
      '@changesets/types': 5.2.1
      '@manypkg/get-packages': 1.1.3
      is-subdir: 1.2.0
      micromatch: 4.0.5
      spawndamnit: 2.0.0
    dev: true

  /@changesets/logger@0.0.5:
    resolution: {integrity: sha512-gJyZHomu8nASHpaANzc6bkQMO9gU/ib20lqew1rVx753FOxffnCrJlGIeQVxNWCqM+o6OOleCo/ivL8UAO5iFw==}
    dependencies:
      chalk: 2.4.2
    dev: true

  /@changesets/parse@0.3.16:
    resolution: {integrity: sha512-127JKNd167ayAuBjUggZBkmDS5fIKsthnr9jr6bdnuUljroiERW7FBTDNnNVyJ4l69PzR57pk6mXQdtJyBCJKg==}
    dependencies:
      '@changesets/types': 5.2.1
      js-yaml: 3.14.1
    dev: true

  /@changesets/pre@1.0.14:
    resolution: {integrity: sha512-dTsHmxQWEQekHYHbg+M1mDVYFvegDh9j/kySNuDKdylwfMEevTeDouR7IfHNyVodxZXu17sXoJuf2D0vi55FHQ==}
    dependencies:
      '@babel/runtime': 7.22.5
      '@changesets/errors': 0.1.4
      '@changesets/types': 5.2.1
      '@manypkg/get-packages': 1.1.3
      fs-extra: 7.0.1
    dev: true

  /@changesets/read@0.5.9:
    resolution: {integrity: sha512-T8BJ6JS6j1gfO1HFq50kU3qawYxa4NTbI/ASNVVCBTsKquy2HYwM9r7ZnzkiMe8IEObAJtUVGSrePCOxAK2haQ==}
    dependencies:
      '@babel/runtime': 7.22.5
      '@changesets/git': 2.0.0
      '@changesets/logger': 0.0.5
      '@changesets/parse': 0.3.16
      '@changesets/types': 5.2.1
      chalk: 2.4.2
      fs-extra: 7.0.1
      p-filter: 2.1.0
    dev: true

  /@changesets/types@4.1.0:
    resolution: {integrity: sha512-LDQvVDv5Kb50ny2s25Fhm3d9QSZimsoUGBsUioj6MC3qbMUCuC8GPIvk/M6IvXx3lYhAs0lwWUQLb+VIEUCECw==}
    dev: true

  /@changesets/types@5.2.1:
    resolution: {integrity: sha512-myLfHbVOqaq9UtUKqR/nZA/OY7xFjQMdfgfqeZIBK4d0hA6pgxArvdv8M+6NUzzBsjWLOtvApv8YHr4qM+Kpfg==}
    dev: true

  /@changesets/write@0.2.3:
    resolution: {integrity: sha512-Dbamr7AIMvslKnNYsLFafaVORx4H0pvCA2MHqgtNCySMe1blImEyAEOzDmcgKAkgz4+uwoLz7demIrX+JBr/Xw==}
    dependencies:
      '@babel/runtime': 7.22.5
      '@changesets/types': 5.2.1
      fs-extra: 7.0.1
      human-id: 1.0.2
      prettier: 2.8.8
    dev: true

  /@chevrotain/cst-dts-gen@10.4.2:
    resolution: {integrity: sha512-0+4bNjlndNWMoVLH/+y4uHnf6GrTipsC+YTppJxelVJo+xeRVQ0s2PpkdDCVTsu7efyj+8r1gFiwVXsp6JZ0iQ==}
    dependencies:
      '@chevrotain/gast': 10.4.2
      '@chevrotain/types': 10.4.2
      lodash: 4.17.21

  /@chevrotain/gast@10.4.2:
    resolution: {integrity: sha512-4ZAn8/mjkmYonilSJ60gGj1tAF0cVWYUMlIGA0e4ATAc3a648aCnvpBw7zlPHDQjFp50XC13iyWEgWAKiRKTOA==}
    dependencies:
      '@chevrotain/types': 10.4.2
      lodash: 4.17.21

  /@chevrotain/types@10.4.2:
    resolution: {integrity: sha512-QzSCjg6G4MvIoLeIgOiMR0IgzkGEQqrNJJIr3T5ETRa7l4Av4AMIiEctV99mvDr57iXwwk0/kr3RJxiU36Nevw==}

  /@chevrotain/utils@10.4.2:
    resolution: {integrity: sha512-V34dacxWLwKcvcy32dx96ADJVdB7kOJLm7LyBkBQw5u5HC9WdEFw2G17zml+U3ivavGTrGPJHl8o9/UJm0PlUw==}

  /@cloudflare/kv-asset-handler@0.3.0:
    resolution: {integrity: sha512-9CB/MKf/wdvbfkUdfrj+OkEwZ5b7rws0eogJ4293h+7b6KX5toPwym+VQKmILafNB9YiehqY0DlNrDcDhdWHSQ==}
    dependencies:
      mime: 3.0.0
    dev: true

  /@cspotcode/source-map-support@0.8.1:
    resolution: {integrity: sha512-IchNf6dN4tHoMFIn/7OE8LWZ19Y6q/67Bmf6vnGREv8RSbBVb9LPJxEcnwrcwX6ixSvaiGoomAUvu4YSxXrVgw==}
    engines: {node: '>=12'}
    dependencies:
      '@jridgewell/trace-mapping': 0.3.9
    dev: true

  /@envelop/core@5.0.0:
    resolution: {integrity: sha512-aJdnH/ptv+cvwfvciCBe7TSvccBwo9g0S5f6u35TBVzRVqIGkK03lFlIL+x1cnfZgN9EfR2b1PH2galrT1CdCQ==}
    engines: {node: '>=18.0.0'}
    dependencies:
      '@envelop/types': 5.0.0
      tslib: 2.6.0
    dev: true

  /@envelop/types@5.0.0:
    resolution: {integrity: sha512-IPjmgSc4KpQRlO4qbEDnBEixvtb06WDmjKfi/7fkZaryh5HuOmTtixe1EupQI5XfXO8joc3d27uUZ0QdC++euA==}
    engines: {node: '>=18.0.0'}
    dependencies:
      tslib: 2.6.0
    dev: true

  /@esbuild/android-arm64@0.17.19:
    resolution: {integrity: sha512-KBMWvEZooR7+kzY0BtbTQn0OAYY7CsiydT63pVEaPtVYF0hXbUaOyZog37DKxK7NF3XacBJOpYT4adIJh+avxA==}
    engines: {node: '>=12'}
    cpu: [arm64]
    os: [android]
    requiresBuild: true
    dev: true
    optional: true

  /@esbuild/android-arm64@0.18.14:
    resolution: {integrity: sha512-rZ2v+Luba5/3D6l8kofWgTnqE+qsC/L5MleKIKFyllHTKHrNBMqeRCnZI1BtRx8B24xMYxeU32iIddRQqMsOsg==}
    engines: {node: '>=12'}
    cpu: [arm64]
    os: [android]
    requiresBuild: true
    dev: true
    optional: true

  /@esbuild/android-arm64@0.19.4:
    resolution: {integrity: sha512-mRsi2vJsk4Bx/AFsNBqOH2fqedxn5L/moT58xgg51DjX1la64Z3Npicut2VbhvDFO26qjWtPMsVxCd80YTFVeg==}
    engines: {node: '>=12'}
    cpu: [arm64]
    os: [android]
    requiresBuild: true
    dev: true
    optional: true

  /@esbuild/android-arm@0.15.12:
    resolution: {integrity: sha512-IC7TqIqiyE0MmvAhWkl/8AEzpOtbhRNDo7aph47We1NbE5w2bt/Q+giAhe0YYeVpYnIhGMcuZY92qDK6dQauvA==}
    engines: {node: '>=12'}
    cpu: [arm]
    os: [android]
    requiresBuild: true
    dev: true
    optional: true

  /@esbuild/android-arm@0.17.19:
    resolution: {integrity: sha512-rIKddzqhmav7MSmoFCmDIb6e2W57geRsM94gV2l38fzhXMwq7hZoClug9USI2pFRGL06f4IOPHHpFNOkWieR8A==}
    engines: {node: '>=12'}
    cpu: [arm]
    os: [android]
    requiresBuild: true
    dev: true
    optional: true

  /@esbuild/android-arm@0.18.14:
    resolution: {integrity: sha512-blODaaL+lngG5bdK/t4qZcQvq2BBqrABmYwqPPcS5VRxrCSGHb9R/rA3fqxh7R18I7WU4KKv+NYkt22FDfalcg==}
    engines: {node: '>=12'}
    cpu: [arm]
    os: [android]
    requiresBuild: true
    dev: true
    optional: true

  /@esbuild/android-arm@0.19.4:
    resolution: {integrity: sha512-uBIbiYMeSsy2U0XQoOGVVcpIktjLMEKa7ryz2RLr7L/vTnANNEsPVAh4xOv7ondGz6ac1zVb0F8Jx20rQikffQ==}
    engines: {node: '>=12'}
    cpu: [arm]
    os: [android]
    requiresBuild: true
    dev: true
    optional: true

  /@esbuild/android-x64@0.17.19:
    resolution: {integrity: sha512-uUTTc4xGNDT7YSArp/zbtmbhO0uEEK9/ETW29Wk1thYUJBz3IVnvgEiEwEa9IeLyvnpKrWK64Utw2bgUmDveww==}
    engines: {node: '>=12'}
    cpu: [x64]
    os: [android]
    requiresBuild: true
    dev: true
    optional: true

  /@esbuild/android-x64@0.18.14:
    resolution: {integrity: sha512-qSwh8y38QKl+1Iqg+YhvCVYlSk3dVLk9N88VO71U4FUjtiSFylMWK3Ugr8GC6eTkkP4Tc83dVppt2n8vIdlSGg==}
    engines: {node: '>=12'}
    cpu: [x64]
    os: [android]
    requiresBuild: true
    dev: true
    optional: true

  /@esbuild/android-x64@0.19.4:
    resolution: {integrity: sha512-4iPufZ1TMOD3oBlGFqHXBpa3KFT46aLl6Vy7gwed0ZSYgHaZ/mihbYb4t7Z9etjkC9Al3ZYIoOaHrU60gcMy7g==}
    engines: {node: '>=12'}
    cpu: [x64]
    os: [android]
    requiresBuild: true
    dev: true
    optional: true

  /@esbuild/darwin-arm64@0.17.19:
    resolution: {integrity: sha512-80wEoCfF/hFKM6WE1FyBHc9SfUblloAWx6FJkFWTWiCoht9Mc0ARGEM47e67W9rI09YoUxJL68WHfDRYEAvOhg==}
    engines: {node: '>=12'}
    cpu: [arm64]
    os: [darwin]
    requiresBuild: true
    dev: true
    optional: true

  /@esbuild/darwin-arm64@0.18.14:
    resolution: {integrity: sha512-9Hl2D2PBeDYZiNbnRKRWuxwHa9v5ssWBBjisXFkVcSP5cZqzZRFBUWEQuqBHO4+PKx4q4wgHoWtfQ1S7rUqJ2Q==}
    engines: {node: '>=12'}
    cpu: [arm64]
    os: [darwin]
    requiresBuild: true
    dev: true
    optional: true

  /@esbuild/darwin-arm64@0.19.4:
    resolution: {integrity: sha512-Lviw8EzxsVQKpbS+rSt6/6zjn9ashUZ7Tbuvc2YENgRl0yZTktGlachZ9KMJUsVjZEGFVu336kl5lBgDN6PmpA==}
    engines: {node: '>=12'}
    cpu: [arm64]
    os: [darwin]
    requiresBuild: true
    dev: true
    optional: true

  /@esbuild/darwin-x64@0.17.19:
    resolution: {integrity: sha512-IJM4JJsLhRYr9xdtLytPLSH9k/oxR3boaUIYiHkAawtwNOXKE8KoU8tMvryogdcT8AU+Bflmh81Xn6Q0vTZbQw==}
    engines: {node: '>=12'}
    cpu: [x64]
    os: [darwin]
    requiresBuild: true
    dev: true
    optional: true

  /@esbuild/darwin-x64@0.18.14:
    resolution: {integrity: sha512-ZnI3Dg4ElQ6tlv82qLc/UNHtFsgZSKZ7KjsUNAo1BF1SoYDjkGKHJyCrYyWjFecmXpvvG/KJ9A/oe0H12odPLQ==}
    engines: {node: '>=12'}
    cpu: [x64]
    os: [darwin]
    requiresBuild: true
    dev: true
    optional: true

  /@esbuild/darwin-x64@0.19.4:
    resolution: {integrity: sha512-YHbSFlLgDwglFn0lAO3Zsdrife9jcQXQhgRp77YiTDja23FrC2uwnhXMNkAucthsf+Psr7sTwYEryxz6FPAVqw==}
    engines: {node: '>=12'}
    cpu: [x64]
    os: [darwin]
    requiresBuild: true
    dev: true
    optional: true

  /@esbuild/freebsd-arm64@0.17.19:
    resolution: {integrity: sha512-pBwbc7DufluUeGdjSU5Si+P3SoMF5DQ/F/UmTSb8HXO80ZEAJmrykPyzo1IfNbAoaqw48YRpv8shwd1NoI0jcQ==}
    engines: {node: '>=12'}
    cpu: [arm64]
    os: [freebsd]
    requiresBuild: true
    dev: true
    optional: true

  /@esbuild/freebsd-arm64@0.18.14:
    resolution: {integrity: sha512-h3OqR80Da4oQCIa37zl8tU5MwHQ7qgPV0oVScPfKJK21fSRZEhLE4IIVpmcOxfAVmqjU6NDxcxhYaM8aDIGRLw==}
    engines: {node: '>=12'}
    cpu: [arm64]
    os: [freebsd]
    requiresBuild: true
    dev: true
    optional: true

  /@esbuild/freebsd-arm64@0.19.4:
    resolution: {integrity: sha512-vz59ijyrTG22Hshaj620e5yhs2dU1WJy723ofc+KUgxVCM6zxQESmWdMuVmUzxtGqtj5heHyB44PjV/HKsEmuQ==}
    engines: {node: '>=12'}
    cpu: [arm64]
    os: [freebsd]
    requiresBuild: true
    dev: true
    optional: true

  /@esbuild/freebsd-x64@0.17.19:
    resolution: {integrity: sha512-4lu+n8Wk0XlajEhbEffdy2xy53dpR06SlzvhGByyg36qJw6Kpfk7cp45DR/62aPH9mtJRmIyrXAS5UWBrJT6TQ==}
    engines: {node: '>=12'}
    cpu: [x64]
    os: [freebsd]
    requiresBuild: true
    dev: true
    optional: true

  /@esbuild/freebsd-x64@0.18.14:
    resolution: {integrity: sha512-ha4BX+S6CZG4BoH9tOZTrFIYC1DH13UTCRHzFc3GWX74nz3h/N6MPF3tuR3XlsNjMFUazGgm35MPW5tHkn2lzQ==}
    engines: {node: '>=12'}
    cpu: [x64]
    os: [freebsd]
    requiresBuild: true
    dev: true
    optional: true

  /@esbuild/freebsd-x64@0.19.4:
    resolution: {integrity: sha512-3sRbQ6W5kAiVQRBWREGJNd1YE7OgzS0AmOGjDmX/qZZecq8NFlQsQH0IfXjjmD0XtUYqr64e0EKNFjMUlPL3Cw==}
    engines: {node: '>=12'}
    cpu: [x64]
    os: [freebsd]
    requiresBuild: true
    dev: true
    optional: true

  /@esbuild/linux-arm64@0.17.19:
    resolution: {integrity: sha512-ct1Tg3WGwd3P+oZYqic+YZF4snNl2bsnMKRkb3ozHmnM0dGWuxcPTTntAF6bOP0Sp4x0PjSF+4uHQ1xvxfRKqg==}
    engines: {node: '>=12'}
    cpu: [arm64]
    os: [linux]
    requiresBuild: true
    dev: true
    optional: true

  /@esbuild/linux-arm64@0.18.14:
    resolution: {integrity: sha512-IXORRe22In7U65NZCzjwAUc03nn8SDIzWCnfzJ6t/8AvGx5zBkcLfknI+0P+hhuftufJBmIXxdSTbzWc8X/V4w==}
    engines: {node: '>=12'}
    cpu: [arm64]
    os: [linux]
    requiresBuild: true
    dev: true
    optional: true

  /@esbuild/linux-arm64@0.19.4:
    resolution: {integrity: sha512-ZWmWORaPbsPwmyu7eIEATFlaqm0QGt+joRE9sKcnVUG3oBbr/KYdNE2TnkzdQwX6EDRdg/x8Q4EZQTXoClUqqA==}
    engines: {node: '>=12'}
    cpu: [arm64]
    os: [linux]
    requiresBuild: true
    dev: true
    optional: true

  /@esbuild/linux-arm@0.17.19:
    resolution: {integrity: sha512-cdmT3KxjlOQ/gZ2cjfrQOtmhG4HJs6hhvm3mWSRDPtZ/lP5oe8FWceS10JaSJC13GBd4eH/haHnqf7hhGNLerA==}
    engines: {node: '>=12'}
    cpu: [arm]
    os: [linux]
    requiresBuild: true
    dev: true
    optional: true

  /@esbuild/linux-arm@0.18.14:
    resolution: {integrity: sha512-5+7vehI1iqru5WRtJyU2XvTOvTGURw3OZxe3YTdE9muNNIdmKAVmSHpB3Vw2LazJk2ifEdIMt/wTWnVe5V98Kg==}
    engines: {node: '>=12'}
    cpu: [arm]
    os: [linux]
    requiresBuild: true
    dev: true
    optional: true

  /@esbuild/linux-arm@0.19.4:
    resolution: {integrity: sha512-z/4ArqOo9EImzTi4b6Vq+pthLnepFzJ92BnofU1jgNlcVb+UqynVFdoXMCFreTK7FdhqAzH0vmdwW5373Hm9pg==}
    engines: {node: '>=12'}
    cpu: [arm]
    os: [linux]
    requiresBuild: true
    dev: true
    optional: true

  /@esbuild/linux-ia32@0.17.19:
    resolution: {integrity: sha512-w4IRhSy1VbsNxHRQpeGCHEmibqdTUx61Vc38APcsRbuVgK0OPEnQ0YD39Brymn96mOx48Y2laBQGqgZ0j9w6SQ==}
    engines: {node: '>=12'}
    cpu: [ia32]
    os: [linux]
    requiresBuild: true
    dev: true
    optional: true

  /@esbuild/linux-ia32@0.18.14:
    resolution: {integrity: sha512-BfHlMa0nibwpjG+VXbOoqJDmFde4UK2gnW351SQ2Zd4t1N3zNdmUEqRkw/srC1Sa1DRBE88Dbwg4JgWCbNz/FQ==}
    engines: {node: '>=12'}
    cpu: [ia32]
    os: [linux]
    requiresBuild: true
    dev: true
    optional: true

  /@esbuild/linux-ia32@0.19.4:
    resolution: {integrity: sha512-EGc4vYM7i1GRUIMqRZNCTzJh25MHePYsnQfKDexD8uPTCm9mK56NIL04LUfX2aaJ+C9vyEp2fJ7jbqFEYgO9lQ==}
    engines: {node: '>=12'}
    cpu: [ia32]
    os: [linux]
    requiresBuild: true
    dev: true
    optional: true

  /@esbuild/linux-loong64@0.15.12:
    resolution: {integrity: sha512-tZEowDjvU7O7I04GYvWQOS4yyP9E/7YlsB0jjw1Ycukgr2ycEzKyIk5tms5WnLBymaewc6VmRKnn5IJWgK4eFw==}
    engines: {node: '>=12'}
    cpu: [loong64]
    os: [linux]
    requiresBuild: true
    dev: true
    optional: true

  /@esbuild/linux-loong64@0.17.19:
    resolution: {integrity: sha512-2iAngUbBPMq439a+z//gE+9WBldoMp1s5GWsUSgqHLzLJ9WoZLZhpwWuym0u0u/4XmZ3gpHmzV84PonE+9IIdQ==}
    engines: {node: '>=12'}
    cpu: [loong64]
    os: [linux]
    requiresBuild: true
    dev: true
    optional: true

  /@esbuild/linux-loong64@0.18.14:
    resolution: {integrity: sha512-j2/Ex++DRUWIAaUDprXd3JevzGtZ4/d7VKz+AYDoHZ3HjJzCyYBub9CU1wwIXN+viOP0b4VR3RhGClsvyt/xSw==}
    engines: {node: '>=12'}
    cpu: [loong64]
    os: [linux]
    requiresBuild: true
    dev: true
    optional: true

  /@esbuild/linux-loong64@0.19.4:
    resolution: {integrity: sha512-WVhIKO26kmm8lPmNrUikxSpXcgd6HDog0cx12BUfA2PkmURHSgx9G6vA19lrlQOMw+UjMZ+l3PpbtzffCxFDRg==}
    engines: {node: '>=12'}
    cpu: [loong64]
    os: [linux]
    requiresBuild: true
    dev: true
    optional: true

  /@esbuild/linux-mips64el@0.17.19:
    resolution: {integrity: sha512-LKJltc4LVdMKHsrFe4MGNPp0hqDFA1Wpt3jE1gEyM3nKUvOiO//9PheZZHfYRfYl6AwdTH4aTcXSqBerX0ml4A==}
    engines: {node: '>=12'}
    cpu: [mips64el]
    os: [linux]
    requiresBuild: true
    dev: true
    optional: true

  /@esbuild/linux-mips64el@0.18.14:
    resolution: {integrity: sha512-qn2+nc+ZCrJmiicoAnJXJJkZWt8Nwswgu1crY7N+PBR8ChBHh89XRxj38UU6Dkthl2yCVO9jWuafZ24muzDC/A==}
    engines: {node: '>=12'}
    cpu: [mips64el]
    os: [linux]
    requiresBuild: true
    dev: true
    optional: true

  /@esbuild/linux-mips64el@0.19.4:
    resolution: {integrity: sha512-keYY+Hlj5w86hNp5JJPuZNbvW4jql7c1eXdBUHIJGTeN/+0QFutU3GrS+c27L+NTmzi73yhtojHk+lr2+502Mw==}
    engines: {node: '>=12'}
    cpu: [mips64el]
    os: [linux]
    requiresBuild: true
    dev: true
    optional: true

  /@esbuild/linux-ppc64@0.17.19:
    resolution: {integrity: sha512-/c/DGybs95WXNS8y3Ti/ytqETiW7EU44MEKuCAcpPto3YjQbyK3IQVKfF6nbghD7EcLUGl0NbiL5Rt5DMhn5tg==}
    engines: {node: '>=12'}
    cpu: [ppc64]
    os: [linux]
    requiresBuild: true
    dev: true
    optional: true

  /@esbuild/linux-ppc64@0.18.14:
    resolution: {integrity: sha512-aGzXzd+djqeEC5IRkDKt3kWzvXoXC6K6GyYKxd+wsFJ2VQYnOWE954qV2tvy5/aaNrmgPTb52cSCHFE+Z7Z0yg==}
    engines: {node: '>=12'}
    cpu: [ppc64]
    os: [linux]
    requiresBuild: true
    dev: true
    optional: true

  /@esbuild/linux-ppc64@0.19.4:
    resolution: {integrity: sha512-tQ92n0WMXyEsCH4m32S21fND8VxNiVazUbU4IUGVXQpWiaAxOBvtOtbEt3cXIV3GEBydYsY8pyeRMJx9kn3rvw==}
    engines: {node: '>=12'}
    cpu: [ppc64]
    os: [linux]
    requiresBuild: true
    dev: true
    optional: true

  /@esbuild/linux-riscv64@0.17.19:
    resolution: {integrity: sha512-FC3nUAWhvFoutlhAkgHf8f5HwFWUL6bYdvLc/TTuxKlvLi3+pPzdZiFKSWz/PF30TB1K19SuCxDTI5KcqASJqA==}
    engines: {node: '>=12'}
    cpu: [riscv64]
    os: [linux]
    requiresBuild: true
    dev: true
    optional: true

  /@esbuild/linux-riscv64@0.18.14:
    resolution: {integrity: sha512-8C6vWbfr0ygbAiMFLS6OPz0BHvApkT2gCboOGV76YrYw+sD/MQJzyITNsjZWDXJwPu9tjrFQOVG7zijRzBCnLw==}
    engines: {node: '>=12'}
    cpu: [riscv64]
    os: [linux]
    requiresBuild: true
    dev: true
    optional: true

  /@esbuild/linux-riscv64@0.19.4:
    resolution: {integrity: sha512-tRRBey6fG9tqGH6V75xH3lFPpj9E8BH+N+zjSUCnFOX93kEzqS0WdyJHkta/mmJHn7MBaa++9P4ARiU4ykjhig==}
    engines: {node: '>=12'}
    cpu: [riscv64]
    os: [linux]
    requiresBuild: true
    dev: true
    optional: true

  /@esbuild/linux-s390x@0.17.19:
    resolution: {integrity: sha512-IbFsFbxMWLuKEbH+7sTkKzL6NJmG2vRyy6K7JJo55w+8xDk7RElYn6xvXtDW8HCfoKBFK69f3pgBJSUSQPr+4Q==}
    engines: {node: '>=12'}
    cpu: [s390x]
    os: [linux]
    requiresBuild: true
    dev: true
    optional: true

  /@esbuild/linux-s390x@0.18.14:
    resolution: {integrity: sha512-G/Lf9iu8sRMM60OVGOh94ZW2nIStksEcITkXdkD09/T6QFD/o+g0+9WVyR/jajIb3A0LvBJ670tBnGe1GgXMgw==}
    engines: {node: '>=12'}
    cpu: [s390x]
    os: [linux]
    requiresBuild: true
    dev: true
    optional: true

  /@esbuild/linux-s390x@0.19.4:
    resolution: {integrity: sha512-152aLpQqKZYhThiJ+uAM4PcuLCAOxDsCekIbnGzPKVBRUDlgaaAfaUl5NYkB1hgY6WN4sPkejxKlANgVcGl9Qg==}
    engines: {node: '>=12'}
    cpu: [s390x]
    os: [linux]
    requiresBuild: true
    dev: true
    optional: true

  /@esbuild/linux-x64@0.17.19:
    resolution: {integrity: sha512-68ngA9lg2H6zkZcyp22tsVt38mlhWde8l3eJLWkyLrp4HwMUr3c1s/M2t7+kHIhvMjglIBrFpncX1SzMckomGw==}
    engines: {node: '>=12'}
    cpu: [x64]
    os: [linux]
    requiresBuild: true
    dev: true
    optional: true

  /@esbuild/linux-x64@0.18.14:
    resolution: {integrity: sha512-TBgStYBQaa3EGhgqIDM+ECnkreb0wkcKqL7H6m+XPcGUoU4dO7dqewfbm0mWEQYH3kzFHrzjOFNpSAVzDZRSJw==}
    engines: {node: '>=12'}
    cpu: [x64]
    os: [linux]
    requiresBuild: true
    dev: true
    optional: true

  /@esbuild/linux-x64@0.19.4:
    resolution: {integrity: sha512-Mi4aNA3rz1BNFtB7aGadMD0MavmzuuXNTaYL6/uiYIs08U7YMPETpgNn5oue3ICr+inKwItOwSsJDYkrE9ekVg==}
    engines: {node: '>=12'}
    cpu: [x64]
    os: [linux]
    requiresBuild: true
    dev: true
    optional: true

  /@esbuild/netbsd-x64@0.17.19:
    resolution: {integrity: sha512-CwFq42rXCR8TYIjIfpXCbRX0rp1jo6cPIUPSaWwzbVI4aOfX96OXY8M6KNmtPcg7QjYeDmN+DD0Wp3LaBOLf4Q==}
    engines: {node: '>=12'}
    cpu: [x64]
    os: [netbsd]
    requiresBuild: true
    dev: true
    optional: true

  /@esbuild/netbsd-x64@0.18.14:
    resolution: {integrity: sha512-stvCcjyCQR2lMTroqNhAbvROqRjxPEq0oQ380YdXxA81TaRJEucH/PzJ/qsEtsHgXlWFW6Ryr/X15vxQiyRXVg==}
    engines: {node: '>=12'}
    cpu: [x64]
    os: [netbsd]
    requiresBuild: true
    dev: true
    optional: true

  /@esbuild/netbsd-x64@0.19.4:
    resolution: {integrity: sha512-9+Wxx1i5N/CYo505CTT7T+ix4lVzEdz0uCoYGxM5JDVlP2YdDC1Bdz+Khv6IbqmisT0Si928eAxbmGkcbiuM/A==}
    engines: {node: '>=12'}
    cpu: [x64]
    os: [netbsd]
    requiresBuild: true
    dev: true
    optional: true

  /@esbuild/openbsd-x64@0.17.19:
    resolution: {integrity: sha512-cnq5brJYrSZ2CF6c35eCmviIN3k3RczmHz8eYaVlNasVqsNY+JKohZU5MKmaOI+KkllCdzOKKdPs762VCPC20g==}
    engines: {node: '>=12'}
    cpu: [x64]
    os: [openbsd]
    requiresBuild: true
    dev: true
    optional: true

  /@esbuild/openbsd-x64@0.18.14:
    resolution: {integrity: sha512-apAOJF14CIsN5ht1PA57PboEMsNV70j3FUdxLmA2liZ20gEQnfTG5QU0FhENo5nwbTqCB2O3WDsXAihfODjHYw==}
    engines: {node: '>=12'}
    cpu: [x64]
    os: [openbsd]
    requiresBuild: true
    dev: true
    optional: true

  /@esbuild/openbsd-x64@0.19.4:
    resolution: {integrity: sha512-MFsHleM5/rWRW9EivFssop+OulYVUoVcqkyOkjiynKBCGBj9Lihl7kh9IzrreDyXa4sNkquei5/DTP4uCk25xw==}
    engines: {node: '>=12'}
    cpu: [x64]
    os: [openbsd]
    requiresBuild: true
    dev: true
    optional: true

  /@esbuild/sunos-x64@0.17.19:
    resolution: {integrity: sha512-vCRT7yP3zX+bKWFeP/zdS6SqdWB8OIpaRq/mbXQxTGHnIxspRtigpkUcDMlSCOejlHowLqII7K2JKevwyRP2rg==}
    engines: {node: '>=12'}
    cpu: [x64]
    os: [sunos]
    requiresBuild: true
    dev: true
    optional: true

  /@esbuild/sunos-x64@0.18.14:
    resolution: {integrity: sha512-fYRaaS8mDgZcGybPn2MQbn1ZNZx+UXFSUoS5Hd2oEnlsyUcr/l3c6RnXf1bLDRKKdLRSabTmyCy7VLQ7VhGdOQ==}
    engines: {node: '>=12'}
    cpu: [x64]
    os: [sunos]
    requiresBuild: true
    dev: true
    optional: true

  /@esbuild/sunos-x64@0.19.4:
    resolution: {integrity: sha512-6Xq8SpK46yLvrGxjp6HftkDwPP49puU4OF0hEL4dTxqCbfx09LyrbUj/D7tmIRMj5D5FCUPksBbxyQhp8tmHzw==}
    engines: {node: '>=12'}
    cpu: [x64]
    os: [sunos]
    requiresBuild: true
    dev: true
    optional: true

  /@esbuild/win32-arm64@0.17.19:
    resolution: {integrity: sha512-yYx+8jwowUstVdorcMdNlzklLYhPxjniHWFKgRqH7IFlUEa0Umu3KuYplf1HUZZ422e3NU9F4LGb+4O0Kdcaag==}
    engines: {node: '>=12'}
    cpu: [arm64]
    os: [win32]
    requiresBuild: true
    dev: true
    optional: true

  /@esbuild/win32-arm64@0.18.14:
    resolution: {integrity: sha512-1c44RcxKEJPrVj62XdmYhxXaU/V7auELCmnD+Ri+UCt+AGxTvzxl9uauQhrFso8gj6ZV1DaORV0sT9XSHOAk8Q==}
    engines: {node: '>=12'}
    cpu: [arm64]
    os: [win32]
    requiresBuild: true
    dev: true
    optional: true

  /@esbuild/win32-arm64@0.19.4:
    resolution: {integrity: sha512-PkIl7Jq4mP6ke7QKwyg4fD4Xvn8PXisagV/+HntWoDEdmerB2LTukRZg728Yd1Fj+LuEX75t/hKXE2Ppk8Hh1w==}
    engines: {node: '>=12'}
    cpu: [arm64]
    os: [win32]
    requiresBuild: true
    dev: true
    optional: true

  /@esbuild/win32-ia32@0.17.19:
    resolution: {integrity: sha512-eggDKanJszUtCdlVs0RB+h35wNlb5v4TWEkq4vZcmVt5u/HiDZrTXe2bWFQUez3RgNHwx/x4sk5++4NSSicKkw==}
    engines: {node: '>=12'}
    cpu: [ia32]
    os: [win32]
    requiresBuild: true
    dev: true
    optional: true

  /@esbuild/win32-ia32@0.18.14:
    resolution: {integrity: sha512-EXAFttrdAxZkFQmpvcAQ2bywlWUsONp/9c2lcfvPUhu8vXBBenCXpoq9YkUvVP639ld3YGiYx0YUQ6/VQz3Maw==}
    engines: {node: '>=12'}
    cpu: [ia32]
    os: [win32]
    requiresBuild: true
    dev: true
    optional: true

  /@esbuild/win32-ia32@0.19.4:
    resolution: {integrity: sha512-ga676Hnvw7/ycdKB53qPusvsKdwrWzEyJ+AtItHGoARszIqvjffTwaaW3b2L6l90i7MO9i+dlAW415INuRhSGg==}
    engines: {node: '>=12'}
    cpu: [ia32]
    os: [win32]
    requiresBuild: true
    dev: true
    optional: true

  /@esbuild/win32-x64@0.17.19:
    resolution: {integrity: sha512-lAhycmKnVOuRYNtRtatQR1LPQf2oYCkRGkSFnseDAKPl8lu5SOsK/e1sXe5a0Pc5kHIHe6P2I/ilntNv2xf3cA==}
    engines: {node: '>=12'}
    cpu: [x64]
    os: [win32]
    requiresBuild: true
    dev: true
    optional: true

  /@esbuild/win32-x64@0.18.14:
    resolution: {integrity: sha512-K0QjGbcskx+gY+qp3v4/940qg8JitpXbdxFhRDA1aYoNaPff88+aEwoq45aqJ+ogpxQxmU0ZTjgnrQD/w8iiUg==}
    engines: {node: '>=12'}
    cpu: [x64]
    os: [win32]
    requiresBuild: true
    dev: true
    optional: true

  /@esbuild/win32-x64@0.19.4:
    resolution: {integrity: sha512-HP0GDNla1T3ZL8Ko/SHAS2GgtjOg+VmWnnYLhuTksr++EnduYB0f3Y2LzHsUwb2iQ13JGoY6G3R8h6Du/WG6uA==}
    engines: {node: '>=12'}
    cpu: [x64]
    os: [win32]
    requiresBuild: true
    dev: true
    optional: true

  /@eslint-community/eslint-utils@4.4.0(eslint@8.55.0):
    resolution: {integrity: sha512-1/sA4dwrzBAyeUoQ6oxahHKmrZvsnLCg4RfxW3ZFGGmQkSNQPFNLV9CUEFQP1x9EYXHTo5p6xdhZM1Ne9p/AfA==}
    engines: {node: ^12.22.0 || ^14.17.0 || >=16.0.0}
    peerDependencies:
      eslint: ^6.0.0 || ^7.0.0 || >=8.0.0
    dependencies:
      eslint: 8.55.0
      eslint-visitor-keys: 3.4.3
    dev: true

  /@eslint-community/regexpp@4.10.0:
    resolution: {integrity: sha512-Cu96Sd2By9mCNTx2iyKOmq10v22jUVQv0lQnlGNy16oE9589yE+QADPbrMGCkA51cKZSg3Pu/aTJVTGfL/qjUA==}
    engines: {node: ^12.0.0 || ^14.0.0 || >=16.0.0}
    dev: true

  /@eslint/eslintrc@2.1.4:
    resolution: {integrity: sha512-269Z39MS6wVJtsoUl10L60WdkhJVdPG24Q4eZTH3nnF6lpvSShEK3wQjDX9JRWAUPvPh7COouPpU9IrqaZFvtQ==}
    engines: {node: ^12.22.0 || ^14.17.0 || >=16.0.0}
    dependencies:
      ajv: 6.12.6
      debug: 4.3.4
      espree: 9.6.1
      globals: 13.20.0
      ignore: 5.2.4
      import-fresh: 3.3.0
      js-yaml: 4.1.0
      minimatch: 3.1.2
      strip-json-comments: 3.1.1
    transitivePeerDependencies:
      - supports-color
    dev: true

  /@eslint/js@8.55.0:
    resolution: {integrity: sha512-qQfo2mxH5yVom1kacMtZZJFVdW+E70mqHMJvVg6WTLo+VBuQJ4TojZlfWBjK0ve5BdEeNAVxOsl/nvNMpJOaJA==}
    engines: {node: ^12.22.0 || ^14.17.0 || >=16.0.0}
    dev: true

  /@fastify/ajv-compiler@3.5.0:
    resolution: {integrity: sha512-ebbEtlI7dxXF5ziNdr05mOY8NnDiPB1XvAlLHctRt/Rc+C3LCOVW5imUVX+mhvUhnNzmPBHewUkOFgGlCxgdAA==}
    dependencies:
      ajv: 8.12.0
      ajv-formats: 2.1.1(ajv@8.12.0)
      fast-uri: 2.2.0
    dev: true

  /@fastify/busboy@2.0.0:
    resolution: {integrity: sha512-JUFJad5lv7jxj926GPgymrWQxxjPYuJNiNjNMzqT+HiuP6Vl3dk5xzG+8sTX96np0ZAluvaMzPsjhHZ5rNuNQQ==}
    engines: {node: '>=14'}
    dev: true

  /@fastify/deepmerge@1.3.0:
    resolution: {integrity: sha512-J8TOSBq3SoZbDhM9+R/u77hP93gz/rajSA+K2kGyijPpORPWUXHUpTaleoj+92As0S9uPRP7Oi8IqMf0u+ro6A==}
    dev: true

  /@fastify/error@3.3.0:
    resolution: {integrity: sha512-dj7vjIn1Ar8sVXj2yAXiMNCJDmS9MQ9XMlIecX2dIzzhjSHCyKo4DdXjXMs7wKW2kj6yvVRSpuQjOZ3YLrh56w==}
    dev: true

  /@fastify/fast-json-stringify-compiler@4.3.0:
    resolution: {integrity: sha512-aZAXGYo6m22Fk1zZzEUKBvut/CIIQe/BapEORnxiD5Qr0kPHqqI69NtEMCme74h+at72sPhbkb4ZrLd1W3KRLA==}
    dependencies:
      fast-json-stringify: 5.7.0
    dev: true

  /@graphql-tools/executor@1.2.0(graphql@16.8.1):
    resolution: {integrity: sha512-SKlIcMA71Dha5JnEWlw4XxcaJ+YupuXg0QCZgl2TOLFz4SkGCwU/geAsJvUJFwK2RbVLpQv/UMq67lOaBuwDtg==}
    engines: {node: '>=16.0.0'}
    peerDependencies:
      graphql: ^14.0.0 || ^15.0.0 || ^16.0.0 || ^17.0.0
    dependencies:
      '@graphql-tools/utils': 10.0.11(graphql@16.8.1)
      '@graphql-typed-document-node/core': 3.2.0(graphql@16.8.1)
      '@repeaterjs/repeater': 3.0.5
      graphql: 16.8.1
      tslib: 2.6.0
      value-or-promise: 1.0.12
    dev: true

  /@graphql-tools/merge@9.0.1(graphql@16.8.1):
    resolution: {integrity: sha512-hIEExWO9fjA6vzsVjJ3s0cCQ+Q/BEeMVJZtMXd7nbaVefVy0YDyYlEkeoYYNV3NVVvu1G9lr6DM1Qd0DGo9Caw==}
    engines: {node: '>=16.0.0'}
    peerDependencies:
      graphql: ^14.0.0 || ^15.0.0 || ^16.0.0 || ^17.0.0
    dependencies:
      '@graphql-tools/utils': 10.0.11(graphql@16.8.1)
      graphql: 16.8.1
      tslib: 2.6.0
    dev: true

  /@graphql-tools/schema@10.0.2(graphql@16.8.1):
    resolution: {integrity: sha512-TbPsIZnWyDCLhgPGnDjt4hosiNU2mF/rNtSk5BVaXWnZqvKJ6gzJV4fcHcvhRIwtscDMW2/YTnK6dLVnk8pc4w==}
    engines: {node: '>=16.0.0'}
    peerDependencies:
      graphql: ^14.0.0 || ^15.0.0 || ^16.0.0 || ^17.0.0
    dependencies:
      '@graphql-tools/merge': 9.0.1(graphql@16.8.1)
      '@graphql-tools/utils': 10.0.11(graphql@16.8.1)
      graphql: 16.8.1
      tslib: 2.6.0
      value-or-promise: 1.0.12
    dev: true

  /@graphql-tools/utils@10.0.11(graphql@16.8.1):
    resolution: {integrity: sha512-vVjXgKn6zjXIlYBd7yJxCVMYGb5j18gE3hx3Qw3mNsSEsYQXbJbPdlwb7Fc9FogsJei5AaqiQerqH4kAosp1nQ==}
    engines: {node: '>=16.0.0'}
    peerDependencies:
      graphql: ^14.0.0 || ^15.0.0 || ^16.0.0 || ^17.0.0
    dependencies:
      '@graphql-typed-document-node/core': 3.2.0(graphql@16.8.1)
      cross-inspect: 1.0.0
      dset: 3.1.3
      graphql: 16.8.1
      tslib: 2.6.0
    dev: true

  /@graphql-typed-document-node/core@3.2.0(graphql@16.8.1):
    resolution: {integrity: sha512-mB9oAsNCm9aM3/SOv4YtBMqZbYj10R7dkq8byBqxGY/ncFwhf2oQzMV+LCRlWoDSEBJ3COiR1yeDvMtsoOsuFQ==}
    peerDependencies:
      graphql: ^0.8.0 || ^0.9.0 || ^0.10.0 || ^0.11.0 || ^0.12.0 || ^0.13.0 || ^14.0.0 || ^15.0.0 || ^16.0.0 || ^17.0.0
    dependencies:
      graphql: 16.8.1
    dev: true

  /@graphql-yoga/logger@2.0.0:
    resolution: {integrity: sha512-Mg8psdkAp+YTG1OGmvU+xa6xpsAmSir0hhr3yFYPyLNwzUj95DdIwsMpKadDj9xDpYgJcH3Hp/4JMal9DhQimA==}
    engines: {node: '>=18.0.0'}
    dependencies:
      tslib: 2.6.0
    dev: true

  /@graphql-yoga/subscription@5.0.0:
    resolution: {integrity: sha512-Ri7sK8hmxd/kwaEa0YT8uqQUb2wOLsmBMxI90QDyf96lzOMJRgBuNYoEkU1pSgsgmW2glceZ96sRYfaXqwVxUw==}
    engines: {node: '>=18.0.0'}
    dependencies:
      '@graphql-yoga/typed-event-target': 3.0.0
      '@repeaterjs/repeater': 3.0.5
      '@whatwg-node/events': 0.1.1
      tslib: 2.6.0
    dev: true

  /@graphql-yoga/typed-event-target@3.0.0:
    resolution: {integrity: sha512-w+liuBySifrstuHbFrHoHAEyVnDFVib+073q8AeAJ/qqJfvFvAwUPLLtNohR/WDVRgSasfXtl3dcNuVJWN+rjg==}
    engines: {node: '>=18.0.0'}
    dependencies:
      '@repeaterjs/repeater': 3.0.5
      tslib: 2.6.0
    dev: true

  /@humanwhocodes/config-array@0.11.13:
    resolution: {integrity: sha512-JSBDMiDKSzQVngfRjOdFXgFfklaXI4K9nLF49Auh21lmBWRLIK3+xTErTWD4KU54pb6coM6ESE7Awz/FNU3zgQ==}
    engines: {node: '>=10.10.0'}
    dependencies:
      '@humanwhocodes/object-schema': 2.0.1
      debug: 4.3.4
      minimatch: 3.1.2
    transitivePeerDependencies:
      - supports-color
    dev: true

  /@humanwhocodes/module-importer@1.0.1:
    resolution: {integrity: sha512-bxveV4V8v5Yb4ncFTT3rPSgZBOpCkjfK0y4oVVVJwIuDVBRMDXrPyXRL988i5ap9m9bnyEEjWfm5WkBmtffLfA==}
    engines: {node: '>=12.22'}
    dev: true

  /@humanwhocodes/momoa@2.0.4:
    resolution: {integrity: sha512-RE815I4arJFtt+FVeU1Tgp9/Xvecacji8w/V6XtXsWWH/wz/eNkNbhb+ny/+PlVZjV0rxQpRSQKNKE3lcktHEA==}
    engines: {node: '>=10.10.0'}
    dev: true

  /@humanwhocodes/object-schema@2.0.1:
    resolution: {integrity: sha512-dvuCeX5fC9dXgJn9t+X5atfmgQAzUOWqS1254Gh0m6i8wKd10ebXkfNKiRK+1GWi/yTvvLDHpoxLr0xxxeslWw==}
    dev: true

  /@ioredis/commands@1.2.0:
    resolution: {integrity: sha512-Sx1pU8EM64o2BrqNpEO1CNLtKQwyhuXuqyfH7oGKCk+1a33d2r5saW8zNwm3j6BTExtjrv2BxTgzzkMwts6vGg==}
    dev: true

  /@istanbuljs/load-nyc-config@1.1.0:
    resolution: {integrity: sha512-VjeHSlIzpv/NyD3N0YuHfXOPDIixcA1q2ZV98wsMqcYlPmv2n3Yb2lYP9XMElnaFVXg5A7YLTeLu6V84uQDjmQ==}
    engines: {node: '>=8'}
    dependencies:
      camelcase: 5.3.1
      find-up: 4.1.0
      get-package-type: 0.1.0
      js-yaml: 3.14.1
      resolve-from: 5.0.0
    dev: true

  /@istanbuljs/schema@0.1.3:
    resolution: {integrity: sha512-ZXRY4jNvVgSVQ8DL3LTcakaAtXwTVUxE81hslsyD2AtoXW/wVob10HkOJ1X/pAlcI7D+2YoZKg5do8G/w6RYgA==}
    engines: {node: '>=8'}
    dev: true

  /@jest/console@29.7.0:
    resolution: {integrity: sha512-5Ni4CU7XHQi32IJ398EEP4RrB8eV09sXP2ROqD4bksHrnTree52PsxvX8tpL8LvTZ3pFzXyPbNQReSN41CAhOg==}
    engines: {node: ^14.15.0 || ^16.10.0 || >=18.0.0}
    dependencies:
      '@jest/types': 29.6.3
      '@types/node': 18.0.0
      chalk: 4.1.2
      jest-message-util: 29.7.0
      jest-util: 29.7.0
      slash: 3.0.0
    dev: true

  /@jest/core@29.7.0(ts-node@10.9.1):
    resolution: {integrity: sha512-n7aeXWKMnGtDA48y8TLWJPJmLmmZ642Ceo78cYWEpiD7FzDgmNDV/GCVRorPABdXLJZ/9wzzgZAlHjXjxDHGsg==}
    engines: {node: ^14.15.0 || ^16.10.0 || >=18.0.0}
    peerDependencies:
      node-notifier: ^8.0.1 || ^9.0.0 || ^10.0.0
    peerDependenciesMeta:
      node-notifier:
        optional: true
    dependencies:
      '@jest/console': 29.7.0
      '@jest/reporters': 29.7.0
      '@jest/test-result': 29.7.0
      '@jest/transform': 29.7.0
      '@jest/types': 29.6.3
      '@types/node': 18.0.0
      ansi-escapes: 4.3.2
      chalk: 4.1.2
      ci-info: 3.8.0
      exit: 0.1.2
      graceful-fs: 4.2.11
      jest-changed-files: 29.7.0
      jest-config: 29.7.0(@types/node@18.0.0)(ts-node@10.9.1)
      jest-haste-map: 29.7.0
      jest-message-util: 29.7.0
      jest-regex-util: 29.6.3
      jest-resolve: 29.7.0
      jest-resolve-dependencies: 29.7.0
      jest-runner: 29.7.0
      jest-runtime: 29.7.0
      jest-snapshot: 29.7.0
      jest-util: 29.7.0
      jest-validate: 29.7.0
      jest-watcher: 29.7.0
      micromatch: 4.0.5
      pretty-format: 29.7.0
      slash: 3.0.0
      strip-ansi: 6.0.1
    transitivePeerDependencies:
      - babel-plugin-macros
      - supports-color
      - ts-node
    dev: true

  /@jest/environment@29.7.0:
    resolution: {integrity: sha512-aQIfHDq33ExsN4jP1NWGXhxgQ/wixs60gDiKO+XVMd8Mn0NWPWgc34ZQDTb2jKaUWQ7MuwoitXAsN2XVXNMpAw==}
    engines: {node: ^14.15.0 || ^16.10.0 || >=18.0.0}
    dependencies:
      '@jest/fake-timers': 29.7.0
      '@jest/types': 29.6.3
      '@types/node': 18.0.0
      jest-mock: 29.7.0
    dev: true

  /@jest/expect-utils@29.7.0:
    resolution: {integrity: sha512-GlsNBWiFQFCVi9QVSx7f5AgMeLxe9YCCs5PuP2O2LdjDAA8Jh9eX7lA1Jq/xdXw3Wb3hyvlFNfZIfcRetSzYcA==}
    engines: {node: ^14.15.0 || ^16.10.0 || >=18.0.0}
    dependencies:
      jest-get-type: 29.6.3
    dev: true

  /@jest/expect@29.7.0:
    resolution: {integrity: sha512-8uMeAMycttpva3P1lBHB8VciS9V0XAr3GymPpipdyQXbBcuhkLQOSe8E/p92RyAdToS6ZD1tFkX+CkhoECE0dQ==}
    engines: {node: ^14.15.0 || ^16.10.0 || >=18.0.0}
    dependencies:
      expect: 29.7.0
      jest-snapshot: 29.7.0
    transitivePeerDependencies:
      - supports-color
    dev: true

  /@jest/fake-timers@29.7.0:
    resolution: {integrity: sha512-q4DH1Ha4TTFPdxLsqDXK1d3+ioSL7yL5oCMJZgDYm6i+6CygW5E5xVr/D1HdsGxjt1ZWSfUAs9OxSB/BNelWrQ==}
    engines: {node: ^14.15.0 || ^16.10.0 || >=18.0.0}
    dependencies:
      '@jest/types': 29.6.3
      '@sinonjs/fake-timers': 10.3.0
      '@types/node': 18.0.0
      jest-message-util: 29.7.0
      jest-mock: 29.7.0
      jest-util: 29.7.0
    dev: true

  /@jest/globals@29.7.0:
    resolution: {integrity: sha512-mpiz3dutLbkW2MNFubUGUEVLkTGiqW6yLVTA+JbP6fI6J5iL9Y0Nlg8k95pcF8ctKwCS7WVxteBs29hhfAotzQ==}
    engines: {node: ^14.15.0 || ^16.10.0 || >=18.0.0}
    dependencies:
      '@jest/environment': 29.7.0
      '@jest/expect': 29.7.0
      '@jest/types': 29.6.3
      jest-mock: 29.7.0
    transitivePeerDependencies:
      - supports-color
    dev: true

  /@jest/reporters@29.7.0:
    resolution: {integrity: sha512-DApq0KJbJOEzAFYjHADNNxAE3KbhxQB1y5Kplb5Waqw6zVbuWatSnMjE5gs8FUgEPmNsnZA3NCWl9NG0ia04Pg==}
    engines: {node: ^14.15.0 || ^16.10.0 || >=18.0.0}
    peerDependencies:
      node-notifier: ^8.0.1 || ^9.0.0 || ^10.0.0
    peerDependenciesMeta:
      node-notifier:
        optional: true
    dependencies:
      '@bcoe/v8-coverage': 0.2.3
      '@jest/console': 29.7.0
      '@jest/test-result': 29.7.0
      '@jest/transform': 29.7.0
      '@jest/types': 29.6.3
      '@jridgewell/trace-mapping': 0.3.18
      '@types/node': 18.0.0
      chalk: 4.1.2
      collect-v8-coverage: 1.0.1
      exit: 0.1.2
      glob: 7.2.3
      graceful-fs: 4.2.11
      istanbul-lib-coverage: 3.2.0
      istanbul-lib-instrument: 6.0.1
      istanbul-lib-report: 3.0.0
      istanbul-lib-source-maps: 4.0.1
      istanbul-reports: 3.1.5
      jest-message-util: 29.7.0
      jest-util: 29.7.0
      jest-worker: 29.7.0
      slash: 3.0.0
      string-length: 4.0.2
      strip-ansi: 6.0.1
      v8-to-istanbul: 9.1.0
    transitivePeerDependencies:
      - supports-color
    dev: true

  /@jest/schemas@29.6.3:
    resolution: {integrity: sha512-mo5j5X+jIZmJQveBKeS/clAueipV7KgiX1vMgCxam1RNYiqE1w62n0/tJJnHtjW8ZHcQco5gY85jA3mi0L+nSA==}
    engines: {node: ^14.15.0 || ^16.10.0 || >=18.0.0}
    dependencies:
      '@sinclair/typebox': 0.27.8
    dev: true

  /@jest/source-map@29.6.3:
    resolution: {integrity: sha512-MHjT95QuipcPrpLM+8JMSzFx6eHp5Bm+4XeFDJlwsvVBjmKNiIAvasGK2fxz2WbGRlnvqehFbh07MMa7n3YJnw==}
    engines: {node: ^14.15.0 || ^16.10.0 || >=18.0.0}
    dependencies:
      '@jridgewell/trace-mapping': 0.3.18
      callsites: 3.1.0
      graceful-fs: 4.2.11
    dev: true

  /@jest/test-result@29.7.0:
    resolution: {integrity: sha512-Fdx+tv6x1zlkJPcWXmMDAG2HBnaR9XPSd5aDWQVsfrZmLVT3lU1cwyxLgRmXR9yrq4NBoEm9BMsfgFzTQAbJYA==}
    engines: {node: ^14.15.0 || ^16.10.0 || >=18.0.0}
    dependencies:
      '@jest/console': 29.7.0
      '@jest/types': 29.6.3
      '@types/istanbul-lib-coverage': 2.0.4
      collect-v8-coverage: 1.0.1
    dev: true

  /@jest/test-sequencer@29.7.0:
    resolution: {integrity: sha512-GQwJ5WZVrKnOJuiYiAF52UNUJXgTZx1NHjFSEB0qEMmSZKAkdMoIzw/Cj6x6NF4AvV23AUqDpFzQkN/eYCYTxw==}
    engines: {node: ^14.15.0 || ^16.10.0 || >=18.0.0}
    dependencies:
      '@jest/test-result': 29.7.0
      graceful-fs: 4.2.11
      jest-haste-map: 29.7.0
      slash: 3.0.0
    dev: true

  /@jest/transform@29.7.0:
    resolution: {integrity: sha512-ok/BTPFzFKVMwO5eOHRrvnBVHdRy9IrsrW1GpMaQ9MCnilNLXQKmAX8s1YXDFaai9xJpac2ySzV0YeRRECr2Vw==}
    engines: {node: ^14.15.0 || ^16.10.0 || >=18.0.0}
    dependencies:
      '@babel/core': 7.23.2
      '@jest/types': 29.6.3
      '@jridgewell/trace-mapping': 0.3.18
      babel-plugin-istanbul: 6.1.1
      chalk: 4.1.2
      convert-source-map: 2.0.0
      fast-json-stable-stringify: 2.1.0
      graceful-fs: 4.2.11
      jest-haste-map: 29.7.0
      jest-regex-util: 29.6.3
      jest-util: 29.7.0
      micromatch: 4.0.5
      pirates: 4.0.6
      slash: 3.0.0
      write-file-atomic: 4.0.2
    transitivePeerDependencies:
      - supports-color
    dev: true

  /@jest/types@29.6.3:
    resolution: {integrity: sha512-u3UPsIilWKOM3F9CXtrG8LEJmNxwoCQC/XVj4IKYXvvpx7QIi/Kg1LI5uDmDpKlac62NUtX7eLjRh+jVZcLOzw==}
    engines: {node: ^14.15.0 || ^16.10.0 || >=18.0.0}
    dependencies:
      '@jest/schemas': 29.6.3
      '@types/istanbul-lib-coverage': 2.0.4
      '@types/istanbul-reports': 3.0.1
      '@types/node': 18.0.0
      '@types/yargs': 17.0.24
      chalk: 4.1.2
    dev: true

  /@jridgewell/gen-mapping@0.3.3:
    resolution: {integrity: sha512-HLhSWOLRi875zjjMG/r+Nv0oCW8umGb0BgEhyX3dDX3egwZtB8PqLnjz3yedt8R5StBrzcg4aBpnh8UA9D1BoQ==}
    engines: {node: '>=6.0.0'}
    dependencies:
      '@jridgewell/set-array': 1.1.2
      '@jridgewell/sourcemap-codec': 1.4.15
      '@jridgewell/trace-mapping': 0.3.18
    dev: true

  /@jridgewell/resolve-uri@3.1.0:
    resolution: {integrity: sha512-F2msla3tad+Mfht5cJq7LSXcdudKTWCVYUgw6pLFOOHSTtZlj6SWNYAp+AhuqLmWdBO2X5hPrLcu8cVP8fy28w==}
    engines: {node: '>=6.0.0'}
    dev: true

  /@jridgewell/resolve-uri@3.1.1:
    resolution: {integrity: sha512-dSYZh7HhCDtCKm4QakX0xFpsRDqjjtZf/kjI/v3T3Nwt5r8/qz/M19F9ySyOqU94SXBmeG9ttTul+YnR4LOxFA==}
    engines: {node: '>=6.0.0'}
    dev: true

  /@jridgewell/set-array@1.1.2:
    resolution: {integrity: sha512-xnkseuNADM0gt2bs+BvhO0p78Mk762YnZdsuzFV018NoG1Sj1SCQvpSqa7XUaTam5vAGasABV9qXASMKnFMwMw==}
    engines: {node: '>=6.0.0'}
    dev: true

  /@jridgewell/source-map@0.3.5:
    resolution: {integrity: sha512-UTYAUj/wviwdsMfzoSJspJxbkH5o1snzwX0//0ENX1u/55kkZZkcTZP6u9bwKGkv+dkk9at4m1Cpt0uY80kcpQ==}
    dependencies:
      '@jridgewell/gen-mapping': 0.3.3
      '@jridgewell/trace-mapping': 0.3.18
    dev: true

  /@jridgewell/sourcemap-codec@1.4.14:
    resolution: {integrity: sha512-XPSJHWmi394fuUuzDnGz1wiKqWfo1yXecHQMRf2l6hztTO+nPru658AyDngaBe7isIxEkRsPR3FZh+s7iVa4Uw==}
    dev: true

  /@jridgewell/sourcemap-codec@1.4.15:
    resolution: {integrity: sha512-eF2rxCRulEKXHTRiDrDy6erMYWqNw4LPdQ8UQA4huuxaQsVeRPFl2oM8oDGxMFhJUWZf9McpLtJasDDZb/Bpeg==}
    dev: true

  /@jridgewell/trace-mapping@0.3.18:
    resolution: {integrity: sha512-w+niJYzMHdd7USdiH2U6869nqhD2nbfZXND5Yp93qIbEmnDNk7PD48o+YchRVpzMU7M6jVCbenTR7PA1FLQ9pA==}
    dependencies:
      '@jridgewell/resolve-uri': 3.1.0
      '@jridgewell/sourcemap-codec': 1.4.14
    dev: true

  /@jridgewell/trace-mapping@0.3.9:
    resolution: {integrity: sha512-3Belt6tdc8bPgAtbcmdtNJlirVoTmEb5e2gC94PnkwEW9jI6CAHUeoG85tjWP5WquqfavoMtMwiG4P926ZKKuQ==}
    dependencies:
      '@jridgewell/resolve-uri': 3.1.1
      '@jridgewell/sourcemap-codec': 1.4.15
    dev: true

  /@jsdevtools/ono@7.1.3:
    resolution: {integrity: sha512-4JQNk+3mVzK3xh2rqd6RB4J46qUR19azEHBneZyTZM+c456qOrbbM/5xcR8huNCCcbVt7+UmizG6GuUvPvKUYg==}
    dev: true

  /@kamilkisiela/fast-url-parser@1.1.4:
    resolution: {integrity: sha512-gbkePEBupNydxCelHCESvFSFM8XPh1Zs/OAVRW/rKpEqPAl5PbOM90Si8mv9bvnR53uPD2s/FiRxdvSejpRJew==}
    dev: true

  /@manypkg/find-root@1.1.0:
    resolution: {integrity: sha512-mki5uBvhHzO8kYYix/WRy2WX8S3B5wdVSc9D6KcU5lQNglP2yt58/VfLuAK49glRXChosY8ap2oJ1qgma3GUVA==}
    dependencies:
      '@babel/runtime': 7.22.5
      '@types/node': 12.20.55
      find-up: 4.1.0
      fs-extra: 8.1.0
    dev: true

  /@manypkg/get-packages@1.1.3:
    resolution: {integrity: sha512-fo+QhuU3qE/2TQMQmbVMqaQ6EWbMhi4ABWP+O4AM1NqPBuy0OrApV5LO6BrrgnhtAHS2NH6RrVk9OL181tTi8A==}
    dependencies:
      '@babel/runtime': 7.22.5
      '@changesets/types': 4.1.0
      '@manypkg/find-root': 1.1.0
      fs-extra: 8.1.0
      globby: 11.1.0
      read-yaml-file: 1.1.0
    dev: true

  /@mapbox/node-pre-gyp@1.0.11:
    resolution: {integrity: sha512-Yhlar6v9WQgUp/He7BdgzOz8lqMQ8sU+jkCq7Wx8Myc5YFJLbEe7lgui/V7G1qB1DJykHSGwreceSaD60Y0PUQ==}
    hasBin: true
    dependencies:
      detect-libc: 2.0.1
      https-proxy-agent: 5.0.0
      make-dir: 3.1.0
      node-fetch: 2.6.12
      nopt: 5.0.0
      npmlog: 5.0.1
      rimraf: 3.0.2
      semver: 7.5.4
      tar: 6.2.0
    transitivePeerDependencies:
      - encoding
      - supports-color
    dev: true

  /@netlify/functions@2.2.1:
    resolution: {integrity: sha512-qx/yZF0/8mZHhxLG6U/OvHyq/lHsPXNeAtw85ELW7YYYXV4kVXnpjx1sM3H/eL+FiFTG8LwJes16agWingM2iQ==}
    engines: {node: '>=14.0.0'}
    dependencies:
      '@netlify/serverless-functions-api': 1.8.0
      is-promise: 4.0.0
    dev: true

  /@netlify/node-cookies@0.1.0:
    resolution: {integrity: sha512-OAs1xG+FfLX0LoRASpqzVntVV/RpYkgpI0VrUnw2u0Q1qiZUzcPffxRK8HF3gc4GjuhG5ahOEMJ9bswBiZPq0g==}
    engines: {node: ^14.16.0 || >=16.0.0}
    dev: true

  /@netlify/serverless-functions-api@1.8.0:
    resolution: {integrity: sha512-+dsowkoEA+LF4wS9kKafToHNSace7MxD2q3pgBik3N8UjAXBZo7J9t/E7rpkcm5w2ZXklvrDM815bOrzfDE5Jg==}
    engines: {node: ^14.18.0 || >=16.0.0}
    dependencies:
      '@netlify/node-cookies': 0.1.0
      urlpattern-polyfill: 8.0.2
    dev: true

  /@next/env@12.3.1:
    resolution: {integrity: sha512-9P9THmRFVKGKt9DYqeC2aKIxm8rlvkK38V1P1sRE7qyoPBIs8l9oo79QoSdPtOWfzkbDAVUqvbQGgTMsb8BtJg==}
    dev: true

  /@next/env@13.4.5:
    resolution: {integrity: sha512-SG/gKH6eij4vwQy87b/3mbpQ1X3x2vUdnpwq6/qL2IQWjtq58EY/UuNAp9CoEZoC9sI4L9AD1r+73Z9r4d3uug==}
    dev: true

  /@next/env@13.4.7:
    resolution: {integrity: sha512-ZlbiFulnwiFsW9UV1ku1OvX/oyIPLtMk9p/nnvDSwI0s7vSoZdRtxXNsaO+ZXrLv/pMbXVGq4lL8TbY9iuGmVw==}
    dev: true

  /@next/swc-android-arm-eabi@12.3.1:
    resolution: {integrity: sha512-i+BvKA8tB//srVPPQxIQN5lvfROcfv4OB23/L1nXznP+N/TyKL8lql3l7oo2LNhnH66zWhfoemg3Q4VJZSruzQ==}
    engines: {node: '>= 10'}
    cpu: [arm]
    os: [android]
    requiresBuild: true
    dev: true
    optional: true

  /@next/swc-android-arm64@12.3.1:
    resolution: {integrity: sha512-CmgU2ZNyBP0rkugOOqLnjl3+eRpXBzB/I2sjwcGZ7/Z6RcUJXK5Evz+N0ucOxqE4cZ3gkTeXtSzRrMK2mGYV8Q==}
    engines: {node: '>= 10'}
    cpu: [arm64]
    os: [android]
    requiresBuild: true
    dev: true
    optional: true

  /@next/swc-darwin-arm64@12.3.1:
    resolution: {integrity: sha512-hT/EBGNcu0ITiuWDYU9ur57Oa4LybD5DOQp4f22T6zLfpoBMfBibPtR8XktXmOyFHrL/6FC2p9ojdLZhWhvBHg==}
    engines: {node: '>= 10'}
    cpu: [arm64]
    os: [darwin]
    requiresBuild: true
    dev: true
    optional: true

  /@next/swc-darwin-arm64@13.4.5:
    resolution: {integrity: sha512-XvTzi2ASUN5bECFIAAcBiSoDb0xsq+KLj4F0bof4d4rdc+FgOqLvseGQaOXwVi1TIh5bHa7o4b6droSJMO5+2g==}
    engines: {node: '>= 10'}
    cpu: [arm64]
    os: [darwin]
    requiresBuild: true
    dev: true
    optional: true

  /@next/swc-darwin-arm64@13.4.7:
    resolution: {integrity: sha512-VZTxPv1b59KGiv/pZHTO5Gbsdeoxcj2rU2cqJu03btMhHpn3vwzEK0gUSVC/XW96aeGO67X+cMahhwHzef24/w==}
    engines: {node: '>= 10'}
    cpu: [arm64]
    os: [darwin]
    requiresBuild: true
    dev: true
    optional: true

  /@next/swc-darwin-x64@12.3.1:
    resolution: {integrity: sha512-9S6EVueCVCyGf2vuiLiGEHZCJcPAxglyckTZcEwLdJwozLqN0gtS0Eq0bQlGS3dH49Py/rQYpZ3KVWZ9BUf/WA==}
    engines: {node: '>= 10'}
    cpu: [x64]
    os: [darwin]
    requiresBuild: true
    dev: true
    optional: true

  /@next/swc-darwin-x64@13.4.5:
    resolution: {integrity: sha512-NQdqal/VKAqlJTuzhjZmNtdo8QSqwmfO7b2xJSAengTEVxQvsH76oGEzQeIv8Ci4NP6DysAFtFrJq++TmIxcUA==}
    engines: {node: '>= 10'}
    cpu: [x64]
    os: [darwin]
    requiresBuild: true
    dev: true
    optional: true

  /@next/swc-darwin-x64@13.4.7:
    resolution: {integrity: sha512-gO2bw+2Ymmga+QYujjvDz9955xvYGrWofmxTq7m70b9pDPvl7aDFABJOZ2a8SRCuSNB5mXU8eTOmVVwyp/nAew==}
    engines: {node: '>= 10'}
    cpu: [x64]
    os: [darwin]
    requiresBuild: true
    dev: true
    optional: true

  /@next/swc-freebsd-x64@12.3.1:
    resolution: {integrity: sha512-qcuUQkaBZWqzM0F1N4AkAh88lLzzpfE6ImOcI1P6YeyJSsBmpBIV8o70zV+Wxpc26yV9vpzb+e5gCyxNjKJg5Q==}
    engines: {node: '>= 10'}
    cpu: [x64]
    os: [freebsd]
    requiresBuild: true
    dev: true
    optional: true

  /@next/swc-linux-arm-gnueabihf@12.3.1:
    resolution: {integrity: sha512-diL9MSYrEI5nY2wc/h/DBewEDUzr/DqBjIgHJ3RUNtETAOB3spMNHvJk2XKUDjnQuluLmFMloet9tpEqU2TT9w==}
    engines: {node: '>= 10'}
    cpu: [arm]
    os: [linux]
    requiresBuild: true
    dev: true
    optional: true

  /@next/swc-linux-arm64-gnu@12.3.1:
    resolution: {integrity: sha512-o/xB2nztoaC7jnXU3Q36vGgOolJpsGG8ETNjxM1VAPxRwM7FyGCPHOMk1XavG88QZSQf+1r+POBW0tLxQOJ9DQ==}
    engines: {node: '>= 10'}
    cpu: [arm64]
    os: [linux]
    requiresBuild: true
    dev: true
    optional: true

  /@next/swc-linux-arm64-gnu@13.4.5:
    resolution: {integrity: sha512-nB8TjtpJCXtzIFjYOMbnQu68ajkA8QK58TreHjTGojSQjsF0StDqo5zFHglVVVHrd8d3N/+EjC18yFNSWnd/ZA==}
    engines: {node: '>= 10'}
    cpu: [arm64]
    os: [linux]
    requiresBuild: true
    dev: true
    optional: true

  /@next/swc-linux-arm64-gnu@13.4.7:
    resolution: {integrity: sha512-6cqp3vf1eHxjIDhEOc7Mh/s8z1cwc/l5B6ZNkOofmZVyu1zsbEM5Hmx64s12Rd9AYgGoiCz4OJ4M/oRnkE16/Q==}
    engines: {node: '>= 10'}
    cpu: [arm64]
    os: [linux]
    requiresBuild: true
    dev: true
    optional: true

  /@next/swc-linux-arm64-musl@12.3.1:
    resolution: {integrity: sha512-2WEasRxJzgAmP43glFNhADpe8zB7kJofhEAVNbDJZANp+H4+wq+/cW1CdDi8DqjkShPEA6/ejJw+xnEyDID2jg==}
    engines: {node: '>= 10'}
    cpu: [arm64]
    os: [linux]
    requiresBuild: true
    dev: true
    optional: true

  /@next/swc-linux-arm64-musl@13.4.5:
    resolution: {integrity: sha512-W126XUW599OV3giSH9Co40VpT8VAOT47xONVHXZaYEpeca0qEevjj6WUr5IJu/8u+XGWm5xI1S0DYWjR6W+olw==}
    engines: {node: '>= 10'}
    cpu: [arm64]
    os: [linux]
    requiresBuild: true
    dev: true
    optional: true

  /@next/swc-linux-arm64-musl@13.4.7:
    resolution: {integrity: sha512-T1kD2FWOEy5WPidOn1si0rYmWORNch4a/NR52Ghyp4q7KyxOCuiOfZzyhVC5tsLIBDH3+cNdB5DkD9afpNDaOw==}
    engines: {node: '>= 10'}
    cpu: [arm64]
    os: [linux]
    requiresBuild: true
    dev: true
    optional: true

  /@next/swc-linux-x64-gnu@12.3.1:
    resolution: {integrity: sha512-JWEaMyvNrXuM3dyy9Pp5cFPuSSvG82+yABqsWugjWlvfmnlnx9HOQZY23bFq3cNghy5V/t0iPb6cffzRWylgsA==}
    engines: {node: '>= 10'}
    cpu: [x64]
    os: [linux]
    requiresBuild: true
    dev: true
    optional: true

  /@next/swc-linux-x64-gnu@13.4.5:
    resolution: {integrity: sha512-ZbPLO/oztQdtjGmWvGhRmtkZ6j9kQqg65kiO7F7Ijj7ojTtu3hh/vY+XRsHa/4Cse6HgyJ8XGZJMGoLb8ecQfQ==}
    engines: {node: '>= 10'}
    cpu: [x64]
    os: [linux]
    requiresBuild: true
    dev: true
    optional: true

  /@next/swc-linux-x64-gnu@13.4.7:
    resolution: {integrity: sha512-zaEC+iEiAHNdhl6fuwl0H0shnTzQoAoJiDYBUze8QTntE/GNPfTYpYboxF5LRYIjBwETUatvE0T64W6SKDipvg==}
    engines: {node: '>= 10'}
    cpu: [x64]
    os: [linux]
    requiresBuild: true
    dev: true
    optional: true

  /@next/swc-linux-x64-musl@12.3.1:
    resolution: {integrity: sha512-xoEWQQ71waWc4BZcOjmatuvPUXKTv6MbIFzpm4LFeCHsg2iwai0ILmNXf81rJR+L1Wb9ifEke2sQpZSPNz1Iyg==}
    engines: {node: '>= 10'}
    cpu: [x64]
    os: [linux]
    requiresBuild: true
    dev: true
    optional: true

  /@next/swc-linux-x64-musl@13.4.5:
    resolution: {integrity: sha512-f+/h8KMNixVUoRB+2vza8I+jsthJ4KcvopGUsDIUHe7Q4t+m8nKwGFBeyNu9qNIenYK5g5QYEsSwYFEqZylrTQ==}
    engines: {node: '>= 10'}
    cpu: [x64]
    os: [linux]
    requiresBuild: true
    dev: true
    optional: true

  /@next/swc-linux-x64-musl@13.4.7:
    resolution: {integrity: sha512-X6r12F8d8SKAtYJqLZBBMIwEqcTRvUdVm+xIq+l6pJqlgT2tNsLLf2i5Cl88xSsIytBICGsCNNHd+siD2fbWBA==}
    engines: {node: '>= 10'}
    cpu: [x64]
    os: [linux]
    requiresBuild: true
    dev: true
    optional: true

  /@next/swc-win32-arm64-msvc@12.3.1:
    resolution: {integrity: sha512-hswVFYQYIeGHE2JYaBVtvqmBQ1CppplQbZJS/JgrVI3x2CurNhEkmds/yqvDONfwfbttTtH4+q9Dzf/WVl3Opw==}
    engines: {node: '>= 10'}
    cpu: [arm64]
    os: [win32]
    requiresBuild: true
    dev: true
    optional: true

  /@next/swc-win32-arm64-msvc@13.4.5:
    resolution: {integrity: sha512-dvtPQZ5+J+zUE1uq7gP853Oj63e+n0T1ydZ/yRdVh7d8zW9ZFuC9fFrg3MqP1cv1NPPur8rrTqDKN2mRBkSSBw==}
    engines: {node: '>= 10'}
    cpu: [arm64]
    os: [win32]
    requiresBuild: true
    dev: true
    optional: true

  /@next/swc-win32-arm64-msvc@13.4.7:
    resolution: {integrity: sha512-NPnmnV+vEIxnu6SUvjnuaWRglZzw4ox5n/MQTxeUhb5iwVWFedolPFebMNwgrWu4AELwvTdGtWjqof53AiWHcw==}
    engines: {node: '>= 10'}
    cpu: [arm64]
    os: [win32]
    requiresBuild: true
    dev: true
    optional: true

  /@next/swc-win32-ia32-msvc@12.3.1:
    resolution: {integrity: sha512-Kny5JBehkTbKPmqulr5i+iKntO5YMP+bVM8Hf8UAmjSMVo3wehyLVc9IZkNmcbxi+vwETnQvJaT5ynYBkJ9dWA==}
    engines: {node: '>= 10'}
    cpu: [ia32]
    os: [win32]
    requiresBuild: true
    dev: true
    optional: true

  /@next/swc-win32-ia32-msvc@13.4.5:
    resolution: {integrity: sha512-gK9zwGe25x31S4AjPy3Bf2niQvHIAbmwgkzmqWG3OmD4K2Z/Dh2ju4vuyzPzIt0pwQe4B520meP9NizTBmVWSg==}
    engines: {node: '>= 10'}
    cpu: [ia32]
    os: [win32]
    requiresBuild: true
    dev: true
    optional: true

  /@next/swc-win32-ia32-msvc@13.4.7:
    resolution: {integrity: sha512-6Hxijm6/a8XqLQpOOf/XuwWRhcuc/g4rBB2oxjgCMuV9Xlr2bLs5+lXyh8w9YbAUMYR3iC9mgOlXbHa79elmXw==}
    engines: {node: '>= 10'}
    cpu: [ia32]
    os: [win32]
    requiresBuild: true
    dev: true
    optional: true

  /@next/swc-win32-x64-msvc@12.3.1:
    resolution: {integrity: sha512-W1ijvzzg+kPEX6LAc+50EYYSEo0FVu7dmTE+t+DM4iOLqgGHoW9uYSz9wCVdkXOEEMP9xhXfGpcSxsfDucyPkA==}
    engines: {node: '>= 10'}
    cpu: [x64]
    os: [win32]
    requiresBuild: true
    dev: true
    optional: true

  /@next/swc-win32-x64-msvc@13.4.5:
    resolution: {integrity: sha512-iyNQVc7eGehrik9RJt9xGcnO6b/pi8C7GCfg8RGenx1IlalEKbYRgBJloF7DQzwlrV47E9bQl8swT+JawaNcKA==}
    engines: {node: '>= 10'}
    cpu: [x64]
    os: [win32]
    requiresBuild: true
    dev: true
    optional: true

  /@next/swc-win32-x64-msvc@13.4.7:
    resolution: {integrity: sha512-sW9Yt36Db1nXJL+mTr2Wo0y+VkPWeYhygvcHj1FF0srVtV+VoDjxleKtny21QHaG05zdeZnw2fCtf2+dEqgwqA==}
    engines: {node: '>= 10'}
    cpu: [x64]
    os: [win32]
    requiresBuild: true
    dev: true
    optional: true

  /@noble/hashes@1.3.1:
    resolution: {integrity: sha512-EbqwksQwz9xDRGfDST86whPBgM65E0OH/pCgqW0GBVzO22bNE+NuIbeTb714+IfSjU3aRk47EUvXIb5bTsenKA==}
    engines: {node: '>= 16'}
    dev: false

  /@nodelib/fs.scandir@2.1.5:
    resolution: {integrity: sha512-vq24Bq3ym5HEQm2NKCr3yXDwjc7vTsEThRDnkp2DK9p1uqLR+DHurm/NOTo0KG7HYHU7eppKZj3MyqYuMBf62g==}
    engines: {node: '>= 8'}
    dependencies:
      '@nodelib/fs.stat': 2.0.5
      run-parallel: 1.2.0

  /@nodelib/fs.stat@2.0.5:
    resolution: {integrity: sha512-RkhPPp2zrqDAQA/2jNhnztcPAlv64XdhIp7a7454A5ovI7Bukxgt7MX7udwAu3zg1DcpPU0rz3VV1SeaqvY4+A==}
    engines: {node: '>= 8'}

  /@nodelib/fs.walk@1.2.8:
    resolution: {integrity: sha512-oGB+UxlgWcgQkgwo8GcEGwemoTFt3FIO9ababBmaGwXIoBKZ+GTy0pP185beGg7Llih/NSHSV2XAs1lnznocSg==}
    engines: {node: '>= 8'}
    dependencies:
      '@nodelib/fs.scandir': 2.1.5
      fastq: 1.15.0

  /@nuxt/devalue@2.0.2:
    resolution: {integrity: sha512-GBzP8zOc7CGWyFQS6dv1lQz8VVpz5C2yRszbXufwG/9zhStTIH50EtD87NmWbTMwXDvZLNg8GIpb1UFdH93JCA==}
    dev: true

  /@nuxt/kit@3.7.4:
    resolution: {integrity: sha512-/S5abZL62BITCvC/TY3KWA6N721U1Osln3cQdBb56XHIeafZCBVqTi92Xb0o7ovl72mMRhrKwRu7elzvz9oT/g==}
    engines: {node: ^14.18.0 || >=16.10.0}
    dependencies:
      '@nuxt/schema': 3.7.4
      c12: 1.4.2
      consola: 3.2.3
      defu: 6.1.2
      globby: 13.2.2
      hash-sum: 2.0.0
      ignore: 5.2.4
      jiti: 1.20.0
      knitwork: 1.0.0
      mlly: 1.4.2
      pathe: 1.1.1
      pkg-types: 1.0.3
      scule: 1.0.0
      semver: 7.5.4
      ufo: 1.3.1
      unctx: 2.3.1
      unimport: 3.4.0(rollup@3.29.4)
      untyped: 1.4.0
    transitivePeerDependencies:
      - rollup
      - supports-color
    dev: true

  /@nuxt/schema@3.7.4:
    resolution: {integrity: sha512-q6js+97vDha4Fa2x2kDVEuokJr+CGIh1TY2wZp2PLZ7NhG3XEeib7x9Hq8XE8B6pD0GKBRy3eRPPOY69gekBCw==}
    engines: {node: ^14.18.0 || >=16.10.0}
    dependencies:
      '@nuxt/ui-templates': 1.3.1
      consola: 3.2.3
      defu: 6.1.2
      hookable: 5.5.3
      pathe: 1.1.1
      pkg-types: 1.0.3
      postcss-import-resolver: 2.0.0
      std-env: 3.4.3
      ufo: 1.3.1
      unimport: 3.4.0(rollup@3.29.4)
      untyped: 1.4.0
    transitivePeerDependencies:
      - rollup
      - supports-color
    dev: true

  /@nuxt/telemetry@2.5.2:
    resolution: {integrity: sha512-kZ+rWq/5MZonMhp8KGFI5zMaR2VsiWpnlkOLJIuIX2WoJl0DkHvtxCtuFq2erAqMVruWLpKU+tgMC+1cno/QmA==}
    hasBin: true
    dependencies:
      '@nuxt/kit': 3.7.4
      ci-info: 3.8.0
      consola: 3.2.3
      create-require: 1.1.1
      defu: 6.1.2
      destr: 2.0.1
      dotenv: 16.3.1
      git-url-parse: 13.1.0
      is-docker: 3.0.0
      jiti: 1.20.0
      mri: 1.2.0
      nanoid: 4.0.2
      ofetch: 1.3.3
      parse-git-config: 3.0.0
      pathe: 1.1.1
      rc9: 2.1.1
      std-env: 3.4.3
    transitivePeerDependencies:
      - rollup
      - supports-color
    dev: true

  /@nuxt/ui-templates@1.3.1:
    resolution: {integrity: sha512-5gc02Pu1HycOVUWJ8aYsWeeXcSTPe8iX8+KIrhyEtEoOSkY0eMBuo0ssljB8wALuEmepv31DlYe5gpiRwkjESA==}
    dev: true

  /@nuxt/vite-builder@3.7.4(@types/node@20.10.2)(eslint@8.55.0)(typescript@5.3.2)(vue@3.3.4):
    resolution: {integrity: sha512-EWZlUzYvkSfIZPA0pQoi7P++68Mlvf5s/G3GBPksS5JB/9l3yZTX+ZqGvLeORSBmoEpJ6E2oMn2WvCHV0W5y6Q==}
    engines: {node: ^14.18.0 || >=16.10.0}
    peerDependencies:
      vue: ^3.3.4
    dependencies:
      '@nuxt/kit': 3.7.4
      '@rollup/plugin-replace': 5.0.3(rollup@3.29.4)
      '@vitejs/plugin-vue': 4.4.0(vite@4.4.11)(vue@3.3.4)
      '@vitejs/plugin-vue-jsx': 3.0.2(vite@4.4.11)(vue@3.3.4)
      autoprefixer: 10.4.16(postcss@8.4.31)
      clear: 0.1.0
      consola: 3.2.3
      cssnano: 6.0.1(postcss@8.4.31)
      defu: 6.1.2
      esbuild: 0.19.4
      escape-string-regexp: 5.0.0
      estree-walker: 3.0.3
      externality: 1.0.2
      fs-extra: 11.1.1
      get-port-please: 3.1.1
      h3: 1.8.2
      knitwork: 1.0.0
      magic-string: 0.30.4
      mlly: 1.4.2
      ohash: 1.1.3
      pathe: 1.1.1
      perfect-debounce: 1.0.0
      pkg-types: 1.0.3
      postcss: 8.4.31
      postcss-import: 15.1.0(postcss@8.4.31)
      postcss-url: 10.1.3(postcss@8.4.31)
      rollup-plugin-visualizer: 5.9.2(rollup@3.29.4)
      std-env: 3.4.3
      strip-literal: 1.3.0
      ufo: 1.3.1
      unplugin: 1.5.0
      vite: 4.4.11(@types/node@20.10.2)
      vite-node: 0.33.0(@types/node@20.10.2)
      vite-plugin-checker: 0.6.2(eslint@8.55.0)(typescript@5.3.2)(vite@4.4.11)
      vue: 3.3.4
      vue-bundle-renderer: 2.0.0
    transitivePeerDependencies:
      - '@types/node'
      - eslint
      - less
      - lightningcss
      - meow
      - optionator
      - rollup
      - sass
      - stylelint
      - stylus
      - sugarss
      - supports-color
      - terser
      - typescript
      - vls
      - vti
      - vue-tsc
    dev: true

  /@opentelemetry/api@1.4.1:
    resolution: {integrity: sha512-O2yRJce1GOc6PAy3QxFM4NzFiWzvScDC1/5ihYBL6BUEVdq0XMWN01sppE+H6bBXbaFYipjwFLEWLg5PaSOThA==}
    engines: {node: '>=8.0.0'}
    dev: false

  /@paralleldrive/cuid2@2.2.0:
    resolution: {integrity: sha512-CVQDpPIUHrUGGLdrMGz1NmqZvqmsB2j2rCIQEu1EvxWjlFh4fhvEGmgR409cY20/67/WlJsggenq0no3p3kYsw==}
    dependencies:
      '@noble/hashes': 1.3.1
    dev: false

  /@parcel/watcher-android-arm64@2.3.0:
    resolution: {integrity: sha512-f4o9eA3dgk0XRT3XhB0UWpWpLnKgrh1IwNJKJ7UJek7eTYccQ8LR7XUWFKqw6aEq5KUNlCcGvSzKqSX/vtWVVA==}
    engines: {node: '>= 10.0.0'}
    cpu: [arm64]
    os: [android]
    requiresBuild: true
    dev: true
    optional: true

  /@parcel/watcher-darwin-arm64@2.3.0:
    resolution: {integrity: sha512-mKY+oijI4ahBMc/GygVGvEdOq0L4DxhYgwQqYAz/7yPzuGi79oXrZG52WdpGA1wLBPrYb0T8uBaGFo7I6rvSKw==}
    engines: {node: '>= 10.0.0'}
    cpu: [arm64]
    os: [darwin]
    requiresBuild: true
    dev: true
    optional: true

  /@parcel/watcher-darwin-x64@2.3.0:
    resolution: {integrity: sha512-20oBj8LcEOnLE3mgpy6zuOq8AplPu9NcSSSfyVKgfOhNAc4eF4ob3ldj0xWjGGbOF7Dcy1Tvm6ytvgdjlfUeow==}
    engines: {node: '>= 10.0.0'}
    cpu: [x64]
    os: [darwin]
    requiresBuild: true
    dev: true
    optional: true

  /@parcel/watcher-freebsd-x64@2.3.0:
    resolution: {integrity: sha512-7LftKlaHunueAEiojhCn+Ef2CTXWsLgTl4hq0pkhkTBFI3ssj2bJXmH2L67mKpiAD5dz66JYk4zS66qzdnIOgw==}
    engines: {node: '>= 10.0.0'}
    cpu: [x64]
    os: [freebsd]
    requiresBuild: true
    dev: true
    optional: true

  /@parcel/watcher-linux-arm-glibc@2.3.0:
    resolution: {integrity: sha512-1apPw5cD2xBv1XIHPUlq0cO6iAaEUQ3BcY0ysSyD9Kuyw4MoWm1DV+W9mneWI+1g6OeP6dhikiFE6BlU+AToTQ==}
    engines: {node: '>= 10.0.0'}
    cpu: [arm]
    os: [linux]
    requiresBuild: true
    dev: true
    optional: true

  /@parcel/watcher-linux-arm64-glibc@2.3.0:
    resolution: {integrity: sha512-mQ0gBSQEiq1k/MMkgcSB0Ic47UORZBmWoAWlMrTW6nbAGoLZP+h7AtUM7H3oDu34TBFFvjy4JCGP43JlylkTQA==}
    engines: {node: '>= 10.0.0'}
    cpu: [arm64]
    os: [linux]
    requiresBuild: true
    dev: true
    optional: true

  /@parcel/watcher-linux-arm64-musl@2.3.0:
    resolution: {integrity: sha512-LXZAExpepJew0Gp8ZkJ+xDZaTQjLHv48h0p0Vw2VMFQ8A+RKrAvpFuPVCVwKJCr5SE+zvaG+Etg56qXvTDIedw==}
    engines: {node: '>= 10.0.0'}
    cpu: [arm64]
    os: [linux]
    requiresBuild: true
    dev: true
    optional: true

  /@parcel/watcher-linux-x64-glibc@2.3.0:
    resolution: {integrity: sha512-P7Wo91lKSeSgMTtG7CnBS6WrA5otr1K7shhSjKHNePVmfBHDoAOHYRXgUmhiNfbcGk0uMCHVcdbfxtuiZCHVow==}
    engines: {node: '>= 10.0.0'}
    cpu: [x64]
    os: [linux]
    requiresBuild: true
    dev: true
    optional: true

  /@parcel/watcher-linux-x64-musl@2.3.0:
    resolution: {integrity: sha512-+kiRE1JIq8QdxzwoYY+wzBs9YbJ34guBweTK8nlzLKimn5EQ2b2FSC+tAOpq302BuIMjyuUGvBiUhEcLIGMQ5g==}
    engines: {node: '>= 10.0.0'}
    cpu: [x64]
    os: [linux]
    requiresBuild: true
    dev: true
    optional: true

  /@parcel/watcher-wasm@2.3.0:
    resolution: {integrity: sha512-ejBAX8H0ZGsD8lSICDNyMbSEtPMWgDL0WFCt/0z7hyf5v8Imz4rAM8xY379mBsECkq/Wdqa5WEDLqtjZ+6NxfA==}
    engines: {node: '>= 10.0.0'}
    dependencies:
      is-glob: 4.0.3
      micromatch: 4.0.5
      napi-wasm: 1.1.0
    dev: true
    bundledDependencies:
      - napi-wasm

  /@parcel/watcher-win32-arm64@2.3.0:
    resolution: {integrity: sha512-35gXCnaz1AqIXpG42evcoP2+sNL62gZTMZne3IackM+6QlfMcJLy3DrjuL6Iks7Czpd3j4xRBzez3ADCj1l7Aw==}
    engines: {node: '>= 10.0.0'}
    cpu: [arm64]
    os: [win32]
    requiresBuild: true
    dev: true
    optional: true

  /@parcel/watcher-win32-ia32@2.3.0:
    resolution: {integrity: sha512-FJS/IBQHhRpZ6PiCjFt1UAcPr0YmCLHRbTc00IBTrelEjlmmgIVLeOx4MSXzx2HFEy5Jo5YdhGpxCuqCyDJ5ow==}
    engines: {node: '>= 10.0.0'}
    cpu: [ia32]
    os: [win32]
    requiresBuild: true
    dev: true
    optional: true

  /@parcel/watcher-win32-x64@2.3.0:
    resolution: {integrity: sha512-dLx+0XRdMnVI62kU3wbXvbIRhLck4aE28bIGKbRGS7BJNt54IIj9+c/Dkqb+7DJEbHUZAX1bwaoM8PqVlHJmCA==}
    engines: {node: '>= 10.0.0'}
    cpu: [x64]
    os: [win32]
    requiresBuild: true
    dev: true
    optional: true

  /@parcel/watcher@2.3.0:
    resolution: {integrity: sha512-pW7QaFiL11O0BphO+bq3MgqeX/INAk9jgBldVDYjlQPO4VddoZnF22TcF9onMhnLVHuNqBJeRf+Fj7eezi/+rQ==}
    engines: {node: '>= 10.0.0'}
    dependencies:
      detect-libc: 1.0.3
      is-glob: 4.0.3
      micromatch: 4.0.5
      node-addon-api: 7.0.0
    optionalDependencies:
      '@parcel/watcher-android-arm64': 2.3.0
      '@parcel/watcher-darwin-arm64': 2.3.0
      '@parcel/watcher-darwin-x64': 2.3.0
      '@parcel/watcher-freebsd-x64': 2.3.0
      '@parcel/watcher-linux-arm-glibc': 2.3.0
      '@parcel/watcher-linux-arm64-glibc': 2.3.0
      '@parcel/watcher-linux-arm64-musl': 2.3.0
      '@parcel/watcher-linux-x64-glibc': 2.3.0
      '@parcel/watcher-linux-x64-musl': 2.3.0
      '@parcel/watcher-win32-arm64': 2.3.0
      '@parcel/watcher-win32-ia32': 2.3.0
      '@parcel/watcher-win32-x64': 2.3.0
    dev: true

  /@pnpm/config.env-replace@1.1.0:
    resolution: {integrity: sha512-htyl8TWnKL7K/ESFa1oW2UB5lVDxuF5DpM7tBi6Hu2LNL3mWkIzNLG6N4zoCUP1lCKNxWy/3iu8mS8MvToGd6w==}
    engines: {node: '>=12.22.0'}
    dev: false

  /@pnpm/network.ca-file@1.0.2:
    resolution: {integrity: sha512-YcPQ8a0jwYU9bTdJDpXjMi7Brhkr1mXsXrUJvjqM2mQDgkRiz8jFaQGOdaLxgjtUfQgZhKy/O3cG/YwmgKaxLA==}
    engines: {node: '>=12.22.0'}
    dependencies:
      graceful-fs: 4.2.10
    dev: false

  /@pnpm/npm-conf@2.2.2:
    resolution: {integrity: sha512-UA91GwWPhFExt3IizW6bOeY/pQ0BkuNwKjk9iQW9KqxluGCrg4VenZ0/L+2Y0+ZOtme72EVvg6v0zo3AMQRCeA==}
    engines: {node: '>=12'}
    dependencies:
      '@pnpm/config.env-replace': 1.1.0
      '@pnpm/network.ca-file': 1.0.2
      config-chain: 1.1.13
    dev: false

  /@polka/url@1.0.0-next.21:
    resolution: {integrity: sha512-a5Sab1C4/icpTZVzZc5Ghpz88yQtGOyNqYXcZgOssB2uuAr+wF/MvN6bgtW32q7HHrvBki+BsZ0OuNv6EV3K9g==}
    dev: true

  /@prisma/client@4.16.2(prisma@4.16.2):
    resolution: {integrity: sha512-qCoEyxv1ZrQ4bKy39GnylE8Zq31IRmm8bNhNbZx7bF2cU5aiCCnSa93J2imF88MBjn7J9eUQneNxUQVJdl/rPQ==}
    engines: {node: '>=14.17'}
    requiresBuild: true
    peerDependencies:
      prisma: '*'
    peerDependenciesMeta:
      prisma:
        optional: true
    dependencies:
      '@prisma/engines-version': 4.16.1-1.4bc8b6e1b66cb932731fb1bdbbc550d1e010de81
      prisma: 4.16.2
    dev: true

  /@prisma/debug@4.16.2:
    resolution: {integrity: sha512-7L7WbG0qNNZYgLpsVB8rCHCXEyHFyIycRlRDNwkVfjQmACC2OW6AWCYCbfdjQhkF/t7+S3njj8wAWAocSs+Brw==}
    dependencies:
      '@types/debug': 4.1.8
      debug: 4.3.4
      strip-ansi: 6.0.1
    transitivePeerDependencies:
      - supports-color
    dev: false

  /@prisma/debug@5.0.0:
    resolution: {integrity: sha512-3q/M/KqlQ01/HJXifU/zCNOHkoTWu24kGelMF/IBrRxm7njPqTTbwfnT1dh4JK+nuWM5/Dg1Lv00u2c0l7AHxg==}
    dependencies:
      '@types/debug': 4.1.8
      debug: 4.3.4
      strip-ansi: 6.0.1
    transitivePeerDependencies:
      - supports-color
    dev: false

  /@prisma/engines-version@4.16.1-1.4bc8b6e1b66cb932731fb1bdbbc550d1e010de81:
    resolution: {integrity: sha512-q617EUWfRIDTriWADZ4YiWRZXCa/WuhNgLTVd+HqWLffjMSPzyM5uOWoauX91wvQClSKZU4pzI4JJLQ9Kl62Qg==}
    dev: true

  /@prisma/engines@4.16.2:
    resolution: {integrity: sha512-vx1nxVvN4QeT/cepQce68deh/Turxy5Mr+4L4zClFuK1GlxN3+ivxfuv+ej/gvidWn1cE1uAhW7ALLNlYbRUAw==}
    requiresBuild: true

  /@prisma/engines@5.0.0:
    resolution: {integrity: sha512-kyT/8fd0OpWmhAU5YnY7eP31brW1q1YrTGoblWrhQJDiN/1K+Z8S1kylcmtjqx5wsUGcP1HBWutayA/jtyt+sg==}
    requiresBuild: true
    dev: false

  /@prisma/fetch-engine@4.16.2:
    resolution: {integrity: sha512-lnCnHcOaNn0kw8qTJbVcNhyfIf5Lus2GFXbj3qpkdKEIB9xLgqkkuTP+35q1xFaqwQ0vy4HFpdRUpFP7njE15g==}
    dependencies:
      '@prisma/debug': 4.16.2
      '@prisma/get-platform': 4.16.2
      execa: 5.1.1
      find-cache-dir: 3.3.2
      fs-extra: 11.1.1
      hasha: 5.2.2
      http-proxy-agent: 7.0.0
      https-proxy-agent: 7.0.0
      kleur: 4.1.5
      node-fetch: 2.6.11
      p-filter: 2.1.0
      p-map: 4.0.0
      p-retry: 4.6.2
      progress: 2.0.3
      rimraf: 3.0.2
      temp-dir: 2.0.0
      tempy: 1.0.1
    transitivePeerDependencies:
      - encoding
      - supports-color
    dev: false

  /@prisma/fetch-engine@5.0.0:
    resolution: {integrity: sha512-eSzHTE0KcMvM5+O1++eaMuVf4D1zwWHdqjWr6D70skCg37q7RYsuty4GFnlWBuqC4aXwVf06EvIxiJ0SQIIeRw==}
    dependencies:
      '@prisma/debug': 5.0.0
      '@prisma/get-platform': 5.0.0
      execa: 5.1.1
      find-cache-dir: 3.3.2
      fs-extra: 11.1.1
      hasha: 5.2.2
      http-proxy-agent: 7.0.0
      https-proxy-agent: 7.0.0
      kleur: 4.1.5
      node-fetch: 2.6.12
      p-filter: 2.1.0
      p-map: 4.0.0
      p-retry: 4.6.2
      progress: 2.0.3
      rimraf: 3.0.2
      temp-dir: 2.0.0
      tempy: 1.0.1
    transitivePeerDependencies:
      - encoding
      - supports-color
    dev: false

  /@prisma/generator-helper@4.16.2:
    resolution: {integrity: sha512-bMOH7y73Ui7gpQrioFeavMQA+Tf8ksaVf8Nhs9rQNzuSg8SSV6E9baczob0L5KGZTSgYoqnrRxuo03kVJYrnIg==}
    dependencies:
      '@prisma/debug': 4.16.2
      '@types/cross-spawn': 6.0.2
      cross-spawn: 7.0.3
      kleur: 4.1.5
    transitivePeerDependencies:
      - supports-color
    dev: false

  /@prisma/generator-helper@5.0.0:
    resolution: {integrity: sha512-pufQ1mhoH6WzKNtzL79HZDoW4Ql3Lf8QEKVmBoW8e3Tdb50bxpYBYue5LBqp9vNW1xd1pgZO53cNiRfLX2d4Zg==}
    dependencies:
      '@prisma/debug': 5.0.0
      '@types/cross-spawn': 6.0.2
      cross-spawn: 7.0.3
      kleur: 4.1.5
    transitivePeerDependencies:
      - supports-color
    dev: false

  /@prisma/get-platform@4.16.2:
    resolution: {integrity: sha512-fnDey1/iSefHJRMB+w243BhWENf+paRouPMdCqIVqu8dYkR1NqhldblsSUC4Zr2sKS7Ta2sK4OLdt9IH+PZTfw==}
    dependencies:
      '@prisma/debug': 4.16.2
      escape-string-regexp: 4.0.0
      execa: 5.1.1
      fs-jetpack: 5.1.0
      kleur: 4.1.5
      replace-string: 3.1.0
      strip-ansi: 6.0.1
      tempy: 1.0.1
      terminal-link: 2.1.1
      ts-pattern: 4.3.0
    transitivePeerDependencies:
      - supports-color
    dev: false

  /@prisma/get-platform@5.0.0:
    resolution: {integrity: sha512-JT/rz/jaMTggDkd9OIma50si9rPLzSFe7XSrV3mKXwtv9t+rdwx5ZhmKJd+Rz6S1vhn/291k21JLfaxOW6u8KQ==}
    dependencies:
      '@prisma/debug': 5.0.0
      escape-string-regexp: 4.0.0
      execa: 5.1.1
      fs-jetpack: 5.1.0
      kleur: 4.1.5
      replace-string: 3.1.0
      strip-ansi: 6.0.1
      tempy: 1.0.1
      terminal-link: 2.1.1
      ts-pattern: 4.3.0
    transitivePeerDependencies:
      - supports-color
    dev: false

  /@prisma/internals@4.16.2:
    resolution: {integrity: sha512-/3OiSADA3RRgsaeEE+MDsBgL6oAMwddSheXn6wtYGUnjERAV/BmF5bMMLnTykesQqwZ1s8HrISrJ0Vf6cjOxMg==}
    dependencies:
      '@antfu/ni': 0.21.4
      '@opentelemetry/api': 1.4.1
      '@prisma/debug': 4.16.2
      '@prisma/engines': 4.16.2
      '@prisma/fetch-engine': 4.16.2
      '@prisma/generator-helper': 4.16.2
      '@prisma/get-platform': 4.16.2
      '@prisma/prisma-fmt-wasm': 4.16.1-1.4bc8b6e1b66cb932731fb1bdbbc550d1e010de81
      archiver: 5.3.1
      arg: 5.0.2
      checkpoint-client: 1.1.24
      cli-truncate: 2.1.0
      dotenv: 16.0.3
      escape-string-regexp: 4.0.0
      execa: 5.1.1
      find-up: 5.0.0
      fp-ts: 2.16.0
      fs-extra: 11.1.1
      fs-jetpack: 5.1.0
      global-dirs: 3.0.1
      globby: 11.1.0
      indent-string: 4.0.0
      is-windows: 1.0.2
      is-wsl: 2.2.0
      kleur: 4.1.5
      new-github-issue-url: 0.2.1
      node-fetch: 2.6.11
      npm-packlist: 5.1.3
      open: 7.4.2
      p-map: 4.0.0
      prompts: 2.4.2
      read-pkg-up: 7.0.1
      replace-string: 3.1.0
      resolve: 1.22.2
      string-width: 4.2.3
      strip-ansi: 6.0.1
      strip-indent: 3.0.0
      temp-dir: 2.0.0
      temp-write: 4.0.0
      tempy: 1.0.1
      terminal-link: 2.1.1
      tmp: 0.2.1
      ts-pattern: 4.3.0
    transitivePeerDependencies:
      - encoding
      - supports-color
    dev: false

  /@prisma/internals@5.0.0:
    resolution: {integrity: sha512-VGWyFk6QlSBXT8z65Alq5F3o9E8IiTtaBoa3rmKkGpZjUk85kJy3jZz4xkRv53TaeghGE5rWfwkfak26KtY5yQ==}
    dependencies:
      '@antfu/ni': 0.21.4
      '@opentelemetry/api': 1.4.1
      '@prisma/debug': 5.0.0
      '@prisma/engines': 5.0.0
      '@prisma/fetch-engine': 5.0.0
      '@prisma/generator-helper': 5.0.0
      '@prisma/get-platform': 5.0.0
      '@prisma/prisma-schema-wasm': 4.17.0-26.6b0aef69b7cdfc787f822ecd7cdc76d5f1991584
      archiver: 5.3.1
      arg: 5.0.2
      checkpoint-client: 1.1.24
      cli-truncate: 2.1.0
      dotenv: 16.0.3
      escape-string-regexp: 4.0.0
      execa: 5.1.1
      find-up: 5.0.0
      fp-ts: 2.16.0
      fs-extra: 11.1.1
      fs-jetpack: 5.1.0
      global-dirs: 3.0.1
      globby: 11.1.0
      indent-string: 4.0.0
      is-windows: 1.0.2
      is-wsl: 2.2.0
      kleur: 4.1.5
      new-github-issue-url: 0.2.1
      node-fetch: 2.6.12
      npm-packlist: 5.1.3
      open: 7.4.2
      p-map: 4.0.0
      prompts: 2.4.2
      read-pkg-up: 7.0.1
      replace-string: 3.1.0
      resolve: 1.22.2
      string-width: 4.2.3
      strip-ansi: 6.0.1
      strip-indent: 3.0.0
      temp-dir: 2.0.0
      temp-write: 4.0.0
      tempy: 1.0.1
      terminal-link: 2.1.1
      tmp: 0.2.1
      ts-pattern: 4.3.0
    transitivePeerDependencies:
      - encoding
      - supports-color
    dev: false

  /@prisma/prisma-fmt-wasm@4.16.1-1.4bc8b6e1b66cb932731fb1bdbbc550d1e010de81:
    resolution: {integrity: sha512-g090+dEH7wrdCw359+8J9+TGH84qK28V/dxwINjhhNCtju9lej99z9w/AVsJP9UhhcCPS4psYz4iu8d53uxVpA==}
    dev: false

  /@prisma/prisma-schema-wasm@4.17.0-26.6b0aef69b7cdfc787f822ecd7cdc76d5f1991584:
    resolution: {integrity: sha512-JFdsnSgBPN8reDTLOI9Vh/6ccCb2aD1LbY/LWQnkcIgNo6IdpzvuM+qRVbBuA6IZP2SdqQI8Lu6RL2P8EFBQUA==}
    dev: false

  /@readme/better-ajv-errors@1.6.0(ajv@8.12.0):
    resolution: {integrity: sha512-9gO9rld84Jgu13kcbKRU+WHseNhaVt76wYMeRDGsUGYxwJtI3RmEJ9LY9dZCYQGI8eUZLuxb5qDja0nqklpFjQ==}
    engines: {node: '>=14'}
    peerDependencies:
      ajv: 4.11.8 - 8
    dependencies:
      '@babel/code-frame': 7.22.5
      '@babel/runtime': 7.22.5
      '@humanwhocodes/momoa': 2.0.4
      ajv: 8.12.0
      chalk: 4.1.2
      json-to-ast: 2.1.0
      jsonpointer: 5.0.1
      leven: 3.1.0
    dev: true

  /@readme/json-schema-ref-parser@1.2.0:
    resolution: {integrity: sha512-Bt3QVovFSua4QmHa65EHUmh2xS0XJ3rgTEUPH998f4OW4VVJke3BuS16f+kM0ZLOGdvIrzrPRqwihuv5BAjtrA==}
    dependencies:
      '@jsdevtools/ono': 7.1.3
      '@types/json-schema': 7.0.12
      call-me-maybe: 1.0.2
      js-yaml: 4.1.0
    dev: true

  /@readme/openapi-parser@2.4.0(openapi-types@12.1.0):
    resolution: {integrity: sha512-KZMzLYsruShysgLgGaLNQFkinTdQu+rmVjrshhYlviHvvU6k28KYu0aOJciIQSBY0u38QHYFi74gsxU0IsmO1Q==}
    engines: {node: '>=14'}
    peerDependencies:
      openapi-types: '>=7'
    dependencies:
      '@apidevtools/openapi-schemas': 2.1.0
      '@apidevtools/swagger-methods': 3.0.2
      '@jsdevtools/ono': 7.1.3
      '@readme/better-ajv-errors': 1.6.0(ajv@8.12.0)
      '@readme/json-schema-ref-parser': 1.2.0
      ajv: 8.12.0
      ajv-draft-04: 1.0.0(ajv@8.12.0)
      call-me-maybe: 1.0.2
      openapi-types: 12.1.0
    dev: true

  /@repeaterjs/repeater@3.0.5:
    resolution: {integrity: sha512-l3YHBLAol6d/IKnB9LhpD0cEZWAoe3eFKUyTYWmFmCO2Q/WOckxLQAUyMZWwZV2M/m3+4vgRoaolFqaII82/TA==}
    dev: true

  /@rollup/plugin-alias@5.0.1(rollup@3.29.4):
    resolution: {integrity: sha512-JObvbWdOHoMy9W7SU0lvGhDtWq9PllP5mjpAy+TUslZG/WzOId9u80Hsqq1vCUn9pFJ0cxpdcnAv+QzU2zFH3Q==}
    engines: {node: '>=14.0.0'}
    peerDependencies:
      rollup: ^1.20.0||^2.0.0||^3.0.0||^4.0.0
    peerDependenciesMeta:
      rollup:
        optional: true
    dependencies:
      rollup: 3.29.4
      slash: 4.0.0
    dev: true

  /@rollup/plugin-commonjs@25.0.5(rollup@3.29.4):
    resolution: {integrity: sha512-xY8r/A9oisSeSuLCTfhssyDjo9Vp/eDiRLXkg1MXCcEEgEjPmLU+ZyDB20OOD0NlyDa/8SGbK5uIggF5XTx77w==}
    engines: {node: '>=14.0.0'}
    peerDependencies:
      rollup: ^2.68.0||^3.0.0||^4.0.0
    peerDependenciesMeta:
      rollup:
        optional: true
    dependencies:
      '@rollup/pluginutils': 5.0.5(rollup@3.29.4)
      commondir: 1.0.1
      estree-walker: 2.0.2
      glob: 8.1.0
      is-reference: 1.2.1
      magic-string: 0.27.0
      rollup: 3.29.4
    dev: true

  /@rollup/plugin-inject@5.0.4(rollup@3.29.4):
    resolution: {integrity: sha512-dM93Nyqp9Ah14jvThFFA30ifjB8cDKk3Bx69M1nIIHGytXug3VrTv5HEuYBzevu45HvZ0ho7t+40bmScmkzZhg==}
    engines: {node: '>=14.0.0'}
    peerDependencies:
      rollup: ^1.20.0||^2.0.0||^3.0.0||^4.0.0
    peerDependenciesMeta:
      rollup:
        optional: true
    dependencies:
      '@rollup/pluginutils': 5.0.5(rollup@3.29.4)
      estree-walker: 2.0.2
      magic-string: 0.27.0
      rollup: 3.29.4
    dev: true

  /@rollup/plugin-json@6.0.1(rollup@3.29.4):
    resolution: {integrity: sha512-RgVfl5hWMkxN1h/uZj8FVESvPuBJ/uf6ly6GTj0GONnkfoBN5KC0MSz+PN2OLDgYXMhtG0mWpTrkiOjoxAIevw==}
    engines: {node: '>=14.0.0'}
    peerDependencies:
      rollup: ^1.20.0||^2.0.0||^3.0.0||^4.0.0
    peerDependenciesMeta:
      rollup:
        optional: true
    dependencies:
      '@rollup/pluginutils': 5.0.5(rollup@3.29.4)
      rollup: 3.29.4
    dev: true

  /@rollup/plugin-node-resolve@15.2.3(rollup@3.29.4):
    resolution: {integrity: sha512-j/lym8nf5E21LwBT4Df1VD6hRO2L2iwUeUmP7litikRsVp1H6NWx20NEp0Y7su+7XGc476GnXXc4kFeZNGmaSQ==}
    engines: {node: '>=14.0.0'}
    peerDependencies:
      rollup: ^2.78.0||^3.0.0||^4.0.0
    peerDependenciesMeta:
      rollup:
        optional: true
    dependencies:
      '@rollup/pluginutils': 5.0.5(rollup@3.29.4)
      '@types/resolve': 1.20.2
      deepmerge: 4.3.1
      is-builtin-module: 3.2.1
      is-module: 1.0.0
      resolve: 1.22.2
      rollup: 3.29.4
    dev: true

  /@rollup/plugin-replace@5.0.3(rollup@3.29.4):
    resolution: {integrity: sha512-je7fu05B800IrMlWjb2wzJcdXzHYW46iTipfChnBDbIbDXhASZs27W1B58T2Yf45jZtJUONegpbce+9Ut2Ti/Q==}
    engines: {node: '>=14.0.0'}
    peerDependencies:
      rollup: ^1.20.0||^2.0.0||^3.0.0||^4.0.0
    peerDependenciesMeta:
      rollup:
        optional: true
    dependencies:
      '@rollup/pluginutils': 5.0.5(rollup@3.29.4)
      magic-string: 0.27.0
      rollup: 3.29.4
    dev: true

  /@rollup/plugin-terser@0.4.4(rollup@3.29.4):
    resolution: {integrity: sha512-XHeJC5Bgvs8LfukDwWZp7yeqin6ns8RTl2B9avbejt6tZqsqvVoWI7ZTQrcNsfKEDWBTnTxM8nMDkO2IFFbd0A==}
    engines: {node: '>=14.0.0'}
    peerDependencies:
      rollup: ^2.0.0||^3.0.0||^4.0.0
    peerDependenciesMeta:
      rollup:
        optional: true
    dependencies:
      rollup: 3.29.4
      serialize-javascript: 6.0.1
      smob: 1.4.1
      terser: 5.21.0
    dev: true

  /@rollup/plugin-wasm@6.2.2(rollup@3.29.4):
    resolution: {integrity: sha512-gpC4R1G9Ni92ZIRTexqbhX7U+9estZrbhP+9SRb0DW9xpB9g7j34r+J2hqrcW/lRI7dJaU84MxZM0Rt82tqYPQ==}
    engines: {node: '>=14.0.0'}
    peerDependencies:
      rollup: ^1.20.0||^2.0.0||^3.0.0||^4.0.0
    peerDependenciesMeta:
      rollup:
        optional: true
    dependencies:
      '@rollup/pluginutils': 5.0.5(rollup@3.29.4)
      rollup: 3.29.4
    dev: true

  /@rollup/pluginutils@4.2.1:
    resolution: {integrity: sha512-iKnFXr7NkdZAIHiIWE+BX5ULi/ucVFYWD6TbAV+rZctiRTY2PL6tsIKhoIOaoskiWAkgu+VsbXgUVDNLHf+InQ==}
    engines: {node: '>= 8.0.0'}
    dependencies:
      estree-walker: 2.0.2
      picomatch: 2.3.1
    dev: true

  /@rollup/pluginutils@5.0.5(rollup@3.29.4):
    resolution: {integrity: sha512-6aEYR910NyP73oHiJglti74iRyOwgFU4x3meH/H8OJx6Ry0j6cOVZ5X/wTvub7G7Ao6qaHBEaNsV3GLJkSsF+Q==}
    engines: {node: '>=14.0.0'}
    peerDependencies:
      rollup: ^1.20.0||^2.0.0||^3.0.0||^4.0.0
    peerDependenciesMeta:
      rollup:
        optional: true
    dependencies:
      '@types/estree': 1.0.1
      estree-walker: 2.0.2
      picomatch: 2.3.1
      rollup: 3.29.4
    dev: true

  /@rollup/rollup-android-arm-eabi@4.5.0:
    resolution: {integrity: sha512-OINaBGY+Wc++U0rdr7BLuFClxcoWaVW3vQYqmQq6B3bqQ/2olkaoz+K8+af/Mmka/C2yN5j+L9scBkv4BtKsDA==}
    cpu: [arm]
    os: [android]
    requiresBuild: true
    dev: true
    optional: true

  /@rollup/rollup-android-arm64@4.5.0:
    resolution: {integrity: sha512-UdMf1pOQc4ZmUA/NTmKhgJTBimbSKnhPS2zJqucqFyBRFPnPDtwA8MzrGNTjDeQbIAWfpJVAlxejw+/lQyBK/w==}
    cpu: [arm64]
    os: [android]
    requiresBuild: true
    dev: true
    optional: true

  /@rollup/rollup-darwin-arm64@4.5.0:
    resolution: {integrity: sha512-L0/CA5p/idVKI+c9PcAPGorH6CwXn6+J0Ys7Gg1axCbTPgI8MeMlhA6fLM9fK+ssFhqogMHFC8HDvZuetOii7w==}
    cpu: [arm64]
    os: [darwin]
    requiresBuild: true
    dev: true
    optional: true

  /@rollup/rollup-darwin-x64@4.5.0:
    resolution: {integrity: sha512-QZCbVqU26mNlLn8zi/XDDquNmvcr4ON5FYAHQQsyhrHx8q+sQi/6xduoznYXwk/KmKIXG5dLfR0CvY+NAWpFYQ==}
    cpu: [x64]
    os: [darwin]
    requiresBuild: true
    dev: true
    optional: true

  /@rollup/rollup-linux-arm-gnueabihf@4.5.0:
    resolution: {integrity: sha512-VpSQ+xm93AeV33QbYslgf44wc5eJGYfYitlQzAi3OObu9iwrGXEnmu5S3ilkqE3Pr/FkgOiJKV/2p0ewf4Hrtg==}
    cpu: [arm]
    os: [linux]
    requiresBuild: true
    dev: true
    optional: true

  /@rollup/rollup-linux-arm64-gnu@4.5.0:
    resolution: {integrity: sha512-OrEyIfpxSsMal44JpEVx9AEcGpdBQG1ZuWISAanaQTSMeStBW+oHWwOkoqR54bw3x8heP8gBOyoJiGg+fLY8qQ==}
    cpu: [arm64]
    os: [linux]
    requiresBuild: true
    dev: true
    optional: true

  /@rollup/rollup-linux-arm64-musl@4.5.0:
    resolution: {integrity: sha512-1H7wBbQuE6igQdxMSTjtFfD+DGAudcYWhp106z/9zBA8OQhsJRnemO4XGavdzHpGhRtRxbgmUGdO3YQgrWf2RA==}
    cpu: [arm64]
    os: [linux]
    requiresBuild: true
    dev: true
    optional: true

  /@rollup/rollup-linux-x64-gnu@4.5.0:
    resolution: {integrity: sha512-FVyFI13tXw5aE65sZdBpNjPVIi4Q5mARnL/39UIkxvSgRAIqCo5sCpCELk0JtXHGee2owZz5aNLbWNfBHzr71Q==}
    cpu: [x64]
    os: [linux]
    requiresBuild: true
    dev: true
    optional: true

  /@rollup/rollup-linux-x64-musl@4.5.0:
    resolution: {integrity: sha512-eBPYl2sLpH/o8qbSz6vPwWlDyThnQjJfcDOGFbNjmjb44XKC1F5dQfakOsADRVrXCNzM6ZsSIPDG5dc6HHLNFg==}
    cpu: [x64]
    os: [linux]
    requiresBuild: true
    dev: true
    optional: true

  /@rollup/rollup-win32-arm64-msvc@4.5.0:
    resolution: {integrity: sha512-xaOHIfLOZypoQ5U2I6rEaugS4IYtTgP030xzvrBf5js7p9WI9wik07iHmsKaej8Z83ZDxN5GyypfoyKV5O5TJA==}
    cpu: [arm64]
    os: [win32]
    requiresBuild: true
    dev: true
    optional: true

  /@rollup/rollup-win32-ia32-msvc@4.5.0:
    resolution: {integrity: sha512-Al6quztQUrHwcOoU2TuFblUQ5L+/AmPBXFR6dUvyo4nRj2yQRK0WIUaGMF/uwKulvRcXkpHe3k9A8Vf93VDktA==}
    cpu: [ia32]
    os: [win32]
    requiresBuild: true
    dev: true
    optional: true

  /@rollup/rollup-win32-x64-msvc@4.5.0:
    resolution: {integrity: sha512-8kdW+brNhI/NzJ4fxDufuJUjepzINqJKLGHuxyAtpPG9bMbn8P5mtaCcbOm0EzLJ+atg+kF9dwg8jpclkVqx5w==}
    cpu: [x64]
    os: [win32]
    requiresBuild: true
    dev: true
    optional: true

  /@sinclair/typebox@0.27.8:
    resolution: {integrity: sha512-+Fj43pSMwJs4KRrH/938Uf+uAELIgVBmQzg/q1YG10djyfA3TnrU8N8XzqCh/okZdszqBQTZf96idMfE5lnwTA==}
    dev: true

  /@sinonjs/commons@3.0.0:
    resolution: {integrity: sha512-jXBtWAF4vmdNmZgD5FoKsVLv3rPgDnLgPbU84LIJ3otV44vJlDRokVng5v8NFJdCf/da9legHcKaRuZs4L7faA==}
    dependencies:
      type-detect: 4.0.8
    dev: true

  /@sinonjs/fake-timers@10.3.0:
    resolution: {integrity: sha512-V4BG07kuYSUkTCSBHG8G8TNhM+F19jXFWnQtzj+we8DrkpSBCee9Z3Ms8yiGer/dlmhe35/Xdgyo3/0rQKg7YA==}
    dependencies:
      '@sinonjs/commons': 3.0.0
    dev: true

  /@sveltejs/kit@1.21.0(svelte@4.2.1)(vite@4.4.11):
    resolution: {integrity: sha512-CBsYoI34SjtOQp0eG85dmVnvTR3Pjs8VgAQhO0CgQja9BIorKl808F1X8EunPhCcyek5r5lKQE1Mmbi0RuzHqA==}
    engines: {node: ^16.14 || >=18}
    hasBin: true
    requiresBuild: true
    peerDependencies:
      svelte: ^3.54.0 || ^4.0.0-next.0
      vite: ^4.0.0
    dependencies:
      '@sveltejs/vite-plugin-svelte': 2.4.2(svelte@4.2.1)(vite@4.4.11)
      '@types/cookie': 0.5.1
      cookie: 0.5.0
      devalue: 4.3.2
      esm-env: 1.0.0
      kleur: 4.1.5
      magic-string: 0.30.0
      mime: 3.0.0
      sade: 1.8.1
      set-cookie-parser: 2.6.0
      sirv: 2.0.3
      svelte: 4.2.1
      undici: 5.22.1
      vite: 4.4.11(@types/node@20.10.2)
    transitivePeerDependencies:
      - supports-color
    dev: true

  /@sveltejs/vite-plugin-svelte-inspector@1.0.3(@sveltejs/vite-plugin-svelte@2.4.2)(svelte@4.2.1)(vite@4.4.11):
    resolution: {integrity: sha512-Khdl5jmmPN6SUsVuqSXatKpQTMIifoQPDanaxC84m9JxIibWvSABJyHpyys0Z+1yYrxY5TTEQm+6elh0XCMaOA==}
    engines: {node: ^14.18.0 || >= 16}
    peerDependencies:
      '@sveltejs/vite-plugin-svelte': ^2.2.0
      svelte: ^3.54.0 || ^4.0.0
      vite: ^4.0.0
    dependencies:
      '@sveltejs/vite-plugin-svelte': 2.4.2(svelte@4.2.1)(vite@4.4.11)
      debug: 4.3.4
      svelte: 4.2.1
      vite: 4.4.11(@types/node@20.10.2)
    transitivePeerDependencies:
      - supports-color
    dev: true

  /@sveltejs/vite-plugin-svelte@2.4.2(svelte@4.2.1)(vite@4.4.11):
    resolution: {integrity: sha512-ePfcC48ftMKhkT0OFGdOyycYKnnkT6i/buzey+vHRTR/JpQvuPzzhf1PtKqCDQfJRgoPSN2vscXs6gLigx/zGw==}
    engines: {node: ^14.18.0 || >= 16}
    peerDependencies:
      svelte: ^3.54.0 || ^4.0.0
      vite: ^4.0.0
    dependencies:
      '@sveltejs/vite-plugin-svelte-inspector': 1.0.3(@sveltejs/vite-plugin-svelte@2.4.2)(svelte@4.2.1)(vite@4.4.11)
      debug: 4.3.4
      deepmerge: 4.3.1
      kleur: 4.1.5
      magic-string: 0.30.4
      svelte: 4.2.1
      svelte-hmr: 0.15.2(svelte@4.2.1)
      vite: 4.4.11(@types/node@20.10.2)
      vitefu: 0.2.4(vite@4.4.11)
    transitivePeerDependencies:
      - supports-color
    dev: true

  /@swc/helpers@0.4.11:
    resolution: {integrity: sha512-rEUrBSGIoSFuYxwBYtlUFMlE2CwGhmW+w9355/5oduSw8e5h2+Tj4UrAGNNgP9915++wj5vkQo0UuOBqOAq4nw==}
    dependencies:
      tslib: 2.6.0
    dev: true

  /@swc/helpers@0.5.1:
    resolution: {integrity: sha512-sJ902EfIzn1Fa+qYmjdQqh8tPsoxyBz+8yBKC2HKUxyezKJFwPGOn7pv4WY6QuQW//ySQi5lJjA/ZT9sNWWNTg==}
    dependencies:
      tslib: 2.6.0
    dev: true

  /@tanstack/match-sorter-utils@8.8.4:
    resolution: {integrity: sha512-rKH8LjZiszWEvmi01NR72QWZ8m4xmXre0OOwlRGnjU01Eqz/QnN+cqpty2PJ0efHblq09+KilvyR7lsbzmXVEw==}
    engines: {node: '>=12'}
    dependencies:
      remove-accents: 0.4.2
    dev: true

  /@tanstack/query-core@4.27.0:
    resolution: {integrity: sha512-sm+QncWaPmM73IPwFlmWSKPqjdTXZeFf/7aEmWh00z7yl2FjqophPt0dE1EHW9P1giMC5rMviv7OUbSDmWzXXA==}
    dev: true

  /@tanstack/query-core@4.29.7:
    resolution: {integrity: sha512-GXG4b5hV2Loir+h2G+RXhJdoZhJLnrBWsuLB2r0qBRyhWuXq9w/dWxzvpP89H0UARlH6Mr9DiVj4SMtpkF/aUA==}
    dev: true

  /@tanstack/query-core@4.36.1:
    resolution: {integrity: sha512-DJSilV5+ytBP1FbFcEJovv4rnnm/CokuVvrBEtW/Va9DvuJ3HksbXUJEpI0aV1KtuL4ZoO9AVE6PyNLzF7tLeA==}
    dev: true

  /@tanstack/query-core@5.4.3:
    resolution: {integrity: sha512-fnI9ORjcuLGm1sNrKatKIosRQUpuqcD4SV7RqRSVmj8JSicX2aoMyKryHEBpVQvf6N4PaBVgBxQomjsbsGPssQ==}
    dev: true

  /@tanstack/react-query@4.28.0(react-dom@18.2.0)(react@18.2.0):
    resolution: {integrity: sha512-8cGBV5300RHlvYdS4ea+G1JcZIt5CIuprXYFnsWggkmGoC0b5JaqG0fIX3qwDL9PTNkKvG76NGThIWbpXivMrQ==}
    peerDependencies:
      react: ^16.8.0 || ^17.0.0 || ^18.0.0
      react-dom: ^16.8.0 || ^17.0.0 || ^18.0.0
      react-native: '*'
    peerDependenciesMeta:
      react-dom:
        optional: true
      react-native:
        optional: true
    dependencies:
      '@tanstack/query-core': 4.27.0
      react: 18.2.0
      react-dom: 18.2.0(react@18.2.0)
      use-sync-external-store: 1.2.0(react@18.2.0)
    dev: true

  /@tanstack/react-query@4.29.7(react-dom@18.2.0)(react@18.2.0):
    resolution: {integrity: sha512-ijBWEzAIo09fB1yd22slRZzprrZ5zMdWYzBnCg5qiXuFbH78uGN1qtGz8+Ed4MuhaPaYSD+hykn+QEKtQviEtg==}
    peerDependencies:
      react: ^16.8.0 || ^17.0.0 || ^18.0.0
      react-dom: ^16.8.0 || ^17.0.0 || ^18.0.0
      react-native: '*'
    peerDependenciesMeta:
      react-dom:
        optional: true
      react-native:
        optional: true
    dependencies:
      '@tanstack/query-core': 4.29.7
      react: 18.2.0
      react-dom: 18.2.0(react@18.2.0)
      use-sync-external-store: 1.2.0(react@18.2.0)
    dev: true

  /@tanstack/react-query@5.4.3(react-dom@18.2.0)(react@18.2.0):
    resolution: {integrity: sha512-4aSOrRNa6yEmf7mws5QPTVMn8Lp7L38tFoTZ0c1ZmhIvbr8GIA0WT7X5N3yz/nuK8hUtjw9cAzBr4BPDZZ+tzA==}
    peerDependencies:
      react: ^18.0.0
      react-dom: ^18.0.0
      react-native: '*'
    peerDependenciesMeta:
      react-dom:
        optional: true
      react-native:
        optional: true
    dependencies:
      '@tanstack/query-core': 5.4.3
      react: 18.2.0
      react-dom: 18.2.0(react@18.2.0)
    dev: true

  /@tanstack/svelte-query@4.29.7(svelte@4.2.1):
    resolution: {integrity: sha512-+GvOcGEiFZYj91luPcIIVakmDqXkS5tyWlBLf/zg9E9hohq7SiGug9C9DUWwvSBk80JefAOCioja5jrumrPp6Q==}
    peerDependencies:
      svelte: ^3.54.0
    dependencies:
      '@tanstack/query-core': 4.29.7
      svelte: 4.2.1
    dev: true

  /@tanstack/svelte-query@5.4.3(svelte@4.2.1):
    resolution: {integrity: sha512-mVUTuGkWCvr6PE/CgA75jZtbAtI5WCYrU4DV/WshNOod3H88ynlx2EC8x8PfQGTREl0NUHZwDUxeXIA7RDNfug==}
    peerDependencies:
      svelte: '>=3 <5'
    dependencies:
      '@tanstack/query-core': 5.4.3
      svelte: 4.2.1
    dev: true

  /@tanstack/vue-query@4.37.0(vue@3.3.4):
    resolution: {integrity: sha512-ZZvlEuXzCwM9QYS1GCf9FTo1XycBxPSvjJbIHXTU2iZuUla02EzTO7R9QOnML6FRQRzD3n5Eyn2v6zbhCHS/qA==}
    peerDependencies:
      '@vue/composition-api': ^1.1.2
      vue: ^2.5.0 || ^3.0.0
    peerDependenciesMeta:
      '@vue/composition-api':
        optional: true
    dependencies:
      '@tanstack/match-sorter-utils': 8.8.4
      '@tanstack/query-core': 4.36.1
      '@vue/devtools-api': 6.5.1
      vue: 3.3.4
      vue-demi: 0.13.11(vue@3.3.4)
    dev: true

  /@testing-library/dom@9.3.3:
    resolution: {integrity: sha512-fB0R+fa3AUqbLHWyxXa2kGVtf1Fe1ZZFr0Zp6AIbIAzXb2mKbEXl+PCQNUOaq5lbTab5tfctfXRNsWXxa2f7Aw==}
    engines: {node: '>=14'}
    dependencies:
      '@babel/code-frame': 7.22.13
      '@babel/runtime': 7.22.5
      '@types/aria-query': 5.0.3
      aria-query: 5.1.3
      chalk: 4.1.2
      dom-accessibility-api: 0.5.16
      lz-string: 1.5.0
      pretty-format: 27.5.1
    dev: true

  /@testing-library/react@14.0.0(react-dom@18.2.0)(react@18.2.0):
    resolution: {integrity: sha512-S04gSNJbYE30TlIMLTzv6QCTzt9AqIF5y6s6SzVFILNcNvbV/jU96GeiTPillGQo+Ny64M/5PV7klNYYgv5Dfg==}
    engines: {node: '>=14'}
    peerDependencies:
      react: ^18.0.0
      react-dom: ^18.0.0
    dependencies:
      '@babel/runtime': 7.22.5
      '@testing-library/dom': 9.3.3
      '@types/react-dom': 18.2.14
      react: 18.2.0
      react-dom: 18.2.0(react@18.2.0)
    dev: true

  /@tootallnate/once@2.0.0:
    resolution: {integrity: sha512-XCuKFP5PS55gnMVu3dty8KPatLqUoy/ZYzDzAGCQ8JNFCkLXzmI7vNHCR+XpbZaMWQK/vQubr7PkYq8g470J/A==}
    engines: {node: '>= 10'}
    dev: true

  /@trpc/client@10.32.0(@trpc/server@10.32.0):
    resolution: {integrity: sha512-hrj6XV84nE6DH5AmsPJ0JzIRcx3f6zU0tvS705DnZtNBOoMk7Lx+wX+KCDxj4DxLsTXC+roAxZxWwAB6/LGsXA==}
    peerDependencies:
      '@trpc/server': 10.32.0
    dependencies:
      '@trpc/server': 10.32.0
    dev: true

  /@trpc/next@10.32.0(@tanstack/react-query@4.29.7)(@trpc/client@10.32.0)(@trpc/react-query@10.32.0)(@trpc/server@10.32.0)(next@13.4.7)(react-dom@18.2.0)(react@18.2.0):
    resolution: {integrity: sha512-qJ3yvJDTVmiOOPW1x/FCpmOvtcMJXnP2t3EbcUFrqwgH+D1KdbU2Kk1iSa89Gwy/BBEmXUxaKkWoM3e4Id80gw==}
    peerDependencies:
      '@tanstack/react-query': ^4.18.0
      '@trpc/client': 10.32.0
      '@trpc/react-query': 10.32.0
      '@trpc/server': 10.32.0
      next: '*'
      react: '>=16.8.0'
      react-dom: '>=16.8.0'
    dependencies:
      '@tanstack/react-query': 4.29.7(react-dom@18.2.0)(react@18.2.0)
      '@trpc/client': 10.32.0(@trpc/server@10.32.0)
      '@trpc/react-query': 10.32.0(@tanstack/react-query@4.29.7)(@trpc/client@10.32.0)(@trpc/server@10.32.0)(react-dom@18.2.0)(react@18.2.0)
      '@trpc/server': 10.32.0
      next: 13.4.7(@babel/core@7.23.2)(react-dom@18.2.0)(react@18.2.0)
      react: 18.2.0
      react-dom: 18.2.0(react@18.2.0)
      react-ssr-prepass: 1.5.0(react@18.2.0)
    dev: true

  /@trpc/react-query@10.32.0(@tanstack/react-query@4.29.7)(@trpc/client@10.32.0)(@trpc/server@10.32.0)(react-dom@18.2.0)(react@18.2.0):
    resolution: {integrity: sha512-M4W1aGm3VAfQ9u4FJyK8M+pkcAV4lp32ZHxKnkRydxcsladhsqveZC9oqZqwklprEcYHtWU8v3R+jRGUjfCxpw==}
    peerDependencies:
      '@tanstack/react-query': ^4.18.0
      '@trpc/client': 10.32.0
      '@trpc/server': 10.32.0
      react: '>=16.8.0'
      react-dom: '>=16.8.0'
    dependencies:
      '@tanstack/react-query': 4.29.7(react-dom@18.2.0)(react@18.2.0)
      '@trpc/client': 10.32.0(@trpc/server@10.32.0)
      '@trpc/server': 10.32.0
      react: 18.2.0
      react-dom: 18.2.0(react@18.2.0)
    dev: true

  /@trpc/server@10.32.0:
    resolution: {integrity: sha512-C4HRHpaffw2pekpfNSHQtwlocq6kwAQq48mR9RIsUZGNbjXZbgvBC927vRP6QPAoG+n4oHPWyZ9G1hs3KMcPiw==}
    dev: true

  /@trysound/sax@0.2.0:
    resolution: {integrity: sha512-L7z9BgrNEcYyUYtF+HaEfiS5ebkh9jXqbszz7pC0hRBPaatV0XjSD3+eHrpqFemQfgwiFF0QPIarnIihIDn7OA==}
    engines: {node: '>=10.13.0'}
    dev: true

  /@ts-morph/common@0.17.0:
    resolution: {integrity: sha512-RMSSvSfs9kb0VzkvQ2NWobwnj7TxCA9vI/IjR9bDHqgAyVbu2T0DN4wiKVqomyDWqO7dPr/tErSfq7urQ1Q37g==}
    dependencies:
      fast-glob: 3.3.0
      minimatch: 5.1.6
      mkdirp: 1.0.4
      path-browserify: 1.0.1
    dev: false

  /@tsconfig/node10@1.0.9:
    resolution: {integrity: sha512-jNsYVVxU8v5g43Erja32laIDHXeoNvFEpX33OK4d6hljo3jDhCBDhx5dhCCTMWUojscpAagGiRkBKxpdl9fxqA==}
    dev: true

  /@tsconfig/node12@1.0.11:
    resolution: {integrity: sha512-cqefuRsh12pWyGsIoBKJA9luFu3mRxCA+ORZvA4ktLSzIuCUtWVxGIuXigEwO5/ywWFMZ2QEGKWvkZG1zDMTag==}
    dev: true

  /@tsconfig/node14@1.0.3:
    resolution: {integrity: sha512-ysT8mhdixWK6Hw3i1V2AeRqZ5WfXg1G43mqoYlM2nc6388Fq5jcXyr5mRsqViLx/GJYdoL0bfXD8nmF+Zn/Iow==}
    dev: true

  /@tsconfig/node16@1.0.4:
    resolution: {integrity: sha512-vxhUy4J8lyeyinH7Azl1pdd43GJhZH/tP2weN8TntQblOY+A0XbT8DJk1/oCPuOOyg/Ja757rG0CgHcWC8OfMA==}
    dev: true

  /@types/aria-query@5.0.3:
    resolution: {integrity: sha512-0Z6Tr7wjKJIk4OUEjVUQMtyunLDy339vcMaj38Kpj6jM2OE1p3S4kXExKZ7a3uXQAPCoy3sbrP1wibDKaf39oA==}
    dev: true

  /@types/async-exit-hook@2.0.0:
    resolution: {integrity: sha512-RNjIyjnVZdcP5a1zeIPb5c0hq2nbJc/NOCLNKUAqeCw+J5z2zMcINISn9wybCWhczHnUu3VSUFy7ZCO6ir4ZRw==}
    dev: true

  /@types/babel__core@7.20.1:
    resolution: {integrity: sha512-aACu/U/omhdk15O4Nfb+fHgH/z3QsfQzpnvRZhYhThms83ZnAOZz7zZAWO7mn2yyNQaA4xTO8GLK3uqFU4bYYw==}
    dependencies:
      '@babel/parser': 7.23.0
      '@babel/types': 7.23.0
      '@types/babel__generator': 7.6.4
      '@types/babel__template': 7.4.1
      '@types/babel__traverse': 7.20.1
    dev: true

  /@types/babel__generator@7.6.4:
    resolution: {integrity: sha512-tFkciB9j2K755yrTALxD44McOrk+gfpIpvC3sxHjRawj6PfnQxrse4Clq5y/Rq+G3mrBurMax/lG8Qn2t9mSsg==}
    dependencies:
      '@babel/types': 7.23.0
    dev: true

  /@types/babel__template@7.4.1:
    resolution: {integrity: sha512-azBFKemX6kMg5Io+/rdGT0dkGreboUVR0Cdm3fz9QJWpaQGJRQXl7C+6hOTCZcMll7KFyEQpgbYI2lHdsS4U7g==}
    dependencies:
      '@babel/parser': 7.23.0
      '@babel/types': 7.23.0
    dev: true

  /@types/babel__traverse@7.20.1:
    resolution: {integrity: sha512-MitHFXnhtgwsGZWtT68URpOvLN4EREih1u3QtQiN4VdAxWKRVvGCSvw/Qth0M0Qq3pJpnGOu5JaM/ydK7OGbqg==}
    dependencies:
      '@babel/types': 7.23.0
    dev: true

  /@types/bcryptjs@2.4.2:
    resolution: {integrity: sha512-LiMQ6EOPob/4yUL66SZzu6Yh77cbzJFYll+ZfaPiPPFswtIlA/Fs1MzdKYA7JApHU49zQTbJGX3PDmCpIdDBRQ==}

  /@types/body-parser@1.19.2:
    resolution: {integrity: sha512-ALYone6pm6QmwZoAgeyNksccT9Q4AWZQ6PvfwR37GT6r6FWUPguq6sUmNGSMV2Wr761oQoBxwGGa6DR5o1DC9g==}
    dependencies:
      '@types/connect': 3.4.35
      '@types/node': 18.0.0
    dev: true

  /@types/chai-subset@1.3.3:
    resolution: {integrity: sha512-frBecisrNGz+F4T6bcc+NLeolfiojh5FxW2klu669+8BARtyQv2C/GkNW6FUodVe4BroGMP/wER/YDGc7rEllw==}
    dependencies:
      '@types/chai': 4.3.5
    dev: true

  /@types/chai@4.3.5:
    resolution: {integrity: sha512-mEo1sAde+UCE6b2hxn332f1g1E8WfYRu6p5SvTKr2ZKC1f7gFJXk4h5PyGP9Dt6gCaG8y8XhwnXWC6Iy2cmBng==}
    dev: true

  /@types/connect@3.4.35:
    resolution: {integrity: sha512-cdeYyv4KWoEgpBISTxWvqYsVy444DOqehiF3fM3ne10AmJ62RSyNkUnxMJXHQWRQQX2eR94m5y1IZyDwBjV9FQ==}
    dependencies:
      '@types/node': 18.0.0
    dev: true

  /@types/cookie@0.5.1:
    resolution: {integrity: sha512-COUnqfB2+ckwXXSFInsFdOAWQzCCx+a5hq2ruyj+Vjund94RJQd4LG2u9hnvJrTgunKAaax7ancBYlDrNYxA0g==}
    dev: true

  /@types/cookiejar@2.1.2:
    resolution: {integrity: sha512-t73xJJrvdTjXrn4jLS9VSGRbz0nUY3cl2DMGDU48lKl+HR9dbbjW2A9r3g40VA++mQpy6uuHg33gy7du2BKpog==}
    dev: true

  /@types/cross-spawn@6.0.2:
    resolution: {integrity: sha512-KuwNhp3eza+Rhu8IFI5HUXRP0LIhqH5cAjubUvGXXthh4YYBuP2ntwEX+Cz8GJoZUHlKo247wPWOfA9LYEq4cw==}
    dependencies:
      '@types/node': 18.0.0
    dev: false

  /@types/debug@4.1.8:
    resolution: {integrity: sha512-/vPO1EPOs306Cvhwv7KfVfYvOJqA/S/AXjaHQiJboCZzcNDb+TIJFN9/2C9DZ//ijSKWioNyUxD792QmDJ+HKQ==}
    dependencies:
      '@types/ms': 0.7.31
    dev: false

  /@types/estree@1.0.1:
    resolution: {integrity: sha512-LG4opVs2ANWZ1TJoKc937iMmNstM/d0ae1vNbnBvBhqCSezgVUOzcLCqbI5elV8Vy6WKwKjaqR+zO9VKirBBCA==}
    dev: true

  /@types/express-serve-static-core@4.17.35:
    resolution: {integrity: sha512-wALWQwrgiB2AWTT91CB62b6Yt0sNHpznUXeZEcnPU3DRdlDIz74x8Qg1UUYKSVFi+va5vKOLYRBI1bRKiLLKIg==}
    dependencies:
      '@types/node': 18.0.0
      '@types/qs': 6.9.7
      '@types/range-parser': 1.2.4
      '@types/send': 0.17.1
    dev: true

  /@types/express@4.17.17:
    resolution: {integrity: sha512-Q4FmmuLGBG58btUnfS1c1r/NQdlp3DMfGDGig8WhfpA2YRUtEkxAjkZb0yvplJGYdF1fsQ81iMDcH24sSCNC/Q==}
    dependencies:
      '@types/body-parser': 1.19.2
      '@types/express-serve-static-core': 4.17.35
      '@types/qs': 6.9.7
      '@types/serve-static': 1.15.2
    dev: true

  /@types/fs-extra@11.0.1:
    resolution: {integrity: sha512-MxObHvNl4A69ofaTRU8DFqvgzzv8s9yRtaPPm5gud9HDNvpB3GPQFvNuTWAI59B9huVGV5jXYJwbCsmBsOGYWA==}
    dependencies:
      '@types/jsonfile': 6.1.1
      '@types/node': 18.0.0
    dev: true

  /@types/graceful-fs@4.1.6:
    resolution: {integrity: sha512-Sig0SNORX9fdW+bQuTEovKj3uHcUL6LQKbCrrqb1X7J6/ReAbhCXRAhc+SMejhLELFj2QcyuxmUooZ4bt5ReSw==}
    dependencies:
      '@types/node': 18.0.0
    dev: true

  /@types/http-errors@2.0.1:
    resolution: {integrity: sha512-/K3ds8TRAfBvi5vfjuz8y6+GiAYBZ0x4tXv1Av6CWBWn0IlADc+ZX9pMq7oU0fNQPnBwIZl3rmeLp6SBApbxSQ==}
    dev: true

  /@types/http-proxy@1.17.12:
    resolution: {integrity: sha512-kQtujO08dVtQ2wXAuSFfk9ASy3sug4+ogFR8Kd8UgP8PEuc1/G/8yjYRmp//PcDNJEUKOza/MrQu15bouEUCiw==}
    dependencies:
      '@types/node': 18.0.0
    dev: true

  /@types/is-ci@3.0.0:
    resolution: {integrity: sha512-Q0Op0hdWbYd1iahB+IFNQcWXFq4O0Q5MwQP7uN0souuQ4rPg1vEYcnIOfr1gY+M+6rc8FGoRaBO1mOOvL29sEQ==}
    dependencies:
      ci-info: 3.8.0
    dev: true

  /@types/istanbul-lib-coverage@2.0.4:
    resolution: {integrity: sha512-z/QT1XN4K4KYuslS23k62yDIDLwLFkzxOuMplDtObz0+y7VqJCaO2o+SPwHCvLFZh7xazvvoor2tA/hPz9ee7g==}
    dev: true

  /@types/istanbul-lib-report@3.0.0:
    resolution: {integrity: sha512-plGgXAPfVKFoYfa9NpYDAkseG+g6Jr294RqeqcqDixSbU34MZVJRi/P+7Y8GDpzkEwLaGZZOpKIEmeVZNtKsrg==}
    dependencies:
      '@types/istanbul-lib-coverage': 2.0.4
    dev: true

  /@types/istanbul-reports@3.0.1:
    resolution: {integrity: sha512-c3mAZEuK0lvBp8tmuL74XRKn1+y2dcwOUpH7x4WrF6gk1GIgiluDRgMYQtw2OFcBvAJWlt6ASU3tSqxp0Uu0Aw==}
    dependencies:
      '@types/istanbul-lib-report': 3.0.0
    dev: true

  /@types/jest@29.5.10:
    resolution: {integrity: sha512-tE4yxKEphEyxj9s4inideLHktW/x6DwesIwWZ9NN1FKf9zbJYsnhBoA9vrHA/IuIOKwPa5PcFBNV4lpMIOEzyQ==}
    dependencies:
      expect: 29.7.0
      pretty-format: 29.7.0
    dev: true

  /@types/jsdom@20.0.1:
    resolution: {integrity: sha512-d0r18sZPmMQr1eG35u12FZfhIXNrnsPU/g5wvRKCUf/tOGilKKwYMYGqh33BNR6ba+2gkHw1EUiHoN3mn7E5IQ==}
    dependencies:
      '@types/node': 18.0.0
      '@types/tough-cookie': 4.0.4
      parse5: 7.1.2
    dev: true

  /@types/json-schema@7.0.12:
    resolution: {integrity: sha512-Hr5Jfhc9eYOQNPYO5WLDq/n4jqijdHNlDXjuAQkkt+mWdQR+XJToOHrsD4cPaMXpn6KO7y2+wM8AZEs8VpBLVA==}
    dev: true

  /@types/jsonfile@6.1.1:
    resolution: {integrity: sha512-GSgiRCVeapDN+3pqA35IkQwasaCh/0YFH5dEF6S88iDvEn901DjOeH3/QPY+XYP1DFzDZPvIvfeEgk+7br5png==}
    dependencies:
      '@types/node': 18.0.0
    dev: true

  /@types/mime@1.3.2:
    resolution: {integrity: sha512-YATxVxgRqNH6nHEIsvg6k2Boc1JHI9ZbH5iWFFv/MTkchz3b1ieGDa5T0a9RznNdI0KhVbdbWSN+KWWrQZRxTw==}
    dev: true

  /@types/mime@3.0.1:
    resolution: {integrity: sha512-Y4XFY5VJAuw0FgAqPNd6NNoV44jbq9Bz2L7Rh/J6jLTiHBSBJa9fxqQIvkIld4GsoDOcCbvzOUAbLPsSKKg+uA==}
    dev: true

  /@types/minimist@1.2.2:
    resolution: {integrity: sha512-jhuKLIRrhvCPLqwPcx6INqmKeiA5EWrsCOPhrlFSrbrmU4ZMPjj5Ul/oLCMDO98XRUIwVm78xICz4EPCektzeQ==}
    dev: true

  /@types/ms@0.7.31:
    resolution: {integrity: sha512-iiUgKzV9AuaEkZqkOLDIvlQiL6ltuZd9tGcW3gwpnX8JbuiuhFlEGmmFXEXkN50Cvq7Os88IY2v0dkDqXYWVgA==}
    dev: false

  /@types/nock@11.1.0:
    resolution: {integrity: sha512-jI/ewavBQ7X5178262JQR0ewicPAcJhXS/iFaNJl0VHLfyosZ/kwSrsa6VNQNSO8i9d8SqdRgOtZSOKJ/+iNMw==}
    deprecated: This is a stub types definition. nock provides its own type definitions, so you do not need this installed.
    dependencies:
      nock: 13.3.7
    transitivePeerDependencies:
      - supports-color
    dev: true

  /@types/node@12.20.55:
    resolution: {integrity: sha512-J8xLz7q2OFulZ2cyGTLE1TbbZcjpno7FaN6zdJNrgAdrJ+DZzh/uFR6YrTb4C+nXakvud8Q4+rbhoIWlYQbUFQ==}
    dev: true

  /@types/node@18.0.0:
    resolution: {integrity: sha512-cHlGmko4gWLVI27cGJntjs/Sj8th9aYwplmZFwmmgYQQvL5NUsgVJG7OddLvNfLqYS31KFN0s3qlaD9qCaxACA==}

  /@types/node@20.10.2:
    resolution: {integrity: sha512-37MXfxkb0vuIlRKHNxwCkb60PNBpR94u4efQuN4JgIAm66zfCDXGSAFCef9XUWFovX2R1ok6Z7MHhtdVXXkkIw==}
    dependencies:
      undici-types: 5.26.5
    dev: true

  /@types/normalize-package-data@2.4.1:
    resolution: {integrity: sha512-Gj7cI7z+98M282Tqmp2K5EIsoouUEzbBJhQQzDE3jSIRk6r9gsz0oUokqIUR4u1R3dMHo0pDHM7sNOHyhulypw==}

  /@types/pg@8.10.2:
    resolution: {integrity: sha512-MKFs9P6nJ+LAeHLU3V0cODEOgyThJ3OAnmOlsZsxux6sfQs3HRXR5bBn7xG5DjckEFhTAxsXi7k7cd0pCMxpJw==}
    dependencies:
      '@types/node': 18.0.0
      pg-protocol: 1.6.0
      pg-types: 4.0.1
    dev: true

  /@types/pluralize@0.0.29:
    resolution: {integrity: sha512-BYOID+l2Aco2nBik+iYS4SZX0Lf20KPILP5RGmM1IgzdwNdTs0eebiFriOPcej1sX9mLnSoiNte5zcFxssgpGA==}
    dev: true

  /@types/prettier@2.7.2:
    resolution: {integrity: sha512-KufADq8uQqo1pYKVIYzfKbJfBAc0sOeXqGbFaSpv8MRmC/zXgowNZmFcbngndGk922QDmOASEXUZCaY48gs4cg==}
    dev: true

  /@types/prop-types@15.7.5:
    resolution: {integrity: sha512-JCB8C6SnDoQf0cNycqd/35A7MjcnK+ZTqE7judS6o7utxUCg6imJg3QK2qzHKszlTjcj2cn+NwMB2i96ubpj7w==}
    dev: true

  /@types/qs@6.9.7:
    resolution: {integrity: sha512-FGa1F62FT09qcrueBA6qYTrJPVDzah9a+493+o2PCXsesWHIn27G98TsSMs3WPNbZIEj4+VJf6saSFpvD+3Zsw==}
    dev: true

  /@types/range-parser@1.2.4:
    resolution: {integrity: sha512-EEhsLsD6UsDM1yFhAvy0Cjr6VwmpMWqFBCb9w07wVugF7w9nfajxLuVmngTIpgS6svCnm6Vaw+MZhoDCKnOfsw==}
    dev: true

  /@types/react-dom@18.2.14:
    resolution: {integrity: sha512-V835xgdSVmyQmI1KLV2BEIUgqEuinxp9O4G6g3FqO/SqLac049E53aysv0oEFD2kHfejeKU+ZqL2bcFWj9gLAQ==}
    dependencies:
      '@types/react': 18.2.0
    dev: true

  /@types/react@18.2.0:
    resolution: {integrity: sha512-0FLj93y5USLHdnhIhABk83rm8XEGA7kH3cr+YUlvxoUGp1xNt/DINUMvqPxLyOQMzLmZe8i4RTHbvb8MC7NmrA==}
    dependencies:
      '@types/prop-types': 15.7.5
      '@types/scheduler': 0.16.3
      csstype: 3.1.2
    dev: true

  /@types/resolve@1.20.2:
    resolution: {integrity: sha512-60BCwRFOZCQhDncwQdxxeOEEkbc5dIMccYLwbxsS4TUNeVECQ/pBJ0j09mrHOl/JJvpRPGwO9SvE4nR2Nb/a4Q==}
    dev: true

  /@types/retry@0.12.0:
    resolution: {integrity: sha512-wWKOClTTiizcZhXnPY4wikVAwmdYHp8q6DmC+EJUzAMsycb7HB32Kh9RN4+0gExjmPmZSAQjgURXIGATPegAvA==}
    dev: false

  /@types/scheduler@0.16.3:
    resolution: {integrity: sha512-5cJ8CB4yAx7BH1oMvdU0Jh9lrEXyPkar6F9G/ERswkCuvP4KQZfZkSjcMbAICCpQTN4OuZn8tz0HiKv9TGZgrQ==}
    dev: true

  /@types/semver@6.2.3:
    resolution: {integrity: sha512-KQf+QAMWKMrtBMsB8/24w53tEsxllMj6TuA80TT/5igJalLI/zm0L3oXRbIAl4Ohfc85gyHX/jhMwsVkmhLU4A==}
    dev: true

  /@types/semver@7.3.13:
    resolution: {integrity: sha512-21cFJr9z3g5dW8B0CVI9g2O9beqaThGQ6ZFBqHfwhzLDKUxaqTIy3vnfah/UPkfOiF2pLq+tGz+W8RyCskuslw==}
    dev: true

  /@types/semver@7.5.0:
    resolution: {integrity: sha512-G8hZ6XJiHnuhQKR7ZmysCeJWE08o8T0AXtk5darsCaTVsYZhhgUrq53jizaR2FvsoeCwJhlmwTjkXBY5Pn/ZHw==}
    dev: true

  /@types/send@0.17.1:
    resolution: {integrity: sha512-Cwo8LE/0rnvX7kIIa3QHCkcuF21c05Ayb0ZfxPiv0W8VRiZiNW/WuRupHKpqqGVGf7SUA44QSOUKaEd9lIrd/Q==}
    dependencies:
      '@types/mime': 1.3.2
      '@types/node': 18.0.0
    dev: true

  /@types/serve-static@1.15.2:
    resolution: {integrity: sha512-J2LqtvFYCzaj8pVYKw8klQXrLLk7TBZmQ4ShlcdkELFKGwGMfevMLneMMRkMgZxotOD9wg497LpC7O8PcvAmfw==}
    dependencies:
      '@types/http-errors': 2.0.1
      '@types/mime': 3.0.1
      '@types/node': 18.0.0
    dev: true

  /@types/stack-utils@2.0.1:
    resolution: {integrity: sha512-Hl219/BT5fLAaz6NDkSuhzasy49dwQS/DSdu4MdggFB8zcXv7vflBI3xp7FEmkmdDkBUI2bPUNeMttp2knYdxw==}
    dev: true

  /@types/strip-color@0.1.0:
    resolution: {integrity: sha512-nx4pG5q035VogbYZC+D7KVbSko6h6t5ha8hKh11EF1SOCiFG+77n0kmcGF9Rfrn9QeZbmrhohrA/g40UGb60aA==}
    dev: true

  /@types/superagent@4.1.18:
    resolution: {integrity: sha512-LOWgpacIV8GHhrsQU+QMZuomfqXiqzz3ILLkCtKx3Us6AmomFViuzKT9D693QTKgyut2oCytMG8/efOop+DB+w==}
    dependencies:
      '@types/cookiejar': 2.1.2
      '@types/node': 18.0.0
    dev: true

  /@types/supertest@2.0.12:
    resolution: {integrity: sha512-X3HPWTwXRerBZS7Mo1k6vMVR1Z6zmJcDVn5O/31whe0tnjE4te6ZJSJGq1RiqHPjzPdMTfjCFogDJmwng9xHaQ==}
    dependencies:
      '@types/superagent': 4.1.18
    dev: true

  /@types/tmp@0.2.3:
    resolution: {integrity: sha512-dDZH/tXzwjutnuk4UacGgFRwV+JSLaXL1ikvidfJprkb7L9Nx1njcRHHmi3Dsvt7pgqqTEeucQuOrWHPFgzVHA==}
    dev: true

  /@types/tough-cookie@4.0.4:
    resolution: {integrity: sha512-95Sfz4nvMAb0Nl9DTxN3j64adfwfbBPEYq14VN7zT5J5O2M9V6iZMIIQU1U+pJyl9agHYHNCqhCXgyEtIRRa5A==}
    dev: true

  /@types/uuid@8.3.4:
    resolution: {integrity: sha512-c/I8ZRb51j+pYGAu5CrFMRxqZ2ke4y2grEBO5AUjgSkSk+qT2Ea+OdWElz/OiMf5MNpn2b17kuVBwZLQJXzihw==}
    dev: true

  /@types/vscode@1.56.0:
    resolution: {integrity: sha512-Q5VmQxOx+L1Y6lIJiGcJzwcyV3pQo/eiW8P+7sNLhFI16tJCwtua2DLjHRcpjbCLNVYpQM73kzfFo1Z0HyP9eQ==}
    dev: true

  /@types/yargs-parser@21.0.0:
    resolution: {integrity: sha512-iO9ZQHkZxHn4mSakYV0vFHAVDyEOIJQrV2uZ06HxEPcx+mt8swXoZHIbaaJ2crJYFfErySgktuTZ3BeLz+XmFA==}
    dev: true

  /@types/yargs@17.0.24:
    resolution: {integrity: sha512-6i0aC7jV6QzQB8ne1joVZ0eSFIstHsCrobmOtghM11yGlH0j43FKL2UhWdELkyps0zuf7qVTUVCCR+tgSlyLLw==}
    dependencies:
      '@types/yargs-parser': 21.0.0
    dev: true

  /@typescript-eslint/eslint-plugin@6.13.1(@typescript-eslint/parser@6.13.1)(eslint@8.55.0)(typescript@5.3.2):
    resolution: {integrity: sha512-5bQDGkXaxD46bPvQt08BUz9YSaO4S0fB1LB5JHQuXTfkGPI3+UUeS387C/e9jRie5GqT8u5kFTrMvAjtX4O5kA==}
    engines: {node: ^16.0.0 || >=18.0.0}
    peerDependencies:
      '@typescript-eslint/parser': ^6.0.0 || ^6.0.0-alpha
      eslint: ^7.0.0 || ^8.0.0
      typescript: '*'
    peerDependenciesMeta:
      typescript:
        optional: true
    dependencies:
      '@eslint-community/regexpp': 4.10.0
      '@typescript-eslint/parser': 6.13.1(eslint@8.55.0)(typescript@5.3.2)
      '@typescript-eslint/scope-manager': 6.13.1
      '@typescript-eslint/type-utils': 6.13.1(eslint@8.55.0)(typescript@5.3.2)
      '@typescript-eslint/utils': 6.13.1(eslint@8.55.0)(typescript@5.3.2)
      '@typescript-eslint/visitor-keys': 6.13.1
      debug: 4.3.4
      eslint: 8.55.0
      graphemer: 1.4.0
      ignore: 5.2.4
      natural-compare: 1.4.0
      semver: 7.5.4
      ts-api-utils: 1.0.3(typescript@5.3.2)
      typescript: 5.3.2
    transitivePeerDependencies:
      - supports-color
    dev: true

  /@typescript-eslint/parser@6.13.1(eslint@8.55.0)(typescript@5.3.2):
    resolution: {integrity: sha512-fs2XOhWCzRhqMmQf0eicLa/CWSaYss2feXsy7xBD/pLyWke/jCIVc2s1ikEAtSW7ina1HNhv7kONoEfVNEcdDQ==}
    engines: {node: ^16.0.0 || >=18.0.0}
    peerDependencies:
      eslint: ^7.0.0 || ^8.0.0
      typescript: '*'
    peerDependenciesMeta:
      typescript:
        optional: true
    dependencies:
      '@typescript-eslint/scope-manager': 6.13.1
      '@typescript-eslint/types': 6.13.1
      '@typescript-eslint/typescript-estree': 6.13.1(typescript@5.3.2)
      '@typescript-eslint/visitor-keys': 6.13.1
      debug: 4.3.4
      eslint: 8.55.0
      typescript: 5.3.2
    transitivePeerDependencies:
      - supports-color
    dev: true

  /@typescript-eslint/scope-manager@5.60.1:
    resolution: {integrity: sha512-Dn/LnN7fEoRD+KspEOV0xDMynEmR3iSHdgNsarlXNLGGtcUok8L4N71dxUgt3YvlO8si7E+BJ5Fe3wb5yUw7DQ==}
    engines: {node: ^12.22.0 || ^14.17.0 || >=16.0.0}
    dependencies:
      '@typescript-eslint/types': 5.60.1
      '@typescript-eslint/visitor-keys': 5.60.1
    dev: true

  /@typescript-eslint/scope-manager@6.13.1:
    resolution: {integrity: sha512-BW0kJ7ceiKi56GbT2KKzZzN+nDxzQK2DS6x0PiSMPjciPgd/JRQGMibyaN2cPt2cAvuoH0oNvn2fwonHI+4QUQ==}
    engines: {node: ^16.0.0 || >=18.0.0}
    dependencies:
      '@typescript-eslint/types': 6.13.1
      '@typescript-eslint/visitor-keys': 6.13.1
    dev: true

  /@typescript-eslint/type-utils@6.13.1(eslint@8.55.0)(typescript@5.3.2):
    resolution: {integrity: sha512-A2qPlgpxx2v//3meMqQyB1qqTg1h1dJvzca7TugM3Yc2USDY+fsRBiojAEo92HO7f5hW5mjAUF6qobOPzlBCBQ==}
    engines: {node: ^16.0.0 || >=18.0.0}
    peerDependencies:
      eslint: ^7.0.0 || ^8.0.0
      typescript: '*'
    peerDependenciesMeta:
      typescript:
        optional: true
    dependencies:
      '@typescript-eslint/typescript-estree': 6.13.1(typescript@5.3.2)
      '@typescript-eslint/utils': 6.13.1(eslint@8.55.0)(typescript@5.3.2)
      debug: 4.3.4
      eslint: 8.55.0
      ts-api-utils: 1.0.3(typescript@5.3.2)
      typescript: 5.3.2
    transitivePeerDependencies:
      - supports-color
    dev: true

  /@typescript-eslint/types@5.60.1:
    resolution: {integrity: sha512-zDcDx5fccU8BA0IDZc71bAtYIcG9PowaOwaD8rjYbqwK7dpe/UMQl3inJ4UtUK42nOCT41jTSCwg76E62JpMcg==}
    engines: {node: ^12.22.0 || ^14.17.0 || >=16.0.0}
    dev: true

  /@typescript-eslint/types@6.13.1:
    resolution: {integrity: sha512-gjeEskSmiEKKFIbnhDXUyiqVma1gRCQNbVZ1C8q7Zjcxh3WZMbzWVfGE9rHfWd1msQtPS0BVD9Jz9jded44eKg==}
    engines: {node: ^16.0.0 || >=18.0.0}
    dev: true

  /@typescript-eslint/typescript-estree@5.60.1(typescript@5.3.2):
    resolution: {integrity: sha512-hkX70J9+2M2ZT6fhti5Q2FoU9zb+GeZK2SLP1WZlvUDqdMbEKhexZODD1WodNRyO8eS+4nScvT0dts8IdaBzfw==}
    engines: {node: ^12.22.0 || ^14.17.0 || >=16.0.0}
    peerDependencies:
      typescript: '*'
    peerDependenciesMeta:
      typescript:
        optional: true
    dependencies:
      '@typescript-eslint/types': 5.60.1
      '@typescript-eslint/visitor-keys': 5.60.1
      debug: 4.3.4
      globby: 11.1.0
      is-glob: 4.0.3
      semver: 7.5.4
      tsutils: 3.21.0(typescript@5.3.2)
      typescript: 5.3.2
    transitivePeerDependencies:
      - supports-color
    dev: true

  /@typescript-eslint/typescript-estree@6.13.1(typescript@5.3.2):
    resolution: {integrity: sha512-sBLQsvOC0Q7LGcUHO5qpG1HxRgePbT6wwqOiGLpR8uOJvPJbfs0mW3jPA3ujsDvfiVwVlWUDESNXv44KtINkUQ==}
    engines: {node: ^16.0.0 || >=18.0.0}
    peerDependencies:
      typescript: '*'
    peerDependenciesMeta:
      typescript:
        optional: true
    dependencies:
      '@typescript-eslint/types': 6.13.1
      '@typescript-eslint/visitor-keys': 6.13.1
      debug: 4.3.4
      globby: 11.1.0
      is-glob: 4.0.3
      semver: 7.5.4
      ts-api-utils: 1.0.3(typescript@5.3.2)
      typescript: 5.3.2
    transitivePeerDependencies:
      - supports-color
    dev: true

  /@typescript-eslint/utils@5.60.1(eslint@8.55.0)(typescript@5.3.2):
    resolution: {integrity: sha512-tiJ7FFdFQOWssFa3gqb94Ilexyw0JVxj6vBzaSpfN/8IhoKkDuSAenUKvsSHw2A/TMpJb26izIszTXaqygkvpQ==}
    engines: {node: ^12.22.0 || ^14.17.0 || >=16.0.0}
    peerDependencies:
      eslint: ^6.0.0 || ^7.0.0 || ^8.0.0
    dependencies:
      '@eslint-community/eslint-utils': 4.4.0(eslint@8.55.0)
      '@types/json-schema': 7.0.12
      '@types/semver': 7.5.0
      '@typescript-eslint/scope-manager': 5.60.1
      '@typescript-eslint/types': 5.60.1
      '@typescript-eslint/typescript-estree': 5.60.1(typescript@5.3.2)
      eslint: 8.55.0
      eslint-scope: 5.1.1
      semver: 7.5.4
    transitivePeerDependencies:
      - supports-color
      - typescript
    dev: true

  /@typescript-eslint/utils@6.13.1(eslint@8.55.0)(typescript@5.3.2):
    resolution: {integrity: sha512-ouPn/zVoan92JgAegesTXDB/oUp6BP1v8WpfYcqh649ejNc9Qv+B4FF2Ff626kO1xg0wWwwG48lAJ4JuesgdOw==}
    engines: {node: ^16.0.0 || >=18.0.0}
    peerDependencies:
      eslint: ^7.0.0 || ^8.0.0
    dependencies:
      '@eslint-community/eslint-utils': 4.4.0(eslint@8.55.0)
      '@types/json-schema': 7.0.12
      '@types/semver': 7.5.0
      '@typescript-eslint/scope-manager': 6.13.1
      '@typescript-eslint/types': 6.13.1
      '@typescript-eslint/typescript-estree': 6.13.1(typescript@5.3.2)
      eslint: 8.55.0
      semver: 7.5.4
    transitivePeerDependencies:
      - supports-color
      - typescript
    dev: true

  /@typescript-eslint/visitor-keys@5.60.1:
    resolution: {integrity: sha512-xEYIxKcultP6E/RMKqube11pGjXH1DCo60mQoWhVYyKfLkwbIVVjYxmOenNMxILx0TjCujPTjjnTIVzm09TXIw==}
    engines: {node: ^12.22.0 || ^14.17.0 || >=16.0.0}
    dependencies:
      '@typescript-eslint/types': 5.60.1
      eslint-visitor-keys: 3.4.3
    dev: true

  /@typescript-eslint/visitor-keys@6.13.1:
    resolution: {integrity: sha512-NDhQUy2tg6XGNBGDRm1XybOHSia8mcXmlbKWoQP+nm1BIIMxa55shyJfZkHpEBN62KNPLrocSM2PdPcaLgDKMQ==}
    engines: {node: ^16.0.0 || >=18.0.0}
    dependencies:
      '@typescript-eslint/types': 6.13.1
      eslint-visitor-keys: 3.4.3
    dev: true

  /@ungap/structured-clone@1.2.0:
    resolution: {integrity: sha512-zuVdFrMJiuCDQUMCzQaD6KL28MjnqqN8XnAqiEq9PNm/hCPTSGfrXCOfwj1ow4LFb/tNymJPwsNbVePc1xFqrQ==}
    dev: true

  /@unhead/dom@1.7.4:
    resolution: {integrity: sha512-xanQMtGmgikqTvDtuyJy6GXgqvUXOdrdnIyqAabpeS8goD8udxo0stzjtbT8ERbMQibzPGSGcN+Ux+MKoWzrjQ==}
    dependencies:
      '@unhead/schema': 1.7.4
      '@unhead/shared': 1.7.4
    dev: true

  /@unhead/schema@1.7.4:
    resolution: {integrity: sha512-wUL4CK0NSEm3KH4kYsiqVYQw5xBk1hpBi5tiNj0BTZgpQVrRufICdK5EHA9Fh7OIAR6tOTWwTvsf5+nK0BgQDA==}
    dependencies:
      hookable: 5.5.3
      zhead: 2.1.3
    dev: true

  /@unhead/shared@1.7.4:
    resolution: {integrity: sha512-YUNA2UxAuDPnDps41BQ8aEIY5hdyvruSB1Vs3AALhRo07MxMivSq5DjNKfYr/JvRN6593RtfI1NHnP9x5M57xA==}
    dependencies:
      '@unhead/schema': 1.7.4
    dev: true

  /@unhead/ssr@1.7.4:
    resolution: {integrity: sha512-2QqaHdC48XJGP9Pd0F2fblPv9/6G4IU04iZ5qLRAs6MFFmFEzrdvoooFlcwdcoH/WDGRnpYBmo+Us2nzQz1MMQ==}
    dependencies:
      '@unhead/schema': 1.7.4
      '@unhead/shared': 1.7.4
    dev: true

  /@unhead/vue@1.7.4(vue@3.3.4):
    resolution: {integrity: sha512-ZfgzOhg1Bxo9xwp3upawqerw4134hc9Lhz6t005ixcBwPX+39Wpgc9dC3lf+owFQEVuWkf8F+eAwK2sghVBK4A==}
    peerDependencies:
      vue: '>=2.7 || >=3'
    dependencies:
      '@unhead/schema': 1.7.4
      '@unhead/shared': 1.7.4
      hookable: 5.5.3
      unhead: 1.7.4
      vue: 3.3.4
    dev: true

  /@vercel/nft@0.23.1:
    resolution: {integrity: sha512-NE0xSmGWVhgHF1OIoir71XAd0W0C1UE3nzFyhpFiMr3rVhetww7NvM1kc41trBsPG37Bh+dE5FYCTMzM/gBu0w==}
    engines: {node: '>=14'}
    hasBin: true
    dependencies:
      '@mapbox/node-pre-gyp': 1.0.11
      '@rollup/pluginutils': 4.2.1
      acorn: 8.10.0
      async-sema: 3.1.1
      bindings: 1.5.0
      estree-walker: 2.0.2
      glob: 7.2.3
      graceful-fs: 4.2.11
      micromatch: 4.0.5
      node-gyp-build: 4.6.1
      resolve-from: 5.0.0
    transitivePeerDependencies:
      - encoding
      - supports-color
    dev: true

  /@vitejs/plugin-vue-jsx@3.0.2(vite@4.4.11)(vue@3.3.4):
    resolution: {integrity: sha512-obF26P2Z4Ogy3cPp07B4VaW6rpiu0ue4OT2Y15UxT5BZZ76haUY9guOsZV3uWh/I6xc+VeiW+ZVabRE82FyzWw==}
    engines: {node: ^14.18.0 || >=16.0.0}
    peerDependencies:
      vite: ^4.0.0
      vue: ^3.0.0
    dependencies:
      '@babel/core': 7.23.2
      '@babel/plugin-transform-typescript': 7.22.15(@babel/core@7.23.2)
      '@vue/babel-plugin-jsx': 1.1.5(@babel/core@7.23.2)
      vite: 4.4.11(@types/node@20.10.2)
      vue: 3.3.4
    transitivePeerDependencies:
      - supports-color
    dev: true

  /@vitejs/plugin-vue@4.4.0(vite@4.4.11)(vue@3.3.4):
    resolution: {integrity: sha512-xdguqb+VUwiRpSg+nsc2HtbAUSGak25DXYvpQQi4RVU1Xq1uworyoH/md9Rfd8zMmPR/pSghr309QNcftUVseg==}
    engines: {node: ^14.18.0 || >=16.0.0}
    peerDependencies:
      vite: ^4.0.0
      vue: ^3.2.25
    dependencies:
      vite: 4.4.11(@types/node@20.10.2)
      vue: 3.3.4
    dev: true

  /@vitest/expect@0.29.7:
    resolution: {integrity: sha512-UtG0tW0DP6b3N8aw7PHmweKDsvPv4wjGvrVZW7OSxaFg76ShtVdMiMcUkZJgCE8QWUmhwaM0aQhbbVLo4F4pkA==}
    dependencies:
      '@vitest/spy': 0.29.7
      '@vitest/utils': 0.29.7
      chai: 4.3.7
    dev: true

  /@vitest/runner@0.29.7:
    resolution: {integrity: sha512-Yt0+csM945+odOx4rjZSjibQfl2ymxqVsmYz6sO2fiO5RGPYDFCo60JF6tLL9pz4G/kjY4irUxadeB1XT+H1jg==}
    dependencies:
      '@vitest/utils': 0.29.7
      p-limit: 4.0.0
      pathe: 1.1.1
    dev: true

  /@vitest/spy@0.29.7:
    resolution: {integrity: sha512-IalL0iO6A6Xz8hthR8sctk6ZS//zVBX48EiNwQguYACdgdei9ZhwMaBFV70mpmeYAFCRAm+DpoFHM5470Im78A==}
    dependencies:
      tinyspy: 1.1.1
    dev: true

  /@vitest/utils@0.29.7:
    resolution: {integrity: sha512-vNgGadp2eE5XKCXtZXL5UyNEDn68npSct75OC9AlELenSK0DiV1Mb9tfkwJHKjRb69iek+e79iipoJx8+s3SdA==}
    dependencies:
      cli-truncate: 3.1.0
      diff: 5.1.0
      loupe: 2.3.6
      pretty-format: 27.5.1
    dev: true

  /@vscode/vsce@2.19.0:
    resolution: {integrity: sha512-dAlILxC5ggOutcvJY24jxz913wimGiUrHaPkk16Gm9/PGFbz1YezWtrXsTKUtJws4fIlpX2UIlVlVESWq8lkfQ==}
    engines: {node: '>= 14'}
    hasBin: true
    dependencies:
      azure-devops-node-api: 11.2.0
      chalk: 2.4.2
      cheerio: 1.0.0-rc.12
      commander: 6.2.1
      glob: 7.2.3
      hosted-git-info: 4.1.0
      jsonc-parser: 3.2.0
      leven: 3.1.0
      markdown-it: 12.3.2
      mime: 1.6.0
      minimatch: 3.1.2
      parse-semver: 1.1.1
      read: 1.0.7
      semver: 5.7.1
      tmp: 0.2.1
      typed-rest-client: 1.8.10
      url-join: 4.0.1
      xml2js: 0.5.0
      yauzl: 2.10.0
      yazl: 2.5.1
    optionalDependencies:
      keytar: 7.9.0
    dev: true

  /@vue-macros/common@1.8.0(vue@3.3.4):
    resolution: {integrity: sha512-auDJJzE0z3uRe3867e0DsqcseKImktNf5ojCZgUKqiVxb2yTlwlgOVAYCgoep9oITqxkXQymSvFeKhedi8PhaA==}
    engines: {node: '>=16.14.0'}
    peerDependencies:
      vue: ^2.7.0 || ^3.2.25
    peerDependenciesMeta:
      vue:
        optional: true
    dependencies:
      '@babel/types': 7.23.0
      '@rollup/pluginutils': 5.0.5(rollup@3.29.4)
      '@vue/compiler-sfc': 3.3.4
      ast-kit: 0.11.2
      local-pkg: 0.4.3
      magic-string-ast: 0.3.0
      vue: 3.3.4
    transitivePeerDependencies:
      - rollup
    dev: true

  /@vue/babel-helper-vue-transform-on@1.1.5:
    resolution: {integrity: sha512-SgUymFpMoAyWeYWLAY+MkCK3QEROsiUnfaw5zxOVD/M64KQs8D/4oK6Q5omVA2hnvEOE0SCkH2TZxs/jnnUj7w==}
    dev: true

  /@vue/babel-plugin-jsx@1.1.5(@babel/core@7.23.2):
    resolution: {integrity: sha512-nKs1/Bg9U1n3qSWnsHhCVQtAzI6aQXqua8j/bZrau8ywT1ilXQbK4FwEJGmU8fV7tcpuFvWmmN7TMmV1OBma1g==}
    peerDependencies:
      '@babel/core': ^7.0.0-0
    dependencies:
      '@babel/core': 7.23.2
      '@babel/helper-module-imports': 7.22.5
      '@babel/plugin-syntax-jsx': 7.22.5(@babel/core@7.23.2)
      '@babel/template': 7.22.5
      '@babel/traverse': 7.22.8
      '@babel/types': 7.23.0
      '@vue/babel-helper-vue-transform-on': 1.1.5
      camelcase: 6.3.0
      html-tags: 3.3.1
      svg-tags: 1.0.0
    transitivePeerDependencies:
      - supports-color
    dev: true

  /@vue/compiler-core@3.3.4:
    resolution: {integrity: sha512-cquyDNvZ6jTbf/+x+AgM2Arrp6G4Dzbb0R64jiG804HRMfRiFXWI6kqUVqZ6ZR0bQhIoQjB4+2bhNtVwndW15g==}
    dependencies:
      '@babel/parser': 7.23.0
      '@vue/shared': 3.3.4
      estree-walker: 2.0.2
      source-map-js: 1.0.2
    dev: true

  /@vue/compiler-dom@3.3.4:
    resolution: {integrity: sha512-wyM+OjOVpuUukIq6p5+nwHYtj9cFroz9cwkfmP9O1nzH68BenTTv0u7/ndggT8cIQlnBeOo6sUT/gvHcIkLA5w==}
    dependencies:
      '@vue/compiler-core': 3.3.4
      '@vue/shared': 3.3.4
    dev: true

  /@vue/compiler-sfc@3.3.4:
    resolution: {integrity: sha512-6y/d8uw+5TkCuzBkgLS0v3lSM3hJDntFEiUORM11pQ/hKvkhSKZrXW6i69UyXlJQisJxuUEJKAWEqWbWsLeNKQ==}
    dependencies:
      '@babel/parser': 7.23.0
      '@vue/compiler-core': 3.3.4
      '@vue/compiler-dom': 3.3.4
      '@vue/compiler-ssr': 3.3.4
      '@vue/reactivity-transform': 3.3.4
      '@vue/shared': 3.3.4
      estree-walker: 2.0.2
      magic-string: 0.30.4
      postcss: 8.4.31
      source-map-js: 1.0.2
    dev: true

  /@vue/compiler-ssr@3.3.4:
    resolution: {integrity: sha512-m0v6oKpup2nMSehwA6Uuu+j+wEwcy7QmwMkVNVfrV9P2qE5KshC6RwOCq8fjGS/Eak/uNb8AaWekfiXxbBB6gQ==}
    dependencies:
      '@vue/compiler-dom': 3.3.4
      '@vue/shared': 3.3.4
    dev: true

  /@vue/devtools-api@6.5.1:
    resolution: {integrity: sha512-+KpckaAQyfbvshdDW5xQylLni1asvNSGme1JFs8I1+/H5pHEhqUKMEQD/qn3Nx5+/nycBq11qAEi8lk+LXI2dA==}
    dev: true

  /@vue/reactivity-transform@3.3.4:
    resolution: {integrity: sha512-MXgwjako4nu5WFLAjpBnCj/ieqcjE2aJBINUNQzkZQfzIZA4xn+0fV1tIYBJvvva3N3OvKGofRLvQIwEQPpaXw==}
    dependencies:
      '@babel/parser': 7.23.0
      '@vue/compiler-core': 3.3.4
      '@vue/shared': 3.3.4
      estree-walker: 2.0.2
      magic-string: 0.30.4
    dev: true

  /@vue/reactivity@3.3.4:
    resolution: {integrity: sha512-kLTDLwd0B1jG08NBF3R5rqULtv/f8x3rOFByTDz4J53ttIQEDmALqKqXY0J+XQeN0aV2FBxY8nJDf88yvOPAqQ==}
    dependencies:
      '@vue/shared': 3.3.4
    dev: true

  /@vue/runtime-core@3.3.4:
    resolution: {integrity: sha512-R+bqxMN6pWO7zGI4OMlmvePOdP2c93GsHFM/siJI7O2nxFRzj55pLwkpCedEY+bTMgp5miZ8CxfIZo3S+gFqvA==}
    dependencies:
      '@vue/reactivity': 3.3.4
      '@vue/shared': 3.3.4
    dev: true

  /@vue/runtime-dom@3.3.4:
    resolution: {integrity: sha512-Aj5bTJ3u5sFsUckRghsNjVTtxZQ1OyMWCr5dZRAPijF/0Vy4xEoRCwLyHXcj4D0UFbJ4lbx3gPTgg06K/GnPnQ==}
    dependencies:
      '@vue/runtime-core': 3.3.4
      '@vue/shared': 3.3.4
      csstype: 3.1.2
    dev: true

  /@vue/server-renderer@3.3.4(vue@3.3.4):
    resolution: {integrity: sha512-Q6jDDzR23ViIb67v+vM1Dqntu+HUexQcsWKhhQa4ARVzxOY2HbC7QRW/ggkDBd5BU+uM1sV6XOAP0b216o34JQ==}
    peerDependencies:
      vue: 3.3.4
    dependencies:
      '@vue/compiler-ssr': 3.3.4
      '@vue/shared': 3.3.4
      vue: 3.3.4
    dev: true

  /@vue/shared@3.3.4:
    resolution: {integrity: sha512-7OjdcV8vQ74eiz1TZLzZP4JwqM5fA94K6yntPS5Z25r9HDuGNzaGdgvwKYq6S+MxwF0TFRwe50fIR/MYnakdkQ==}
    dev: true

  /@whatwg-node/events@0.1.1:
    resolution: {integrity: sha512-AyQEn5hIPV7Ze+xFoXVU3QTHXVbWPrzaOkxtENMPMuNL6VVHrp4hHfDt9nrQpjO7BgvuM95dMtkycX5M/DZR3w==}
    engines: {node: '>=16.0.0'}
    dev: true

  /@whatwg-node/fetch@0.9.14:
    resolution: {integrity: sha512-wurZC82zzZwXRDSW0OS9l141DynaJQh7Yt0FD1xZ8niX7/Et/7RoiLiltbVU1fSF1RR9z6ndEaTUQBAmddTm1w==}
    engines: {node: '>=16.0.0'}
    dependencies:
      '@whatwg-node/node-fetch': 0.5.2
      urlpattern-polyfill: 9.0.0
    dev: true

  /@whatwg-node/node-fetch@0.5.2:
    resolution: {integrity: sha512-uVYCnmWoCiGbv5AtnSx5nZ1kQJ+U8f269/yHB62y7wXPdjYx6o4sBSefnfwUI8HNf4rf16VbvGR/AzuABhDD5g==}
    engines: {node: '>=16.0.0'}
    dependencies:
      '@kamilkisiela/fast-url-parser': 1.1.4
      '@whatwg-node/events': 0.1.1
      busboy: 1.6.0
      fast-querystring: 1.1.2
      tslib: 2.6.0
    dev: true

  /@whatwg-node/server@0.9.19:
    resolution: {integrity: sha512-GViwZq7iE1qCV6fSL2JHAHPQb6Jn2Ke34pkC5Wv7nAZi0qIqqPcBrEUG7TbJc79hYjCSrzRTi7FEs2xyWnQn7Q==}
    engines: {node: '>=16.0.0'}
    dependencies:
      '@whatwg-node/fetch': 0.9.14
      tslib: 2.6.0
    dev: true

  /abab@2.0.6:
    resolution: {integrity: sha512-j2afSsaIENvHZN2B8GOpF566vZ5WVk5opAiMTvWgaQT8DkbOqsTfvNAvHoRGU2zzP8cPoqys+xHTRDWW8L+/BA==}
    dev: true

  /abbrev@1.1.1:
    resolution: {integrity: sha512-nne9/IiQ/hzIhY6pdDnbBtz7DjPTKrY00P/zvPSm5pOFkl6xuGrGnXn/VtTNNfNtAfZ9/1RtehkszU9qcTii0Q==}
    dev: true

  /abort-controller@3.0.0:
    resolution: {integrity: sha512-h8lQ8tacZYnR3vNQTgibj+tODHI5/+l06Au2Pcriv/Gmet0eaj4TwWH41sO9wnHDiQsEj19q0drzdWdeAHtweg==}
    engines: {node: '>=6.5'}
    dependencies:
      event-target-shim: 5.0.1
    dev: true

  /abstract-logging@2.0.1:
    resolution: {integrity: sha512-2BjRTZxTPvheOvGbBslFSYOUkr+SjPtOnrLP33f+VIWLzezQpZcqVg7ja3L4dBXmzzgwT+a029jRx5PCi3JuiA==}
    dev: true

  /accepts@1.3.8:
    resolution: {integrity: sha512-PYAthTa2m2VKxuvSD3DPC/Gy+U+sOA1LAuT8mkmRuvw+NACSaeXEQ+NHcVF7rONl6qcaxV3Uuemwawk+7+SJLw==}
    engines: {node: '>= 0.6'}
    dependencies:
      mime-types: 2.1.35
      negotiator: 0.6.3
    dev: true

  /acorn-globals@7.0.1:
    resolution: {integrity: sha512-umOSDSDrfHbTNPuNpC2NSnnA3LUrqpevPb4T9jRx4MagXNS0rs+gwiTcAvqCRmsD6utzsrzNt+ebm00SNWiC3Q==}
    dependencies:
      acorn: 8.10.0
      acorn-walk: 8.2.0
    dev: true

  /acorn-jsx@5.3.2(acorn@8.10.0):
    resolution: {integrity: sha512-rq9s+JNhf0IChjtDXxllJ7g41oZk5SlXtp0LHwyA5cejwn7vKmKp4pPri6YEePv2PU65sAsegbXtIinmDFDXgQ==}
    peerDependencies:
      acorn: ^6.0.0 || ^7.0.0 || ^8.0.0
    dependencies:
      acorn: 8.10.0
    dev: true

  /acorn-walk@8.2.0:
    resolution: {integrity: sha512-k+iyHEuPgSw6SbuDpGQM+06HQUa04DZ3o+F6CSzXMvvI5KMvnaEqXe+YVe555R9nn6GPt404fos4wcgpw12SDA==}
    engines: {node: '>=0.4.0'}
    dev: true

  /acorn@8.10.0:
    resolution: {integrity: sha512-F0SAmZ8iUtS//m8DmCTA0jlh6TDKkHQyK6xc6V4KDTyZKA9dnvX9/3sRTVQrWm79glUAZbnmmNcdYwUIHWVybw==}
    engines: {node: '>=0.4.0'}
    hasBin: true
    dev: true

  /acorn@8.9.0:
    resolution: {integrity: sha512-jaVNAFBHNLXspO543WnNNPZFRtavh3skAkITqD0/2aeMkKZTN+254PyhwxFYrk3vQ1xfY+2wbesJMs/JC8/PwQ==}
    engines: {node: '>=0.4.0'}
    hasBin: true
    dev: true

  /agent-base@6.0.2:
    resolution: {integrity: sha512-RZNwNclF7+MS/8bDg70amg32dyeZGZxiDuQmZxKLAlQjr3jGyLx+4Kkk58UO7D2QdgFIQCovuSuZESne6RG6XQ==}
    engines: {node: '>= 6.0.0'}
    dependencies:
      debug: 4.3.4
    transitivePeerDependencies:
      - supports-color

  /agent-base@7.1.0:
    resolution: {integrity: sha512-o/zjMZRhJxny7OyEF+Op8X+efiELC7k7yOjMzgfzVqOzXqkBkWI79YoTdOtsuWd5BWhAGAuOY/Xa6xpiaWXiNg==}
    engines: {node: '>= 14'}
    dependencies:
      debug: 4.3.4
    transitivePeerDependencies:
      - supports-color

  /aggregate-error@3.1.0:
    resolution: {integrity: sha512-4I7Td01quW/RpocfNayFdFVk1qSuoh0E7JrbRJ16nH01HhKFQ88INq9Sd+nd72zqRySlr9BmDA8xlEJ6vJMrYA==}
    engines: {node: '>=8'}
    dependencies:
      clean-stack: 2.2.0
      indent-string: 4.0.0
    dev: false

  /ajv-draft-04@1.0.0(ajv@8.12.0):
    resolution: {integrity: sha512-mv00Te6nmYbRp5DCwclxtt7yV/joXJPGS7nM+97GdxvuttCOfgI3K4U25zboyeX0O+myI8ERluxQe5wljMmVIw==}
    peerDependencies:
      ajv: ^8.5.0
    peerDependenciesMeta:
      ajv:
        optional: true
    dependencies:
      ajv: 8.12.0
    dev: true

  /ajv-formats@2.1.1(ajv@8.12.0):
    resolution: {integrity: sha512-Wx0Kx52hxE7C18hkMEggYlEifqWZtYaRgouJor+WMdPnQyEK13vgEWyVNup7SoeeoLMsr4kf5h6dOW11I15MUA==}
    peerDependencies:
      ajv: ^8.0.0
    peerDependenciesMeta:
      ajv:
        optional: true
    dependencies:
      ajv: 8.12.0
    dev: true

  /ajv@6.12.6:
    resolution: {integrity: sha512-j3fVLgvTo527anyYyJOGTYJbG+vnnQYvE0m5mmkc1TK+nxAppkCLMIL0aZ4dblVCNoGShhm+kzE4ZUykBoMg4g==}
    dependencies:
      fast-deep-equal: 3.1.3
      fast-json-stable-stringify: 2.1.0
      json-schema-traverse: 0.4.1
      uri-js: 4.4.1
    dev: true

  /ajv@8.12.0:
    resolution: {integrity: sha512-sRu1kpcO9yLtYxBKvqfTeh9KzZEwO3STyX1HT+4CaDzC6HpTGYhIhPIzj9XuKU7KYDwnaeh5hcOwjy1QuJzBPA==}
    dependencies:
      fast-deep-equal: 3.1.3
      json-schema-traverse: 1.0.0
      require-from-string: 2.0.2
      uri-js: 4.4.1
    dev: true

  /ansi-colors@4.1.3:
    resolution: {integrity: sha512-/6w/C21Pm1A7aZitlI5Ni/2J6FFQN8i1Cvz3kHABAAbw93v/NlvKdVOqz7CCWz/3iv/JplRSEEZ83XION15ovw==}
    engines: {node: '>=6'}
    dev: true

  /ansi-escapes@4.3.2:
    resolution: {integrity: sha512-gKXj5ALrKWQLsYG9jlTRmR/xKluxHV+Z9QEwNIgCfM1/uwPMCuzVVnh5mwTd+OuBZcwSIMbqssNWRm1lE51QaQ==}
    engines: {node: '>=8'}
    dependencies:
      type-fest: 0.21.3

  /ansi-regex@5.0.1:
    resolution: {integrity: sha512-quJQXlTSUGL2LH9SUXo8VwsY4soanhgo6LNSm84E1LBcE8s3O0wpdiRzyR9z/ZZJMlMWv37qOOb9pdJlMUEKFQ==}
    engines: {node: '>=8'}

  /ansi-regex@6.0.1:
    resolution: {integrity: sha512-n5M855fKb2SsfMIiFFoVrABHJC8QtHwVx+mHWP3QcEqBHYienj5dHSgjbxtC0WEZXYt4wcD6zrQElDPhFuZgfA==}
    engines: {node: '>=12'}
    dev: true

  /ansi-styles@3.2.1:
    resolution: {integrity: sha512-VT0ZI6kZRdTh8YyJw3SMbYm/u+NqfsAxEpWO0Pf9sq8/e94WxxOpPKx9FR1FlyCtOVDNOQ+8ntlqFxiRc+r5qA==}
    engines: {node: '>=4'}
    dependencies:
      color-convert: 1.9.3

  /ansi-styles@4.3.0:
    resolution: {integrity: sha512-zbB9rCJAT1rbjiVDb2hqKFHNYLxgtk8NURxZ3IZwD3F6NtxbXZQCnnSi1Lkx+IDohdPlFp222wVALIheZJQSEg==}
    engines: {node: '>=8'}
    dependencies:
      color-convert: 2.0.1

  /ansi-styles@5.2.0:
    resolution: {integrity: sha512-Cxwpt2SfTzTtXcfOlzGEee8O+c+MmUgGrNiBcXnuWxuFJHe6a5Hz7qwhwe5OgaSYI0IJvkLqWX1ASG+cJOkEiA==}
    engines: {node: '>=10'}
    dev: true

  /ansi-styles@6.2.1:
    resolution: {integrity: sha512-bN798gFfQX+viw3R7yrGWRqnrN2oRkEkUjjl4JNn4E8GxxbjtG3FbrEIIY3l8/hrwUwIeCZvi4QuOTP4MErVug==}
    engines: {node: '>=12'}
    dev: true

  /any-promise@1.3.0:
    resolution: {integrity: sha512-7UvmKalWRt1wgjL1RrGxoSJW/0QZFIegpeGvZG9kjp8vrRu55XTHbwnqq2GpXm9uLbcuhxm3IqX9OB4MZR1b2A==}
    dev: true

  /anymatch@3.1.3:
    resolution: {integrity: sha512-KMReFUr0B4t+D+OBkjR3KYqvocp2XaSzO55UcB6mgQMd3KbcE+mWTyvVV7D/zsdEbNnV6acZUutkiHQXvTr1Rw==}
    engines: {node: '>= 8'}
    dependencies:
      normalize-path: 3.0.0
      picomatch: 2.3.1
    dev: true

  /aproba@2.0.0:
    resolution: {integrity: sha512-lYe4Gx7QT+MKGbDsA+Z+he/Wtef0BiwDOlK/XkBrdfsh9J/jPPXbX0tE9x9cl27Tmu5gg3QUbUrQYa/y+KOHPQ==}
    dev: true

  /arch@2.2.0:
    resolution: {integrity: sha512-Of/R0wqp83cgHozfIYLbBMnej79U/SVGOOyuB3VVFv1NRM/PSFMK12x9KVtiYzJqmnU5WR2qp0Z5rHb7sWGnFQ==}
    dev: true

  /archiver-utils@2.1.0:
    resolution: {integrity: sha512-bEL/yUb/fNNiNTuUz979Z0Yg5L+LzLxGJz8x79lYmR54fmTIb6ob/hNQgkQnIUDWIFjZVQwl9Xs356I6BAMHfw==}
    engines: {node: '>= 6'}
    dependencies:
      glob: 7.2.3
      graceful-fs: 4.2.11
      lazystream: 1.0.1
      lodash.defaults: 4.2.0
      lodash.difference: 4.5.0
      lodash.flatten: 4.4.0
      lodash.isplainobject: 4.0.6
      lodash.union: 4.6.0
      normalize-path: 3.0.0
      readable-stream: 2.3.8
    dev: false

  /archiver-utils@4.0.1:
    resolution: {integrity: sha512-Q4Q99idbvzmgCTEAAhi32BkOyq8iVI5EwdO0PmBDSGIzzjYNdcFn7Q7k3OzbLy4kLUPXfJtG6fO2RjftXbobBg==}
    engines: {node: '>= 12.0.0'}
    dependencies:
      glob: 8.1.0
      graceful-fs: 4.2.11
      lazystream: 1.0.1
      lodash: 4.17.21
      normalize-path: 3.0.0
      readable-stream: 3.6.2
    dev: true

  /archiver@5.3.1:
    resolution: {integrity: sha512-8KyabkmbYrH+9ibcTScQ1xCJC/CGcugdVIwB+53f5sZziXgwUh3iXlAlANMxcZyDEfTHMe6+Z5FofV8nopXP7w==}
    engines: {node: '>= 10'}
    dependencies:
      archiver-utils: 2.1.0
      async: 3.2.4
      buffer-crc32: 0.2.13
      readable-stream: 3.6.2
      readdir-glob: 1.1.3
      tar-stream: 2.2.0
      zip-stream: 4.1.0
    dev: false

  /archiver@6.0.1:
    resolution: {integrity: sha512-CXGy4poOLBKptiZH//VlWdFuUC1RESbdZjGjILwBuZ73P7WkAUN0htfSfBq/7k6FRFlpu7bg4JOkj1vU9G6jcQ==}
    engines: {node: '>= 12.0.0'}
    dependencies:
      archiver-utils: 4.0.1
      async: 3.2.4
      buffer-crc32: 0.2.13
      readable-stream: 3.6.2
      readdir-glob: 1.1.3
      tar-stream: 3.1.6
      zip-stream: 5.0.1
    dev: true

  /archy@1.0.0:
    resolution: {integrity: sha512-Xg+9RwCg/0p32teKdGMPTPnVXKD0w3DfHnFTficozsAgsvq2XenPJq/MYpzzQ/v8zrOyJn6Ds39VA4JIDwFfqw==}
    dev: true

  /are-we-there-yet@2.0.0:
    resolution: {integrity: sha512-Ci/qENmwHnsYo9xKIcUJN5LeDKdJ6R1Z1j9V/J5wyq8nh/mYPEpIKJbBZXtZjG04HiK7zV/p6Vs9952MrMeUIw==}
    engines: {node: '>=10'}
    dependencies:
      delegates: 1.0.0
      readable-stream: 3.6.2
    dev: true

  /arg@4.1.3:
    resolution: {integrity: sha512-58S9QDqG0Xx27YwPSt9fJxivjYl432YCwfDMfZ+71RAqUrZef7LrKQZ3LHLOwCS4FLNBplP533Zx895SeOCHvA==}
    dev: true

  /arg@5.0.2:
    resolution: {integrity: sha512-PYjyFOLKQ9y57JvQ6QLo8dAgNqswh8M1RMJYdQduT6xbWSgK36P/Z/v+p888pM69jMMfS8Xd8F6I1kQ/I9HUGg==}
    dev: false

  /argparse@1.0.10:
    resolution: {integrity: sha512-o5Roy6tNG4SL/FOkCAN6RzjiakZS25RLYFrcMttJqbdd8BWrnA+fGz57iN5Pb06pvBGvl5gQ0B48dJlslXvoTg==}
    dependencies:
      sprintf-js: 1.0.3
    dev: true

  /argparse@2.0.1:
    resolution: {integrity: sha512-8+9WqebbFzpX9OR+Wa6O29asIogeRMzcGtAINdpMHHyAg10f05aSFVBbcEqGf/PXw1EjAZ+q2/bEBg3DvurK3Q==}
    dev: true

  /aria-query@5.1.3:
    resolution: {integrity: sha512-R5iJ5lkuHybztUfuOAznmboyjWq8O6sqNqtK7CLOqdydi54VNbORp49mb14KbWgG1QD3JFO9hJdZ+y4KutfdOQ==}
    dependencies:
      deep-equal: 2.2.2
    dev: true

  /aria-query@5.3.0:
    resolution: {integrity: sha512-b0P0sZPKtyu8HkeRAfCq0IfURZK+SuwMjY1UXGBU27wpAiTwQAIlq56IbIO+ytk/JjS1fMR14ee5WBBfKi5J6A==}
    dependencies:
      dequal: 2.0.3
    dev: true

  /array-back@3.1.0:
    resolution: {integrity: sha512-TkuxA4UCOvxuDK6NZYXCalszEzj+TLszyASooky+i742l9TqsOdYCMJJupxRic61hwquNtppB3hgcuq9SVSH1Q==}
    engines: {node: '>=6'}
    dev: true

  /array-back@4.0.2:
    resolution: {integrity: sha512-NbdMezxqf94cnNfWLL7V/im0Ub+Anbb0IoZhvzie8+4HJ4nMQuzHuy49FkGYCJK2yAloZ3meiB6AVMClbrI1vg==}
    engines: {node: '>=8'}
    dev: true

  /array-back@6.2.2:
    resolution: {integrity: sha512-gUAZ7HPyb4SJczXAMUXMGAvI976JoK3qEx9v1FTmeYuJj0IBiaKttG1ydtGKdkfqWkIkouke7nG8ufGy77+Cvw==}
    engines: {node: '>=12.17'}
    dev: true

  /array-buffer-byte-length@1.0.0:
    resolution: {integrity: sha512-LPuwb2P+NrQw3XhxGc36+XSvuBPopovXYTR9Ew++Du9Yb/bx5AzBfrIsBoj0EZUifjQU+sHL21sseZ3jerWO/A==}
    dependencies:
      call-bind: 1.0.2
      is-array-buffer: 3.0.2
    dev: true

  /array-flatten@1.1.1:
    resolution: {integrity: sha512-PCVAQswWemu6UdxsDFFX/+gVeYqKAod3D3UVm91jHwynguOwAvYPhx8nNlM++NqRcK6CxxpUafjmhIdKiHibqg==}
    dev: true

  /array-union@2.1.0:
    resolution: {integrity: sha512-HGyxoOTYUyCM6stUe6EJgnd4EoewAI7zMdfqO+kGjnlZmBDz/cR5pf8r/cR4Wq60sL/p0IkcjUEEPwS3GFrIyw==}
    engines: {node: '>=8'}

  /array.prototype.flat@1.3.1:
    resolution: {integrity: sha512-roTU0KWIOmJ4DRLmwKd19Otg0/mT3qPNt0Qb3GWW8iObuZXxrjB/pzn0R3hqpRSWg4HCwqx+0vwOnWnvlOyeIA==}
    engines: {node: '>= 0.4'}
    dependencies:
      call-bind: 1.0.2
      define-properties: 1.2.0
      es-abstract: 1.21.2
      es-shim-unscopables: 1.0.0
    dev: true

  /arrify@1.0.1:
    resolution: {integrity: sha512-3CYzex9M9FGQjCGMGyi6/31c8GJbgb0qGyrx5HWxPd0aCwh4cB2YjMb2Xf9UuoogrMrlO9cTqnB5rI5GHZTcUA==}
    engines: {node: '>=0.10.0'}
    dev: true

  /asap@2.0.6:
    resolution: {integrity: sha512-BSHWgDSAiKs50o2Re8ppvp3seVHXSRM44cdSsT9FfNEUUZLOGWVCsiWaRPWM1Znn+mqZ1OfVZ3z3DWEzSp7hRA==}
    dev: true

  /assertion-error@1.1.0:
    resolution: {integrity: sha512-jgsaNduz+ndvGyFt3uSuWqvy4lCnIJiovtouQN5JZHOKCS2QuhEdbcQHFhVksz2N2U9hXJo8odG7ETyWlEeuDw==}
    dev: true

  /ast-kit@0.11.2:
    resolution: {integrity: sha512-Q0DjXK4ApbVoIf9GLyCo252tUH44iTnD/hiJ2TQaJeydYWSpKk0sI34+WMel8S9Wt5pbLgG02oJ+gkgX5DV3sQ==}
    engines: {node: '>=16.14.0'}
    dependencies:
      '@babel/parser': 7.23.0
      '@rollup/pluginutils': 5.0.5(rollup@3.29.4)
      pathe: 1.1.1
    transitivePeerDependencies:
      - rollup
    dev: true

  /ast-kit@0.9.5:
    resolution: {integrity: sha512-kbL7ERlqjXubdDd+szuwdlQ1xUxEz9mCz1+m07ftNVStgwRb2RWw+U6oKo08PAvOishMxiqz1mlJyLl8yQx2Qg==}
    engines: {node: '>=16.14.0'}
    dependencies:
      '@babel/parser': 7.23.0
      '@rollup/pluginutils': 5.0.5(rollup@3.29.4)
      pathe: 1.1.1
    transitivePeerDependencies:
      - rollup
    dev: true

  /ast-walker-scope@0.5.0:
    resolution: {integrity: sha512-NsyHMxBh4dmdEHjBo1/TBZvCKxffmZxRYhmclfu0PP6Aftre47jOHYaYaNqJcV0bxihxFXhDkzLHUwHc0ocd0Q==}
    engines: {node: '>=16.14.0'}
    dependencies:
      '@babel/parser': 7.23.0
      ast-kit: 0.9.5
    transitivePeerDependencies:
      - rollup
    dev: true

  /astral-regex@2.0.0:
    resolution: {integrity: sha512-Z7tMw1ytTXt5jqMcOP+OQteU1VuNK9Y02uuJtKQ1Sv69jXQKKg5cibLwGJow8yzZP+eAc18EmLGPal0bp36rvQ==}
    engines: {node: '>=8'}
    dev: false

  /async-exit-hook@2.0.1:
    resolution: {integrity: sha512-NW2cX8m1Q7KPA7a5M2ULQeZ2wR5qI5PAbw5L0UOMxdioVk9PMZ0h1TmyZEkPYrCvYjDlFICusOu1dlEKAAeXBw==}
    engines: {node: '>=0.12.0'}
    dev: false

  /async-sema@3.1.1:
    resolution: {integrity: sha512-tLRNUXati5MFePdAk8dw7Qt7DpxPB60ofAgn8WRhW6a2rcimZnYBP9oxHiv0OHy+Wz7kPMG+t4LGdt31+4EmGg==}
    dev: true

  /async@3.2.4:
    resolution: {integrity: sha512-iAB+JbDEGXhyIUavoDl9WP/Jj106Kz9DEn1DPgYw5ruDn0e3Wgi3sKFm55sASdGBNOQB8F59d9qQ7deqrHA8wQ==}

  /asynckit@0.4.0:
    resolution: {integrity: sha512-Oei9OH4tRh0YqU3GxhX79dM/mwVgvbZJaSNaRk+bshkj0S5cfHcgYakreBjrHwatXKbz+IoIdYLxrKim2MjW0Q==}
    dev: true

  /atomic-sleep@1.0.0:
    resolution: {integrity: sha512-kNOjDqAh7px0XWNI+4QbzoiR/nTkHAWNud2uvnJquD1/x5a7EQZMJT0AczqK0Qn67oY/TTQ1LbUKajZpp3I9tQ==}
    engines: {node: '>=8.0.0'}
    dev: true

  /autoprefixer@10.4.16(postcss@8.4.31):
    resolution: {integrity: sha512-7vd3UC6xKp0HLfua5IjZlcXvGAGy7cBAXTg2lyQ/8WpNhd6SiZ8Be+xm3FyBSYJx5GKcpRCzBh7RH4/0dnY+uQ==}
    engines: {node: ^10 || ^12 || >=14}
    hasBin: true
    peerDependencies:
      postcss: ^8.1.0
    dependencies:
      browserslist: 4.22.1
      caniuse-lite: 1.0.30001547
      fraction.js: 4.3.6
      normalize-range: 0.1.2
      picocolors: 1.0.0
      postcss: 8.4.31
      postcss-value-parser: 4.2.0
    dev: true

  /available-typed-arrays@1.0.5:
    resolution: {integrity: sha512-DMD0KiN46eipeziST1LPP/STfDU0sufISXmjSgvVsoU2tqxctQeASejWcfNtxYKqETM1UxQ8sp2OrSBWpHY6sw==}
    engines: {node: '>= 0.4'}
    dev: true

  /avvio@8.2.1:
    resolution: {integrity: sha512-TAlMYvOuwGyLK3PfBb5WKBXZmXz2fVCgv23d6zZFdle/q3gPjmxBaeuC0pY0Dzs5PWMSgfqqEZkrye19GlDTgw==}
    dependencies:
      archy: 1.0.0
      debug: 4.3.4
      fastq: 1.15.0
    transitivePeerDependencies:
      - supports-color
    dev: true

  /axobject-query@3.2.1:
    resolution: {integrity: sha512-jsyHu61e6N4Vbz/v18DHwWYKK0bSWLqn47eeDSKPB7m8tqMHF9YJ+mhIk2lVteyZrY8tnSj/jHOv4YiTCuCJgg==}
    dependencies:
      dequal: 2.0.3
    dev: true

  /azure-devops-node-api@11.2.0:
    resolution: {integrity: sha512-XdiGPhrpaT5J8wdERRKs5g8E0Zy1pvOYTli7z9E8nmOn3YGp4FhtjhrOyFmX/8veWCwdI69mCHKJw6l+4J/bHA==}
    dependencies:
      tunnel: 0.0.6
      typed-rest-client: 1.8.10
    dev: true

  /b4a@1.6.4:
    resolution: {integrity: sha512-fpWrvyVHEKyeEvbKZTVOeZF3VSKKWtJxFIxX/jaVPf+cLbGUSitjb49pHLqPV2BUNNZ0LcoeEGfE/YCpyDYHIw==}
    dev: true

  /babel-jest@29.7.0(@babel/core@7.23.2):
    resolution: {integrity: sha512-BrvGY3xZSwEcCzKvKsCi2GgHqDqsYkOP4/by5xCgIwGXQxIEh+8ew3gmrE1y7XRR6LHZIj6yLYnUi/mm2KXKBg==}
    engines: {node: ^14.15.0 || ^16.10.0 || >=18.0.0}
    peerDependencies:
      '@babel/core': ^7.8.0
    dependencies:
      '@babel/core': 7.23.2
      '@jest/transform': 29.7.0
      '@types/babel__core': 7.20.1
      babel-plugin-istanbul: 6.1.1
      babel-preset-jest: 29.6.3(@babel/core@7.23.2)
      chalk: 4.1.2
      graceful-fs: 4.2.11
      slash: 3.0.0
    transitivePeerDependencies:
      - supports-color
    dev: true

  /babel-plugin-istanbul@6.1.1:
    resolution: {integrity: sha512-Y1IQok9821cC9onCx5otgFfRm7Lm+I+wwxOx738M/WLPZ9Q42m4IG5W0FNX8WLL2gYMZo3JkuXIH2DOpWM+qwA==}
    engines: {node: '>=8'}
    dependencies:
      '@babel/helper-plugin-utils': 7.22.5
      '@istanbuljs/load-nyc-config': 1.1.0
      '@istanbuljs/schema': 0.1.3
      istanbul-lib-instrument: 5.2.1
      test-exclude: 6.0.0
    transitivePeerDependencies:
      - supports-color
    dev: true

  /babel-plugin-jest-hoist@29.6.3:
    resolution: {integrity: sha512-ESAc/RJvGTFEzRwOTT4+lNDk/GNHMkKbNzsvT0qKRfDyyYTskxB5rnU2njIDYVxXCBHHEI1c0YwHob3WaYujOg==}
    engines: {node: ^14.15.0 || ^16.10.0 || >=18.0.0}
    dependencies:
      '@babel/template': 7.22.15
      '@babel/types': 7.23.0
      '@types/babel__core': 7.20.1
      '@types/babel__traverse': 7.20.1
    dev: true

  /babel-preset-current-node-syntax@1.0.1(@babel/core@7.23.2):
    resolution: {integrity: sha512-M7LQ0bxarkxQoN+vz5aJPsLBn77n8QgTFmo8WK0/44auK2xlCXrYcUxHFxgU7qW5Yzw/CjmLRK2uJzaCd7LvqQ==}
    peerDependencies:
      '@babel/core': ^7.0.0
    dependencies:
      '@babel/core': 7.23.2
      '@babel/plugin-syntax-async-generators': 7.8.4(@babel/core@7.23.2)
      '@babel/plugin-syntax-bigint': 7.8.3(@babel/core@7.23.2)
      '@babel/plugin-syntax-class-properties': 7.12.13(@babel/core@7.23.2)
      '@babel/plugin-syntax-import-meta': 7.10.4(@babel/core@7.23.2)
      '@babel/plugin-syntax-json-strings': 7.8.3(@babel/core@7.23.2)
      '@babel/plugin-syntax-logical-assignment-operators': 7.10.4(@babel/core@7.23.2)
      '@babel/plugin-syntax-nullish-coalescing-operator': 7.8.3(@babel/core@7.23.2)
      '@babel/plugin-syntax-numeric-separator': 7.10.4(@babel/core@7.23.2)
      '@babel/plugin-syntax-object-rest-spread': 7.8.3(@babel/core@7.23.2)
      '@babel/plugin-syntax-optional-catch-binding': 7.8.3(@babel/core@7.23.2)
      '@babel/plugin-syntax-optional-chaining': 7.8.3(@babel/core@7.23.2)
      '@babel/plugin-syntax-top-level-await': 7.14.5(@babel/core@7.23.2)
    dev: true

  /babel-preset-jest@29.6.3(@babel/core@7.23.2):
    resolution: {integrity: sha512-0B3bhxR6snWXJZtR/RliHTDPRgn1sNHOR0yVtq/IiQFyuOVjFS+wuio/R4gSNkyYmKmJB4wGZv2NZanmKmTnNA==}
    engines: {node: ^14.15.0 || ^16.10.0 || >=18.0.0}
    peerDependencies:
      '@babel/core': ^7.0.0
    dependencies:
      '@babel/core': 7.23.2
      babel-plugin-jest-hoist: 29.6.3
      babel-preset-current-node-syntax: 1.0.1(@babel/core@7.23.2)
    dev: true

  /balanced-match@1.0.2:
    resolution: {integrity: sha512-3oSeUO0TMV67hN1AmbXsK4yaqU7tjiHlbxRDZOpH0KW9+CeX4bRAaX0Anxt0tx2MrpRpWwQaPwIlISEJhYU5Pw==}

  /base64-js@1.5.1:
    resolution: {integrity: sha512-AKpaYlHn8t4SVbOHCy+b5+KKgvR4vrsD8vbvrbiQJps7fKDTkjkDry6ji0rUJjC0kzbNePLwzxq8iypo41qeWA==}

  /bcryptjs@2.4.3:
    resolution: {integrity: sha512-V/Hy/X9Vt7f3BbPJEi8BdVFMByHi+jNXrYkW3huaybV/kQ0KJg0Y6PkEMbn+zeT+i+SiKZ/HMqJGIIt4LZDqNQ==}
    dev: false

  /better-path-resolve@1.0.0:
    resolution: {integrity: sha512-pbnl5XzGBdrFU/wT4jqmJVPn2B6UHPBOhzMQkY/SPUPB6QtUXtmBHBIwCbXJol93mOpGMnQyP/+BB19q04xj7g==}
    engines: {node: '>=4'}
    dependencies:
      is-windows: 1.0.2
    dev: true

  /binary-extensions@2.2.0:
    resolution: {integrity: sha512-jDctJ/IVQbZoJykoeHbhXpOlNBqGNcwXJKJog42E5HDPUwQTSdjCHdihjj0DlnheQ7blbT6dHOafNAiS8ooQKA==}
    engines: {node: '>=8'}
    dev: true

  /bindings@1.5.0:
    resolution: {integrity: sha512-p2q/t/mhvuOj/UeLlV6566GD/guowlr0hHxClI0W9m7MWYkL1F0hLo+0Aexs9HSPCtR1SXQ0TD3MMKrXZajbiQ==}
    dependencies:
      file-uri-to-path: 1.0.0
    dev: true

  /bl@4.1.0:
    resolution: {integrity: sha512-1W07cM9gS6DcLperZfFSj+bWLtaPGSOHWhPiGzXmvVJbRLdG82sH/Kn8EtW1VqWVA54AKf2h5k5BbnIbwF3h6w==}
    dependencies:
      buffer: 5.7.1
      inherits: 2.0.4
      readable-stream: 3.6.2

  /body-parser@1.20.1:
    resolution: {integrity: sha512-jWi7abTbYwajOytWCQc37VulmWiRae5RyTpaCyDcS5/lMdtwSz5lOpDE67srw/HYe35f1z3fDQw+3txg7gNtWw==}
    engines: {node: '>= 0.8', npm: 1.2.8000 || >= 1.4.16}
    dependencies:
      bytes: 3.1.2
      content-type: 1.0.5
      debug: 2.6.9
      depd: 2.0.0
      destroy: 1.2.0
      http-errors: 2.0.0
      iconv-lite: 0.4.24
      on-finished: 2.4.1
      qs: 6.11.0
      raw-body: 2.5.1
      type-is: 1.6.18
      unpipe: 1.0.0
    transitivePeerDependencies:
      - supports-color
    dev: true

  /body-parser@1.20.2:
    resolution: {integrity: sha512-ml9pReCu3M61kGlqoTm2umSXTlRTuGTx0bfYj+uIUKKYycG5NtSbeetV3faSU6R7ajOPw0g/J1PvK4qNy7s5bA==}
    engines: {node: '>= 0.8', npm: 1.2.8000 || >= 1.4.16}
    dependencies:
      bytes: 3.1.2
      content-type: 1.0.5
      debug: 2.6.9
      depd: 2.0.0
      destroy: 1.2.0
      http-errors: 2.0.0
      iconv-lite: 0.4.24
      on-finished: 2.4.1
      qs: 6.11.0
      raw-body: 2.5.2
      type-is: 1.6.18
      unpipe: 1.0.0
    transitivePeerDependencies:
      - supports-color
    dev: true

  /boolbase@1.0.0:
    resolution: {integrity: sha512-JZOSA7Mo9sNGB8+UjSgzdLtokWAky1zbztM3WRLCbZ70/3cTANmQmOdR7y2g+J0e2WXywy1yS468tY+IruqEww==}
    dev: true

  /brace-expansion@1.1.11:
    resolution: {integrity: sha512-iCuPHDFgrHX7H2vEI/5xpz07zSHB00TpugqhmYtVmMO6518mCuRMoOYFldEBl0g187ufozdaHgWKcYFb61qGiA==}
    dependencies:
      balanced-match: 1.0.2
      concat-map: 0.0.1

  /brace-expansion@2.0.1:
    resolution: {integrity: sha512-XnAIvQ8eM+kC6aULx6wuQiwVsnzsi9d3WxzV3FpWTGA19F621kwdbsAcFKXgKUHZWsy+mY6iL1sHTxWEFCytDA==}
    dependencies:
      balanced-match: 1.0.2

  /braces@3.0.2:
    resolution: {integrity: sha512-b8um+L1RzM3WDSzvhm6gIz1yfTbBt6YTlcEKAvsmqCZZFw46z626lVj9j1yEPW33H5H+lBQpZMP1k8l+78Ha0A==}
    engines: {node: '>=8'}
    dependencies:
      fill-range: 7.0.1

  /breakword@1.0.6:
    resolution: {integrity: sha512-yjxDAYyK/pBvws9H4xKYpLDpYKEH6CzrBPAuXq3x18I+c/2MkVtT3qAr7Oloi6Dss9qNhPVueAAVU1CSeNDIXw==}
    dependencies:
      wcwidth: 1.0.1
    dev: true

  /browserslist@4.21.9:
    resolution: {integrity: sha512-M0MFoZzbUrRU4KNfCrDLnvyE7gub+peetoTid3TBIqtunaDJyXlwhakT+/VkvSXcfIzFfK/nkCs4nmyTmxdNSg==}
    engines: {node: ^6 || ^7 || ^8 || ^9 || ^10 || ^11 || ^12 || >=13.7}
    hasBin: true
    dependencies:
      caniuse-lite: 1.0.30001509
      electron-to-chromium: 1.4.442
      node-releases: 2.0.12
      update-browserslist-db: 1.0.11(browserslist@4.21.9)
    dev: true

  /browserslist@4.22.1:
    resolution: {integrity: sha512-FEVc202+2iuClEhZhrWy6ZiAcRLvNMyYcxZ8raemul1DYVOVdFsbqckWLdsixQZCpJlwe77Z3UTalE7jsjnKfQ==}
    engines: {node: ^6 || ^7 || ^8 || ^9 || ^10 || ^11 || ^12 || >=13.7}
    hasBin: true
    dependencies:
      caniuse-lite: 1.0.30001547
      electron-to-chromium: 1.4.551
      node-releases: 2.0.13
      update-browserslist-db: 1.0.13(browserslist@4.22.1)
    dev: true

  /bs-logger@0.2.6:
    resolution: {integrity: sha512-pd8DCoxmbgc7hyPKOvxtqNcjYoOsABPQdcCUjGp3d42VR2CX1ORhk2A87oqqu5R1kk+76nsxZupkmyd+MVtCog==}
    engines: {node: '>= 6'}
    dependencies:
      fast-json-stable-stringify: 2.1.0
    dev: true

  /bser@2.1.1:
    resolution: {integrity: sha512-gQxTNE/GAfIIrmHLUE3oJyp5FO6HRBfhjnw4/wMmA63ZGDJnWBmgY/lyQBpnDUkGmAhbSe39tx2d/iTOAfglwQ==}
    dependencies:
      node-int64: 0.4.0
    dev: true

  /buffer-crc32@0.2.13:
    resolution: {integrity: sha512-VO9Ht/+p3SN7SKWqcrgEzjGbRSJYTx+Q1pTQC0wrWqHx0vpJraQ6GtHx8tvcg1rlK1byhU5gccxgOgj7B0TDkQ==}

  /buffer-from@1.1.2:
    resolution: {integrity: sha512-E+XQCRwSbaaiChtv6k6Dwgc+bx+Bs6vuKJHHl5kox/BaKbhiXzqQOwK4cO22yElGp2OCmjwVhT3HmxgyPGnJfQ==}
    dev: true

  /buffer-writer@2.0.0:
    resolution: {integrity: sha512-a7ZpuTZU1TRtnwyCNW3I5dc0wWNC3VR9S++Ewyk2HHZdrO3CQJqSpd+95Us590V6AL7JqUAH2IwZ/398PmNFgw==}
    engines: {node: '>=4'}
    dev: false

  /buffer@5.7.1:
    resolution: {integrity: sha512-EHcyIPBQ4BSGlvjB16k5KgAJ27CIsHY/2JBmCRReo48y9rQ3MaUzWX3KVlBa4U7MyX02HdVj0K7C3WaB3ju7FQ==}
    dependencies:
      base64-js: 1.5.1
      ieee754: 1.2.1

  /buffer@6.0.3:
    resolution: {integrity: sha512-FTiCpNxtwiZZHEZbcbTIcZjERVICn9yq/pDFkTl95/AxzD1naBctN7YO68riM/gLSDY7sdrMby8hofADYuuqOA==}
    dependencies:
      base64-js: 1.5.1
      ieee754: 1.2.1

  /builtin-modules@3.3.0:
    resolution: {integrity: sha512-zhaCDicdLuWN5UbN5IMnFqNMhNfo919sH85y2/ea+5Yg9TsTkeZxpL+JLbp6cgYFS4sRLp3YV4S6yDuqVWHYOw==}
    engines: {node: '>=6'}
    dev: true

  /bundle-require@4.0.1(esbuild@0.19.4):
    resolution: {integrity: sha512-9NQkRHlNdNpDBGmLpngF3EFDcwodhMUuLz9PaWYciVcQF9SE4LFjM2DB/xV1Li5JiuDMv7ZUWuC3rGbqR0MAXQ==}
    engines: {node: ^12.20.0 || ^14.13.1 || >=16.0.0}
    peerDependencies:
      esbuild: '>=0.17'
    dependencies:
      esbuild: 0.19.4
      load-tsconfig: 0.2.5
    dev: true

  /busboy@1.6.0:
    resolution: {integrity: sha512-8SFQbg/0hQ9xy3UNTB0YEnsNBbWfhf7RtnzpL7TkBiTBRfrQ9Fxcnz7VJsleJpyp6rVLvXiuORqjlHi5q+PYuA==}
    engines: {node: '>=10.16.0'}
    dependencies:
      streamsearch: 1.1.0
    dev: true

  /bytes@3.1.2:
    resolution: {integrity: sha512-/Nf7TyzTx6S3yRJObOAV7956r8cr2+Oj8AC5dt8wSP3BQAoeX58NoHyCU8P8zGkNXStjTSi6fzO6F0pBdcYbEg==}
    engines: {node: '>= 0.8'}
    dev: true

  /c12@1.4.2:
    resolution: {integrity: sha512-3IP/MuamSVRVw8W8+CHWAz9gKN4gd+voF2zm/Ln6D25C2RhytEZ1ABbC8MjKr4BR9rhoV1JQ7jJA158LDiTkLg==}
    dependencies:
      chokidar: 3.5.3
      defu: 6.1.2
      dotenv: 16.3.1
      giget: 1.1.3
      jiti: 1.20.0
      mlly: 1.4.2
      ohash: 1.1.3
      pathe: 1.1.1
      perfect-debounce: 1.0.0
      pkg-types: 1.0.3
      rc9: 2.1.1
    transitivePeerDependencies:
      - supports-color
    dev: true

  /cac@6.7.14:
    resolution: {integrity: sha512-b6Ilus+c3RrdDk+JhLKUAQfzzgLEPy6wcXqS7f/xe1EETvsDP6GORG7SFuOs6cID5YkqchW/LXZbX5bc8j7ZcQ==}
    engines: {node: '>=8'}
    dev: true

  /call-bind@1.0.2:
    resolution: {integrity: sha512-7O+FbCihrB5WGbFYesctwmTKae6rOiIzmz1icreWJ+0aA7LJfuqhEso2T9ncpcFtzMQtzXf2QGGueWJGTYsqrA==}
    dependencies:
      function-bind: 1.1.1
      get-intrinsic: 1.2.1
    dev: true

  /call-me-maybe@1.0.2:
    resolution: {integrity: sha512-HpX65o1Hnr9HH25ojC1YGs7HCQLq0GCOibSaWER0eNpgJ/Z1MZv2mTc7+xh6WOPxbRVcmgbv4hGU+uSQ/2xFZQ==}
    dev: true

  /callsites@3.1.0:
    resolution: {integrity: sha512-P8BjAsXvZS+VIDUI11hHCQEv74YT67YUi5JJFNWIqL235sBmjX4+qx9Muvls5ivyNENctx46xQLQ3aTuE7ssaQ==}
    engines: {node: '>=6'}
    dev: true

  /camel-case@4.1.2:
    resolution: {integrity: sha512-gxGWBrTT1JuMx6R+o5PTXMmUnhnVzLQ9SNutD4YqKtI6ap897t3tKECYla6gCWEkplXnlNybEkZg9GEGxKFCgw==}
    dependencies:
      pascal-case: 3.1.2
      tslib: 2.6.0
    dev: false

  /camelcase-keys@6.2.2:
    resolution: {integrity: sha512-YrwaA0vEKazPBkn0ipTiMpSajYDSe+KjQfrjhcBMxJt/znbvlHd8Pw/Vamaz5EB4Wfhs3SUR3Z9mwRu/P3s3Yg==}
    engines: {node: '>=8'}
    dependencies:
      camelcase: 5.3.1
      map-obj: 4.3.0
      quick-lru: 4.0.1
    dev: true

  /camelcase@5.3.1:
    resolution: {integrity: sha512-L28STB170nwWS63UjtlEOE3dldQApaJXZkOI1uMFfzf3rRuPegHaHesyee+YxQ+W6SvRDQV6UrdOdRiR153wJg==}
    engines: {node: '>=6'}
    dev: true

  /camelcase@6.3.0:
    resolution: {integrity: sha512-Gmy6FhYlCY7uOElZUSbxo2UCDH8owEk996gkbrpsgGtrJLM3J7jGxl9Ic7Qwwj4ivOE5AWZWRMecDdF7hqGjFA==}
    engines: {node: '>=10'}
    dev: true

  /caniuse-api@3.0.0:
    resolution: {integrity: sha512-bsTwuIg/BZZK/vreVTYYbSWoe2F+71P7K5QGEX+pT250DZbfU1MQ5prOKpPR+LL6uWKK3KMwMCAS74QB3Um1uw==}
    dependencies:
      browserslist: 4.21.9
      caniuse-lite: 1.0.30001509
      lodash.memoize: 4.1.2
      lodash.uniq: 4.5.0
    dev: true

  /caniuse-lite@1.0.30001509:
    resolution: {integrity: sha512-2uDDk+TRiTX5hMcUYT/7CSyzMZxjfGu0vAUjS2g0LSD8UoXOv0LtpH4LxGMemsiPq6LCVIUjNwVM0erkOkGCDA==}
    dev: true

  /caniuse-lite@1.0.30001547:
    resolution: {integrity: sha512-W7CrtIModMAxobGhz8iXmDfuJiiKg1WADMO/9x7/CLNin5cpSbuBjooyoIUVB5eyCc36QuTVlkVa1iB2S5+/eA==}
    dev: true

  /capital-case@1.0.4:
    resolution: {integrity: sha512-ds37W8CytHgwnhGGTi88pcPyR15qoNkOpYwmMMfnWqqWgESapLqvDx6huFjQ5vqWSn2Z06173XNA7LtMOeUh1A==}
    dependencies:
      no-case: 3.0.4
      tslib: 2.6.0
      upper-case-first: 2.0.2
    dev: false

  /chai@4.3.7:
    resolution: {integrity: sha512-HLnAzZ2iupm25PlN0xFreAlBA5zaBSv3og0DdeGA4Ar6h6rJ3A0rolRUKJhSF2V10GZKDgWF/VmAEsNWjCRB+A==}
    engines: {node: '>=4'}
    dependencies:
      assertion-error: 1.1.0
      check-error: 1.0.2
      deep-eql: 4.1.3
      get-func-name: 2.0.0
      loupe: 2.3.6
      pathval: 1.1.1
      type-detect: 4.0.8
    dev: true

  /chalk@2.4.2:
    resolution: {integrity: sha512-Mti+f9lpJNcwF4tWV8/OrTTtF1gZi+f8FqlyAdouralcFWFQWF2+NgCHShjkCb+IFBLq9buZwE1xckQU4peSuQ==}
    engines: {node: '>=4'}
    dependencies:
      ansi-styles: 3.2.1
      escape-string-regexp: 1.0.5
      supports-color: 5.5.0

  /chalk@4.1.2:
    resolution: {integrity: sha512-oKnbhFyRIXpUuez8iBMmyEa4nbj4IOQyuhc/wy9kY7/WVPcwIO9VA668Pu8RkO7+0G76SLROeyw9CpQ061i4mA==}
    engines: {node: '>=10'}
    dependencies:
      ansi-styles: 4.3.0
      supports-color: 7.2.0

  /chalk@5.3.0:
    resolution: {integrity: sha512-dLitG79d+GV1Nb/VYcCDFivJeK1hiukt9QjRNVOsUtTy1rR1YJsmpGGTZ3qJos+uw7WmWF4wUwBd9jxjocFC2w==}
    engines: {node: ^12.17.0 || ^14.13 || >=16.0.0}
    dev: true

  /change-case@4.1.2:
    resolution: {integrity: sha512-bSxY2ws9OtviILG1EiY5K7NNxkqg/JnRnFxLtKQ96JaviiIxi7djMrSd0ECT9AC+lttClmYwKw53BWpOMblo7A==}
    dependencies:
      camel-case: 4.1.2
      capital-case: 1.0.4
      constant-case: 3.0.4
      dot-case: 3.0.4
      header-case: 2.0.4
      no-case: 3.0.4
      param-case: 3.0.4
      pascal-case: 3.1.2
      path-case: 3.0.4
      sentence-case: 3.0.4
      snake-case: 3.0.4
      tslib: 2.6.0
    dev: false

  /char-regex@1.0.2:
    resolution: {integrity: sha512-kWWXztvZ5SBQV+eRgKFeh8q5sLuZY2+8WUIzlxWVTg+oGwY14qylx1KbKzHd8P6ZYkAg0xyIDU9JMHhyJMZ1jw==}
    engines: {node: '>=10'}
    dev: true

  /chardet@0.7.0:
    resolution: {integrity: sha512-mT8iDcrh03qDGRRmoA2hmBJnxpllMR+0/0qlzjqZES6NdiWDcZkCNAk4rPFZ9Q85r27unkiNNg8ZOiwZXBHwcA==}
    dev: true

  /check-error@1.0.2:
    resolution: {integrity: sha512-BrgHpW9NURQgzoNyjfq0Wu6VFO6D7IZEmJNdtgNqpzGG8RuNFHt2jQxWlAs4HMe119chBnv+34syEZtc6IhLtA==}
    dev: true

  /checkpoint-client@1.1.24:
    resolution: {integrity: sha512-nIOlLhDS7MKs4tUzS3LCm+sE1NgTCVnVrXlD0RRxaoEkkLu8LIWSUNiNWai6a+LK5unLzTyZeTCYX1Smqy0YoA==}
    dependencies:
      ci-info: 3.8.0
      env-paths: 2.2.1
      fast-write-atomic: 0.2.1
      make-dir: 3.1.0
      ms: 2.1.3
      node-fetch: 2.6.11
      uuid: 9.0.0
    transitivePeerDependencies:
      - encoding
    dev: false

  /cheerio-select@2.1.0:
    resolution: {integrity: sha512-9v9kG0LvzrlcungtnJtpGNxY+fzECQKhK4EGJX2vByejiMX84MFNQw4UxPJl3bFbTMw+Dfs37XaIkCwTZfLh4g==}
    dependencies:
      boolbase: 1.0.0
      css-select: 5.1.0
      css-what: 6.1.0
      domelementtype: 2.3.0
      domhandler: 5.0.3
      domutils: 3.1.0
    dev: true

  /cheerio@1.0.0-rc.12:
    resolution: {integrity: sha512-VqR8m68vM46BNnuZ5NtnGBKIE/DfN0cRIzg9n40EIq9NOv90ayxLBXA8fXC5gquFRGJSTRqBq25Jt2ECLR431Q==}
    engines: {node: '>= 6'}
    dependencies:
      cheerio-select: 2.1.0
      dom-serializer: 2.0.0
      domhandler: 5.0.3
      domutils: 3.1.0
      htmlparser2: 8.0.2
      parse5: 7.1.2
      parse5-htmlparser2-tree-adapter: 7.0.0
    dev: true

  /chevrotain-allstar@0.1.7(chevrotain@10.4.2):
    resolution: {integrity: sha512-oMSHkXVCDQxnj3tDCqcEoMnNIEiYlAYT0FVja1PaLrT3njXGvg5JXTXs/tk2NI42SR3LMJyqTNgjR4VyDIf19w==}
    peerDependencies:
      chevrotain: ~10.4.1
    dependencies:
      chevrotain: 10.4.2
      lodash: 4.17.21

  /chevrotain@10.4.2:
    resolution: {integrity: sha512-gzF5GxE0Ckti5kZVuKEZycLntB5X2aj9RVY0r4/220GwQjdnljU+/t3kP74/FMWC7IzCDDEjQ9wsFUf0WCdSHg==}
    dependencies:
      '@chevrotain/cst-dts-gen': 10.4.2
      '@chevrotain/gast': 10.4.2
      '@chevrotain/types': 10.4.2
      '@chevrotain/utils': 10.4.2
      lodash: 4.17.21
      regexp-to-ast: 0.5.0

  /chokidar@3.5.3:
    resolution: {integrity: sha512-Dr3sfKRP6oTcjf2JmUmFJfeVMvXBdegxB0iVQ5eb2V10uFJUCAS8OByZdVAyVb8xXNz3GjjTgj9kLWsZTqE6kw==}
    engines: {node: '>= 8.10.0'}
    dependencies:
      anymatch: 3.1.3
      braces: 3.0.2
      glob-parent: 5.1.2
      is-binary-path: 2.1.0
      is-glob: 4.0.3
      normalize-path: 3.0.0
      readdirp: 3.6.0
    optionalDependencies:
      fsevents: 2.3.3
    dev: true

  /chownr@1.1.4:
    resolution: {integrity: sha512-jJ0bqzaylmJtVnNgzTeSOs8DPavpbYgEr/b0YL8/2GO3xJEhInFmhKMUnEJQjZumK7KXGFhUy89PrsJWlakBVg==}
    requiresBuild: true
    dev: true
    optional: true

  /chownr@2.0.0:
    resolution: {integrity: sha512-bIomtDF5KGpdogkLd9VspvFzk9KfpyyGlS8YFVZl7TGPBHL5snIOnxeshwVgPteQ9b4Eydl+pVbIyE1DcvCWgQ==}
    engines: {node: '>=10'}
    dev: true

  /ci-info@3.8.0:
    resolution: {integrity: sha512-eXTggHWSooYhq49F2opQhuHWgzucfF2YgODK4e1566GQs5BIfP30B0oenwBJHfWxAs2fyPB1s7Mg949zLf61Yw==}
    engines: {node: '>=8'}

  /citty@0.1.4:
    resolution: {integrity: sha512-Q3bK1huLxzQrvj7hImJ7Z1vKYJRPQCDnd0EjXfHMidcjecGOMuLrmuQmtWmFkuKLcMThlGh1yCKG8IEc6VeNXQ==}
    dependencies:
      consola: 3.2.3
    dev: true

  /cjs-module-lexer@1.2.3:
    resolution: {integrity: sha512-0TNiGstbQmCFwt4akjjBg5pLRTSyj/PkWQ1ZoO2zntmg9yLqSRxwEa4iCfQLGjqhiqBfOJa7W/E8wfGrTDmlZQ==}
    dev: true

  /clean-stack@2.2.0:
    resolution: {integrity: sha512-4diC9HaTE+KRAMWhDhrGOECgWZxoevMc5TlkObMqNSsVU62PYzXZ/SMTjzyGAFF1YusgxGcSWTEXBhp0CPwQ1A==}
    engines: {node: '>=6'}
    dev: false

  /clear@0.1.0:
    resolution: {integrity: sha512-qMjRnoL+JDPJHeLePZJuao6+8orzHMGP04A8CdwCNsKhRbOnKRjefxONR7bwILT3MHecxKBjHkKL/tkZ8r4Uzw==}
    dev: true

  /cli-cursor@3.1.0:
    resolution: {integrity: sha512-I/zHAwsKf9FqGoXM4WWRACob9+SNukZTd94DWF57E4toouRulbCxcUh6RKUEOQlYTHJnzkPMySvPNaaSLNfLZw==}
    engines: {node: '>=8'}
    dependencies:
      restore-cursor: 3.1.0
    dev: false

  /cli-spinners@2.9.0:
    resolution: {integrity: sha512-4/aL9X3Wh0yiMQlE+eeRhWP6vclO3QRtw1JHKIT0FFUs5FjpFmESqtMvYZ0+lbzBw900b95mS0hohy+qn2VK/g==}
    engines: {node: '>=6'}
    dev: false

  /cli-truncate@2.1.0:
    resolution: {integrity: sha512-n8fOixwDD6b/ObinzTrp1ZKFzbgvKZvuz/TvejnLn1aQfC6r52XEx85FmuC+3HI+JM7coBRXUvNqEU2PHVrHpg==}
    engines: {node: '>=8'}
    dependencies:
      slice-ansi: 3.0.0
      string-width: 4.2.3
    dev: false

  /cli-truncate@3.1.0:
    resolution: {integrity: sha512-wfOBkjXteqSnI59oPcJkcPl/ZmwvMMOj340qUIY1SKZCv0B9Cf4D4fAucRkIKQmsIuYK3x1rrgU7MeGRruiuiA==}
    engines: {node: ^12.20.0 || ^14.13.1 || >=16.0.0}
    dependencies:
      slice-ansi: 5.0.0
      string-width: 5.1.2
    dev: true

  /client-only@0.0.1:
    resolution: {integrity: sha512-IV3Ou0jSMzZrd3pZ48nLkT9DA7Ag1pnPzaiQhpW7c3RbcqqzvzzVu+L8gfqMp/8IM2MQtSiqaCxrrcfu8I8rMA==}
    dev: true

  /clipboardy@3.0.0:
    resolution: {integrity: sha512-Su+uU5sr1jkUy1sGRpLKjKrvEOVXgSgiSInwa/qeID6aJ07yh+5NWc3h2QfjHjBnfX4LhtFcuAWKUsJ3r+fjbg==}
    engines: {node: ^12.20.0 || ^14.13.1 || >=16.0.0}
    dependencies:
      arch: 2.2.0
      execa: 5.1.1
      is-wsl: 2.2.0
    dev: true

  /cliui@6.0.0:
    resolution: {integrity: sha512-t6wbgtoCXvAzst7QgXxJYqPt0usEfbgQdftEPbLL/cvv6HPE5VgvqCuAIDR0NgU52ds6rFwqrgakNLrHEjCbrQ==}
    dependencies:
      string-width: 4.2.3
      strip-ansi: 6.0.1
      wrap-ansi: 6.2.0
    dev: true

  /cliui@7.0.4:
    resolution: {integrity: sha512-OcRE68cOsVMXp1Yvonl/fzkQOyjLSu/8bhPDfQt0e0/Eb283TKP20Fs2MqoPsr9SwA595rRCA+QMzYc9nBP+JQ==}
    dependencies:
      string-width: 4.2.3
      strip-ansi: 6.0.1
      wrap-ansi: 7.0.0
    dev: true

  /cliui@8.0.1:
    resolution: {integrity: sha512-BSeNnyus75C4//NQ9gQt1/csTXyo/8Sb+afLAkzAptFuMsod9HFokGNudZpi/oQV73hnVK+sR+5PVRMd+Dr7YQ==}
    engines: {node: '>=12'}
    dependencies:
      string-width: 4.2.3
      strip-ansi: 6.0.1
      wrap-ansi: 7.0.0
    dev: true

  /clone@1.0.4:
    resolution: {integrity: sha512-JQHZ2QMW6l3aH/j6xCqQThY/9OH4D/9ls34cgkUBiEeocRTU04tHfKPBsUK1PqZCUQM7GiA0IIXJSuXHI64Kbg==}
    engines: {node: '>=0.8'}

  /cluster-key-slot@1.1.2:
    resolution: {integrity: sha512-RMr0FhtfXemyinomL4hrWcYJxmX6deFdCxpJzhDttxgO1+bcCnkk+9drydLVDmAMG7NE6aN/fl4F7ucU/90gAA==}
    engines: {node: '>=0.10.0'}
    dev: true

  /co@4.6.0:
    resolution: {integrity: sha512-QVb0dM5HvG+uaxitm8wONl7jltx8dqhfU33DcqtOZcLSVIKSDDLDi7+0LbAKiyI8hD9u42m2YxXSkMGWThaecQ==}
    engines: {iojs: '>= 1.0.0', node: '>= 0.12.0'}
    dev: true

  /code-block-writer@11.0.3:
    resolution: {integrity: sha512-NiujjUFB4SwScJq2bwbYUtXbZhBSlY6vYzm++3Q6oC+U+injTqfPYFK8wS9COOmb2lueqp0ZRB4nK1VYeHgNyw==}
    dev: false

  /code-error-fragment@0.0.230:
    resolution: {integrity: sha512-cadkfKp6932H8UkhzE/gcUqhRMNf8jHzkAN7+5Myabswaghu4xABTgPHDCjW+dBAJxj/SpkTYokpzDqY4pCzQw==}
    engines: {node: '>= 4'}
    dev: true

  /code-red@1.0.3:
    resolution: {integrity: sha512-kVwJELqiILQyG5aeuyKFbdsI1fmQy1Cmf7dQ8eGmVuJoaRVdwey7WaMknr2ZFeVSYSKT0rExsa8EGw0aoI/1QQ==}
    dependencies:
      '@jridgewell/sourcemap-codec': 1.4.15
      '@types/estree': 1.0.1
      acorn: 8.10.0
      estree-walker: 3.0.3
      periscopic: 3.1.0
    dev: true

  /collect-v8-coverage@1.0.1:
    resolution: {integrity: sha512-iBPtljfCNcTKNAto0KEtDfZ3qzjJvqE3aTGZsbhjSBlorqpXJlaWWtPO35D+ZImoC3KWejX64o+yPGxhWSTzfg==}
    dev: true

  /color-convert@1.9.3:
    resolution: {integrity: sha512-QfAUtd+vFdAtFQcC8CCyYt1fYWxSqAiK2cSD6zDB8N3cpsEBAvRxp9zOGg6G/SHHJYAT88/az/IuDGALsNVbGg==}
    dependencies:
      color-name: 1.1.3

  /color-convert@2.0.1:
    resolution: {integrity: sha512-RRECPsj7iu/xb5oKYcsFHSppFNnsj/52OVTRKb4zP5onXwVF3zVmmToNcOfGC+CRDpfK/U584fMg38ZHCaElKQ==}
    engines: {node: '>=7.0.0'}
    dependencies:
      color-name: 1.1.4

  /color-name@1.1.3:
    resolution: {integrity: sha512-72fSenhMw2HZMTVHeCA9KCmpEIbzWiQsjN+BHcBbS9vr1mtt+vJjPdksIBNUmKAW8TFUDPJK5SUU3QhE9NEXDw==}

  /color-name@1.1.4:
    resolution: {integrity: sha512-dOy+3AuW3a2wNbZHIuMZpTcgjGuLU/uBL/ubcZF9OXbDo8ff4O8yVp5Bf0efS8uEoYo5q4Fx7dY9OgQGXgAsQA==}

  /color-support@1.1.3:
    resolution: {integrity: sha512-qiBjkpbMLO/HL68y+lh4q0/O1MZFj2RX6X/KmMa3+gJD3z+WwI1ZzDHysvqHGS3mP6mznPckpXmw1nI9cJjyRg==}
    hasBin: true
    dev: true

  /colord@2.9.3:
    resolution: {integrity: sha512-jeC1axXpnb0/2nn/Y1LPuLdgXBLH7aDcHu4KEKfqw3CUhX7ZpfBSlPKyqXE6btIgEzfWtrX3/tyBCaCvXvMkOw==}
    dev: true

  /colorette@2.0.20:
    resolution: {integrity: sha512-IfEDxwoWIjkeXL1eXcDiow4UbKjhLdq6/EuSVR9GMN7KVH3r9gQ83e73hsz1Nd1T3ijd5xv1wcWRYO+D6kCI2w==}
    dev: true

  /colors@1.4.0:
    resolution: {integrity: sha512-a+UqTh4kgZg/SlGvfbzDHpgRu7AAQOmmqRHJnxhRZICKFUT91brVhNNt58CMWU9PsBbv3PDCZUHbVxuDiH2mtA==}
    engines: {node: '>=0.1.90'}
    dev: false

  /combined-stream@1.0.8:
    resolution: {integrity: sha512-FQN4MRfuJeHf7cBbBMJFXhKSDq+2kAArBlmRBvcvFE5BB1HZKXtSFASDhdlz9zOYwxh8lDdnvmMOe/+5cdoEdg==}
    engines: {node: '>= 0.8'}
    dependencies:
      delayed-stream: 1.0.0
    dev: true

  /command-line-args@5.2.1:
    resolution: {integrity: sha512-H4UfQhZyakIjC74I9d34fGYDwk3XpSr17QhEd0Q3I9Xq1CETHo4Hcuo87WyWHpAF1aSLjLRf5lD9ZGX2qStUvg==}
    engines: {node: '>=4.0.0'}
    dependencies:
      array-back: 3.1.0
      find-replace: 3.0.0
      lodash.camelcase: 4.3.0
      typical: 4.0.0
    dev: true

  /command-line-usage@6.1.3:
    resolution: {integrity: sha512-sH5ZSPr+7UStsloltmDh7Ce5fb8XPlHyoPzTpyyMuYCtervL65+ubVZ6Q61cFtFl62UyJlc8/JwERRbAFPUqgw==}
    engines: {node: '>=8.0.0'}
    dependencies:
      array-back: 4.0.2
      chalk: 2.4.2
      table-layout: 1.0.2
      typical: 5.2.0
    dev: true

  /commander@10.0.1:
    resolution: {integrity: sha512-y4Mg2tXshplEbSGzx7amzPwKKOCGuoSRP/CjEdwwk0FOGlUbq6lKuoyDZTNZkmxHdJtp54hdfY/JUrdL7Xfdug==}
    engines: {node: '>=14'}
    dev: true

  /commander@2.20.3:
    resolution: {integrity: sha512-GpVkmM8vF2vQUkj2LvZmD35JxeJOLCwJ9cUkugyk2nuhbv3+mJvpLYYt+0+USMxE+oj+ey/lJEnhZw75x/OMcQ==}
    dev: true

  /commander@4.1.1:
    resolution: {integrity: sha512-NOKm8xhkzAjzFx8B2v5OAHT+u5pRQc2UCa2Vq9jYL/31o2wi9mxBA7LIFs3sV5VSC49z6pEhfbMULvShKj26WA==}
    engines: {node: '>= 6'}
    dev: true

  /commander@6.2.1:
    resolution: {integrity: sha512-U7VdrJFnJgo4xjrHpTzu0yrHPGImdsmD95ZlgYSEajAn2JKzDhDTPG9kBTefmObL2w/ngeZnilk+OV9CG3d7UA==}
    engines: {node: '>= 6'}
    dev: true

  /commander@7.2.0:
    resolution: {integrity: sha512-QrWXB+ZQSVPmIWIhtEO9H+gwHaMGYiF5ChvoJ+K9ZGHG/sVsa6yiesAD1GC/x46sET00Xlwo1u49RVVVzvcSkw==}
    engines: {node: '>= 10'}
    dev: true

  /commander@8.3.0:
    resolution: {integrity: sha512-OkTL9umf+He2DZkUq8f8J9of7yL6RJKI24dVITBmNfZBmri9zYZQrKkuXiKhyfPSu8tUhnVBB1iKXevvnlR4Ww==}
    engines: {node: '>= 12'}

  /commander@9.5.0:
    resolution: {integrity: sha512-KRs7WVDKg86PWiuAqhDrAQnTXZKraVcCc6vFdL14qrZ/DcWwuRo7VoiYXalXO7S5GKpqYiVEwCbgFDfxNHKJBQ==}
    engines: {node: ^12.20.0 || >=14}
    dev: true

  /commondir@1.0.1:
    resolution: {integrity: sha512-W9pAhw0ja1Edb5GVdIF1mjZw/ASI0AlShXM83UUGe2DVr5TdAPEA1OA8m/g8zWp9x6On7gqufY+FatDbC3MDQg==}

  /component-emitter@1.3.0:
    resolution: {integrity: sha512-Rd3se6QB+sO1TwqZjscQrurpEPIfO0/yYnSin6Q/rD3mOutHvUrCAhJub3r90uNb+SESBuE0QYoB90YdfatsRg==}
    dev: true

  /compress-commons@4.1.1:
    resolution: {integrity: sha512-QLdDLCKNV2dtoTorqgxngQCMA+gWXkM/Nwu7FpeBhk/RdkzimqC3jueb/FDmaZeXh+uby1jkBqE3xArsLBE5wQ==}
    engines: {node: '>= 10'}
    dependencies:
      buffer-crc32: 0.2.13
      crc32-stream: 4.0.2
      normalize-path: 3.0.0
      readable-stream: 3.6.2
    dev: false

  /compress-commons@5.0.1:
    resolution: {integrity: sha512-MPh//1cERdLtqwO3pOFLeXtpuai0Y2WCd5AhtKxznqM7WtaMYaOEMSgn45d9D10sIHSfIKE603HlOp8OPGrvag==}
    engines: {node: '>= 12.0.0'}
    dependencies:
      crc-32: 1.2.2
      crc32-stream: 5.0.0
      normalize-path: 3.0.0
      readable-stream: 3.6.2
    dev: true

  /concat-map@0.0.1:
    resolution: {integrity: sha1-2Klr13/Wjfd5OnMDajug1UBdR3s=}

  /concurrently@7.4.0:
    resolution: {integrity: sha512-M6AfrueDt/GEna/Vg9BqQ+93yuvzkSKmoTixnwEJkH0LlcGrRC2eCmjeG1tLLHIYfpYJABokqSGyMcXjm96AFA==}
    engines: {node: ^12.20.0 || ^14.13.0 || >=16.0.0}
    hasBin: true
    dependencies:
      chalk: 4.1.2
      date-fns: 2.30.0
      lodash: 4.17.21
      rxjs: 7.8.1
      shell-quote: 1.8.1
      spawn-command: 0.0.2-1
      supports-color: 8.1.1
      tree-kill: 1.2.2
      yargs: 17.7.2
    dev: true

  /config-chain@1.1.13:
    resolution: {integrity: sha512-qj+f8APARXHrM0hraqXYb2/bOVSV4PvJQlNZ/DVj0QrmNM2q2euizkeuVckQ57J+W0mRH6Hvi+k50M4Jul2VRQ==}
    dependencies:
      ini: 1.3.8
      proto-list: 1.2.4
    dev: false

  /consola@3.2.3:
    resolution: {integrity: sha512-I5qxpzLv+sJhTVEoLYNcTW+bThDCPsit0vLNKShZx6rLtpilNpmmeTPaeqJb9ZE9dV3DGaeby6Vuhrw38WjeyQ==}
    engines: {node: ^14.18.0 || >=16.10.0}
    dev: true

  /console-control-strings@1.1.0:
    resolution: {integrity: sha512-ty/fTekppD2fIwRvnZAVdeOiGd1c7YXEixbgJTNzqcxJWKQnjJ/V1bNEEE6hygpM3WjwHFUVK6HTjWSzV4a8sQ==}
    dev: true

  /constant-case@3.0.4:
    resolution: {integrity: sha512-I2hSBi7Vvs7BEuJDr5dDHfzb/Ruj3FyvFyh7KLilAjNQw3Be+xgqUBA2W6scVEcL0hL1dwPRtIqEPVUCKkSsyQ==}
    dependencies:
      no-case: 3.0.4
      tslib: 2.6.0
      upper-case: 2.0.2
    dev: false

  /content-disposition@0.5.4:
    resolution: {integrity: sha512-FveZTNuGw04cxlAiWbzi6zTAL/lhehaWbTtgluJh4/E95DqMwTmha3KZN1aAWA8cFIhHzMZUvLevkw5Rqk+tSQ==}
    engines: {node: '>= 0.6'}
    dependencies:
      safe-buffer: 5.2.1
    dev: true

  /content-type@1.0.5:
    resolution: {integrity: sha512-nTjqfcBFEipKdXCv4YDQWCfmcLZKm81ldF0pAopTvyrFGVbcR6P/VAAd5G7N+0tTr8QqiU0tFadD6FK4NtJwOA==}
    engines: {node: '>= 0.6'}
    dev: true

  /convert-source-map@1.9.0:
    resolution: {integrity: sha512-ASFBup0Mz1uyiIjANan1jzLQami9z1PoYSZCiiYW2FczPbenXc45FZdBZLzOT+r6+iciuEModtmCti+hjaAk0A==}
    dev: true

  /convert-source-map@2.0.0:
    resolution: {integrity: sha512-Kvp459HrV2FEJ1CAsi1Ku+MY3kasH19TFykTz2xWmMeq6bk2NU3XXvfJ+Q61m0xktWwt+1HSYf3JZsTms3aRJg==}
    dev: true

  /cookie-es@1.0.0:
    resolution: {integrity: sha512-mWYvfOLrfEc996hlKcdABeIiPHUPC6DM2QYZdGGOvhOTbA3tjm2eBwqlJpoFdjC89NI4Qt6h0Pu06Mp+1Pj5OQ==}
    dev: true

  /cookie-signature@1.0.6:
    resolution: {integrity: sha512-QADzlaHc8icV8I7vbaJXJwod9HWYp8uCqf1xa4OfNu1T7JVxQIrUgOWtHdNDtPiywmFbiS12VjotIXLrKM3orQ==}
    dev: true

  /cookie@0.5.0:
    resolution: {integrity: sha512-YZ3GUyn/o8gfKJlnlX7g7xq4gyO6OSuhGPKaaGssGB2qgDUS0gPgtTvoyZLTt9Ab6dC4hfc9dV5arkvc/OCmrw==}
    engines: {node: '>= 0.6'}
    dev: true

  /cookiejar@2.1.4:
    resolution: {integrity: sha512-LDx6oHrK+PhzLKJU9j5S7/Y3jM/mUHvD/DeI1WQmJn652iPC5Y4TBzC9l+5OMOXlyTTA+SmVUPm0HQUwpD5Jqw==}
    dev: true

  /copy-anything@3.0.5:
    resolution: {integrity: sha512-yCEafptTtb4bk7GLEQoM8KVJpxAfdBJYaXyzQEgQQQgYrZiDp8SJmGKlYza6CYjEDNstAdNdKA3UuoULlEbS6w==}
    engines: {node: '>=12.13'}
    dependencies:
      is-what: 4.1.15
    dev: false

  /copyfiles@2.4.1:
    resolution: {integrity: sha512-fereAvAvxDrQDOXybk3Qu3dPbOoKoysFMWtkY3mv5BsL8//OSZVL5DCLYqgRfY5cWirgRzlC+WSrxp6Bo3eNZg==}
    hasBin: true
    dependencies:
      glob: 7.2.3
      minimatch: 3.1.2
      mkdirp: 1.0.4
      noms: 0.0.0
      through2: 2.0.5
      untildify: 4.0.0
      yargs: 16.2.0
    dev: true

  /core-util-is@1.0.3:
    resolution: {integrity: sha512-ZQBvi1DcpJ4GDqanjucZ2Hj3wEO5pZDS89BWbkcrvdxksJorwUDDZamX9ldFkp9aw2lmBDLgkObEA4DWNJ9FYQ==}

  /crc-32@1.2.2:
    resolution: {integrity: sha512-ROmzCKrTnOwybPcJApAA6WBWij23HVfGVNKqqrZpuyZOHqK2CwHSvpGuyt/UNNvaIjEd8X5IFGp4Mh+Ie1IHJQ==}
    engines: {node: '>=0.8'}
    hasBin: true

  /crc32-stream@4.0.2:
    resolution: {integrity: sha512-DxFZ/Hk473b/muq1VJ///PMNLj0ZMnzye9thBpmjpJKCc5eMgB95aK8zCGrGfQ90cWo561Te6HK9D+j4KPdM6w==}
    engines: {node: '>= 10'}
    dependencies:
      crc-32: 1.2.2
      readable-stream: 3.6.2
    dev: false

  /crc32-stream@5.0.0:
    resolution: {integrity: sha512-B0EPa1UK+qnpBZpG+7FgPCu0J2ETLpXq09o9BkLkEAhdB6Z61Qo4pJ3JYu0c+Qi+/SAL7QThqnzS06pmSSyZaw==}
    engines: {node: '>= 12.0.0'}
    dependencies:
      crc-32: 1.2.2
      readable-stream: 3.6.2
    dev: true

  /create-jest@29.7.0(@types/node@20.10.2)(ts-node@10.9.1):
    resolution: {integrity: sha512-Adz2bdH0Vq3F53KEMJOoftQFutWCukm6J24wbPWRO4k1kMY7gS7ds/uoJkNuV8wDCtWWnuwGcJwpWcih+zEW1Q==}
    engines: {node: ^14.15.0 || ^16.10.0 || >=18.0.0}
    hasBin: true
    dependencies:
      '@jest/types': 29.6.3
      chalk: 4.1.2
      exit: 0.1.2
      graceful-fs: 4.2.11
      jest-config: 29.7.0(@types/node@20.10.2)(ts-node@10.9.1)
      jest-util: 29.7.0
      prompts: 2.4.2
    transitivePeerDependencies:
      - '@types/node'
      - babel-plugin-macros
      - supports-color
      - ts-node
    dev: true

  /create-require@1.1.1:
    resolution: {integrity: sha512-dcKFX3jn0MpIaXjisoRvexIJVEKzaq7z2rZKxf+MSr9TkdmHmsU4m2lcLojrj/FHl8mk5VxMmYA+ftRkP/3oKQ==}
    dev: true

  /cross-fetch@3.1.6:
    resolution: {integrity: sha512-riRvo06crlE8HiqOwIpQhxwdOk4fOeR7FVM/wXoxchFEqMNUjvbs3bfo4OTgMEMHzppd4DxFBDbyySj8Cv781g==}
    dependencies:
      node-fetch: 2.6.12
    transitivePeerDependencies:
      - encoding
    dev: true

  /cross-fetch@4.0.0:
    resolution: {integrity: sha512-e4a5N8lVvuLgAWgnCrLr2PP0YyDOTHa9H/Rj54dirp61qXnNq46m82bRhNqIA5VccJtWBvPTFRV3TtvHUKPB1g==}
    dependencies:
      node-fetch: 2.6.12
    transitivePeerDependencies:
      - encoding
    dev: false

  /cross-inspect@1.0.0:
    resolution: {integrity: sha512-4PFfn4b5ZN6FMNGSZlyb7wUhuN8wvj8t/VQHZdM4JsDcruGJ8L2kf9zao98QIrBPFCpdk27qst/AGTl7pL3ypQ==}
    engines: {node: '>=16.0.0'}
    dependencies:
      tslib: 2.6.0
    dev: true

  /cross-spawn@5.1.0:
    resolution: {integrity: sha512-pTgQJ5KC0d2hcY8eyL1IzlBPYjTkyH72XRZPnLyKus2mBfNjQs3klqbJU2VILqZryAZUt9JOb3h/mWMy23/f5A==}
    dependencies:
      lru-cache: 4.1.5
      shebang-command: 1.2.0
      which: 1.3.1
    dev: true

  /cross-spawn@7.0.3:
    resolution: {integrity: sha512-iRDPJKUPVEND7dHPO8rkbOnPpyDygcDFtWjpeWNCgy8WP2rXcxXL8TskReQl6OrB2G7+UJrags1q15Fudc7G6w==}
    engines: {node: '>= 8'}
    dependencies:
      path-key: 3.1.1
      shebang-command: 2.0.0
      which: 2.0.2

  /crypto-random-string@2.0.0:
    resolution: {integrity: sha512-v1plID3y9r/lPhviJ1wrXpLeyUIGAZ2SHNYTEapm7/8A9nLPoyvVp3RK/EPFqn5kEznyWgYZNsRtYYIWbuG8KA==}
    engines: {node: '>=8'}
    dev: false

  /css-declaration-sorter@6.4.1(postcss@8.4.31):
    resolution: {integrity: sha512-rtdthzxKuyq6IzqX6jEcIzQF/YqccluefyCYheovBOLhFT/drQA9zj/UbRAa9J7C0o6EG6u3E6g+vKkay7/k3g==}
    engines: {node: ^10 || ^12 || >=14}
    peerDependencies:
      postcss: ^8.0.9
    dependencies:
      postcss: 8.4.31
    dev: true

  /css-select@5.1.0:
    resolution: {integrity: sha512-nwoRF1rvRRnnCqqY7updORDsuqKzqYJ28+oSMaJMMgOauh3fvwHqMS7EZpIPqK8GL+g9mKxF1vP/ZjSeNjEVHg==}
    dependencies:
      boolbase: 1.0.0
      css-what: 6.1.0
      domhandler: 5.0.3
      domutils: 3.1.0
      nth-check: 2.1.1
    dev: true

  /css-tree@2.2.1:
    resolution: {integrity: sha512-OA0mILzGc1kCOCSJerOeqDxDQ4HOh+G8NbOJFOTgOCzpw7fCBubk0fEyxp8AgOL/jvLgYA/uV0cMbe43ElF1JA==}
    engines: {node: ^10 || ^12.20.0 || ^14.13.0 || >=15.0.0, npm: '>=7.0.0'}
    dependencies:
      mdn-data: 2.0.28
      source-map-js: 1.0.2
    dev: true

  /css-tree@2.3.1:
    resolution: {integrity: sha512-6Fv1DV/TYw//QF5IzQdqsNDjx/wc8TrMBZsqjL9eW01tWb7R7k/mq+/VXfJCl7SoD5emsJop9cOByJZfs8hYIw==}
    engines: {node: ^10 || ^12.20.0 || ^14.13.0 || >=15.0.0}
    dependencies:
      mdn-data: 2.0.30
      source-map-js: 1.0.2
    dev: true

  /css-what@6.1.0:
    resolution: {integrity: sha512-HTUrgRJ7r4dsZKU6GjmpfRK1O76h97Z8MfS1G0FozR+oF2kG6Vfe8JE6zwrkbxigziPHinCJ+gCPjA9EaBDtRw==}
    engines: {node: '>= 6'}
    dev: true

  /cssesc@3.0.0:
    resolution: {integrity: sha512-/Tb/JcjK111nNScGob5MNtsntNM1aCNUDipB/TkwZFhyDrrE47SOx/18wF2bbjgc3ZzCSKW1T5nt5EbFoAz/Vg==}
    engines: {node: '>=4'}
    hasBin: true
    dev: true

  /cssnano-preset-default@6.0.1(postcss@8.4.31):
    resolution: {integrity: sha512-7VzyFZ5zEB1+l1nToKyrRkuaJIx0zi/1npjvZfbBwbtNTzhLtlvYraK/7/uqmX2Wb2aQtd983uuGw79jAjLSuQ==}
    engines: {node: ^14 || ^16 || >=18.0}
    peerDependencies:
      postcss: ^8.2.15
    dependencies:
      css-declaration-sorter: 6.4.1(postcss@8.4.31)
      cssnano-utils: 4.0.0(postcss@8.4.31)
      postcss: 8.4.31
      postcss-calc: 9.0.1(postcss@8.4.31)
      postcss-colormin: 6.0.0(postcss@8.4.31)
      postcss-convert-values: 6.0.0(postcss@8.4.31)
      postcss-discard-comments: 6.0.0(postcss@8.4.31)
      postcss-discard-duplicates: 6.0.0(postcss@8.4.31)
      postcss-discard-empty: 6.0.0(postcss@8.4.31)
      postcss-discard-overridden: 6.0.0(postcss@8.4.31)
      postcss-merge-longhand: 6.0.0(postcss@8.4.31)
      postcss-merge-rules: 6.0.1(postcss@8.4.31)
      postcss-minify-font-values: 6.0.0(postcss@8.4.31)
      postcss-minify-gradients: 6.0.0(postcss@8.4.31)
      postcss-minify-params: 6.0.0(postcss@8.4.31)
      postcss-minify-selectors: 6.0.0(postcss@8.4.31)
      postcss-normalize-charset: 6.0.0(postcss@8.4.31)
      postcss-normalize-display-values: 6.0.0(postcss@8.4.31)
      postcss-normalize-positions: 6.0.0(postcss@8.4.31)
      postcss-normalize-repeat-style: 6.0.0(postcss@8.4.31)
      postcss-normalize-string: 6.0.0(postcss@8.4.31)
      postcss-normalize-timing-functions: 6.0.0(postcss@8.4.31)
      postcss-normalize-unicode: 6.0.0(postcss@8.4.31)
      postcss-normalize-url: 6.0.0(postcss@8.4.31)
      postcss-normalize-whitespace: 6.0.0(postcss@8.4.31)
      postcss-ordered-values: 6.0.0(postcss@8.4.31)
      postcss-reduce-initial: 6.0.0(postcss@8.4.31)
      postcss-reduce-transforms: 6.0.0(postcss@8.4.31)
      postcss-svgo: 6.0.0(postcss@8.4.31)
      postcss-unique-selectors: 6.0.0(postcss@8.4.31)
    dev: true

  /cssnano-utils@4.0.0(postcss@8.4.31):
    resolution: {integrity: sha512-Z39TLP+1E0KUcd7LGyF4qMfu8ZufI0rDzhdyAMsa/8UyNUU8wpS0fhdBxbQbv32r64ea00h4878gommRVg2BHw==}
    engines: {node: ^14 || ^16 || >=18.0}
    peerDependencies:
      postcss: ^8.2.15
    dependencies:
      postcss: 8.4.31
    dev: true

  /cssnano@6.0.1(postcss@8.4.31):
    resolution: {integrity: sha512-fVO1JdJ0LSdIGJq68eIxOqFpIJrZqXUsBt8fkrBcztCQqAjQD51OhZp7tc0ImcbwXD4k7ny84QTV90nZhmqbkg==}
    engines: {node: ^14 || ^16 || >=18.0}
    peerDependencies:
      postcss: ^8.2.15
    dependencies:
      cssnano-preset-default: 6.0.1(postcss@8.4.31)
      lilconfig: 2.1.0
      postcss: 8.4.31
    dev: true

  /csso@5.0.5:
    resolution: {integrity: sha512-0LrrStPOdJj+SPCCrGhzryycLjwcgUSHBtxNA8aIDxf0GLsRh1cKYhB00Gd1lDOS4yGH69+SNn13+TWbVHETFQ==}
    engines: {node: ^10 || ^12.20.0 || ^14.13.0 || >=15.0.0, npm: '>=7.0.0'}
    dependencies:
      css-tree: 2.2.1
    dev: true

  /cssom@0.3.8:
    resolution: {integrity: sha512-b0tGHbfegbhPJpxpiBPU2sCkigAqtM9O121le6bbOlgyV+NyGyCmVfJ6QW9eRjz8CpNfWEOYBIMIGRYkLwsIYg==}
    dev: true

  /cssom@0.5.0:
    resolution: {integrity: sha512-iKuQcq+NdHqlAcwUY0o/HL69XQrUaQdMjmStJ8JFmUaiiQErlhrmuigkg/CU4E2J0IyUKUrMAgl36TvN67MqTw==}
    dev: true

  /cssstyle@2.3.0:
    resolution: {integrity: sha512-AZL67abkUzIuvcHqk7c09cezpGNcxUxU4Ioi/05xHk4DQeTkWmGYftIE6ctU6AEt+Gn4n1lDStOtj7FKycP71A==}
    engines: {node: '>=8'}
    dependencies:
      cssom: 0.3.8
    dev: true

  /csstype@3.1.2:
    resolution: {integrity: sha512-I7K1Uu0MBPzaFKg4nI5Q7Vs2t+3gWWW648spaF+Rg7pI9ds18Ugn+lvg4SHczUdKlHI5LWBXyqfS8+DufyBsgQ==}
    dev: true

  /csv-generate@3.4.3:
    resolution: {integrity: sha512-w/T+rqR0vwvHqWs/1ZyMDWtHHSJaN06klRqJXBEpDJaM/+dZkso0OKh1VcuuYvK3XM53KysVNq8Ko/epCK8wOw==}
    dev: true

  /csv-parse@4.16.3:
    resolution: {integrity: sha512-cO1I/zmz4w2dcKHVvpCr7JVRu8/FymG5OEpmvsZYlccYolPBLoVGKUHgNoc4ZGkFeFlWGEDmMyBM+TTqRdW/wg==}
    dev: true

  /csv-stringify@5.6.5:
    resolution: {integrity: sha512-PjiQ659aQ+fUTQqSrd1XEDnOr52jh30RBurfzkscaE2tPaFsDH5wOAHJiw8XAHphRknCwMUE9KRayc4K/NbO8A==}
    dev: true

  /csv@5.5.3:
    resolution: {integrity: sha512-QTaY0XjjhTQOdguARF0lGKm5/mEq9PD9/VhZZegHDIBq2tQwgNpHc3dneD4mGo2iJs+fTKv5Bp0fZ+BRuY3Z0g==}
    engines: {node: '>= 0.1.90'}
    dependencies:
      csv-generate: 3.4.3
      csv-parse: 4.16.3
      csv-stringify: 5.6.5
      stream-transform: 2.1.3
    dev: true

  /cuint@0.2.2:
    resolution: {integrity: sha512-d4ZVpCW31eWwCMe1YT3ur7mUDnTXbgwyzaL320DrcRT45rfjYxkt5QWLrmOJ+/UEAI2+fQgKe/fCjR8l4TpRgw==}
    dev: true

  /current-module-paths@1.1.1:
    resolution: {integrity: sha512-8Ga5T8oMXBaSsHq9Gj+bddX7kHSaJKsl2vaAd3ep51eQLkr4W18eFEmEZM5bLo1zrz8tt3jE1U8QK9QGhaLR4g==}
    engines: {node: '>=12.17'}
    dev: true

  /data-urls@3.0.2:
    resolution: {integrity: sha512-Jy/tj3ldjZJo63sVAvg6LHt2mHvl4V6AgRAmNDtLdm7faqtsx+aJG42rsyCo9JCoRVKwPFzKlIPx3DIibwSIaQ==}
    engines: {node: '>=12'}
    dependencies:
      abab: 2.0.6
      whatwg-mimetype: 3.0.0
      whatwg-url: 11.0.0
    dev: true

  /date-fns@2.30.0:
    resolution: {integrity: sha512-fnULvOpxnC5/Vg3NCiWelDsLiUc9bRwAPs/+LfTLNvetFCtCTN+yQz15C/fs4AwX1R9K5GLtLfn8QW+dWisaAw==}
    engines: {node: '>=0.11'}
    dependencies:
      '@babel/runtime': 7.22.5
    dev: true

  /debug@2.6.9:
    resolution: {integrity: sha512-bC7ElrdJaJnPbAP+1EotYvqZsb3ecl5wi6Bfi6BJTUcNowp6cvspg0jXznRTKDjm/E7AdgFBVeAPVMNcKGsHMA==}
    peerDependencies:
      supports-color: '*'
    peerDependenciesMeta:
      supports-color:
        optional: true
    dependencies:
      ms: 2.0.0
    dev: true

  /debug@4.3.4:
    resolution: {integrity: sha512-PRWFHuSU3eDtQJPvnNY7Jcket1j0t5OuOsFzPPzsekD52Zl8qUfFIPEiswXqIvHWGVHOgX+7G/vCNNhehwxfkQ==}
    engines: {node: '>=6.0'}
    peerDependencies:
      supports-color: '*'
    peerDependenciesMeta:
      supports-color:
        optional: true
    dependencies:
      ms: 2.1.2

  /decamelize-keys@1.1.1:
    resolution: {integrity: sha512-WiPxgEirIV0/eIOMcnFBA3/IJZAZqKnwAwWyvvdi4lsr1WCN22nhdf/3db3DoZcUjTV2SqfzIwNyp6y2xs3nmg==}
    engines: {node: '>=0.10.0'}
    dependencies:
      decamelize: 1.2.0
      map-obj: 1.0.1
    dev: true

  /decamelize@1.2.0:
    resolution: {integrity: sha512-z2S+W9X73hAUUki+N+9Za2lBlun89zigOyGrsax+KUQ6wKW4ZoWpEYBkGhQjwAjjDCkWxhY0VKEhk8wzY7F5cA==}
    engines: {node: '>=0.10.0'}
    dev: true

  /decimal.js@10.4.2:
    resolution: {integrity: sha512-ic1yEvwT6GuvaYwBLLY6/aFFgjZdySKTE8en/fkU3QICTmRtgtSlFn0u0BXN06InZwtfCelR7j8LRiDI/02iGA==}

  /decompress-response@6.0.0:
    resolution: {integrity: sha512-aW35yZM6Bb/4oJlZncMH2LCoZtJXTRxES17vE3hoRiowU2kWHaJKFkSBDnDR+cm9J+9QhXmREyIfv0pji9ejCQ==}
    engines: {node: '>=10'}
    requiresBuild: true
    dependencies:
      mimic-response: 3.1.0
    dev: true
    optional: true

  /decompress-response@7.0.0:
    resolution: {integrity: sha512-6IvPrADQyyPGLpMnUh6kfKiqy7SrbXbjoUuZ90WMBJKErzv2pCiwlGEXjRX9/54OnTq+XFVnkOnOMzclLI5aEA==}
    engines: {node: '>=10'}
    dependencies:
      mimic-response: 3.1.0
    dev: false

  /dedent@1.5.1:
    resolution: {integrity: sha512-+LxW+KLWxu3HW3M2w2ympwtqPrqYRzU8fqi6Fhd18fBALe15blJPI/I4+UHveMVG6lJqB4JNd4UG0S5cnVHwIg==}
    peerDependencies:
      babel-plugin-macros: ^3.1.0
    peerDependenciesMeta:
      babel-plugin-macros:
        optional: true
    dev: true

  /deep-eql@4.1.3:
    resolution: {integrity: sha512-WaEtAOpRA1MQ0eohqZjpGD8zdI0Ovsm8mmFhaDN8dvDZzyoUMcYDnf5Y6iu7HTXxf8JDS23qWa4a+hKCDyOPzw==}
    engines: {node: '>=6'}
    dependencies:
      type-detect: 4.0.8
    dev: true

  /deep-equal@2.2.2:
    resolution: {integrity: sha512-xjVyBf0w5vH0I42jdAZzOKVldmPgSulmiyPRywoyq7HXC9qdgo17kxJE+rdnif5Tz6+pIrpJI8dCpMNLIGkUiA==}
    dependencies:
      array-buffer-byte-length: 1.0.0
      call-bind: 1.0.2
      es-get-iterator: 1.1.3
      get-intrinsic: 1.2.1
      is-arguments: 1.1.1
      is-array-buffer: 3.0.2
      is-date-object: 1.0.5
      is-regex: 1.1.4
      is-shared-array-buffer: 1.0.2
      isarray: 2.0.5
      object-is: 1.1.5
      object-keys: 1.1.1
      object.assign: 4.1.4
      regexp.prototype.flags: 1.5.0
      side-channel: 1.0.4
      which-boxed-primitive: 1.0.2
      which-collection: 1.0.1
      which-typed-array: 1.1.9
    dev: true

  /deep-extend@0.6.0:
    resolution: {integrity: sha512-LOHxIOaPYdHlJRtCQfDIVZtfw/ufM8+rVj649RIHzcm/vGwQRXFt6OPqIFWsm2XEMrNIEtWR64sY1LEKD2vAOA==}
    engines: {node: '>=4.0.0'}

  /deep-is@0.1.4:
    resolution: {integrity: sha512-oIPzksmTg4/MriiaYGO+okXDT7ztn/w3Eptv/+gSIdMdKsJo0u4CfYNFJPy+4SKMuCqGw2wxnA+URMg3t8a/bQ==}
    dev: true

  /deepcopy@2.1.0:
    resolution: {integrity: sha512-8cZeTb1ZKC3bdSCP6XOM1IsTczIO73fdqtwa2B0N15eAz7gmyhQo+mc5gnFuulsgN3vIQYmTgbmQVKalH1dKvQ==}
    dependencies:
      type-detect: 4.0.8
    dev: false

  /deepmerge@4.3.1:
    resolution: {integrity: sha512-3sUqbMEc77XqpdNO7FRyRog+eW3ph+GYCbj+rK+uYyRMuwsVy0rMiVtPn+QJlKFvWP/1PYpapqYn0Me2knFn+A==}
    engines: {node: '>=0.10.0'}
    dev: true

  /defaults@1.0.4:
    resolution: {integrity: sha512-eFuaLoy/Rxalv2kr+lqMlUnrDWV+3j4pljOIJgLIhI058IQfWJ7vXhyEIHu+HtC738klGALYxOKDO0bQP3tg8A==}
    dependencies:
      clone: 1.0.4

  /define-lazy-prop@2.0.0:
    resolution: {integrity: sha512-Ds09qNh8yw3khSjiJjiUInaGX9xlqZDY7JVryGxdxV7NPeuqQfplOpQ66yJFZut3jLa5zOwkXw1g9EI2uKh4Og==}
    engines: {node: '>=8'}
    dev: true

  /define-properties@1.2.0:
    resolution: {integrity: sha512-xvqAVKGfT1+UAvPwKTVw/njhdQ8ZhXK4lI0bCIuCMrp2up9nPnaDftrLtmpTazqd1o+UY4zgzU+avtMbDP+ldA==}
    engines: {node: '>= 0.4'}
    dependencies:
      has-property-descriptors: 1.0.0
      object-keys: 1.1.1
    dev: true

  /defu@6.1.2:
    resolution: {integrity: sha512-+uO4+qr7msjNNWKYPHqN/3+Dx3NFkmIzayk2L1MyZQlvgZb/J1A0fo410dpKrN2SnqFjt8n4JL8fDJE0wIgjFQ==}
    dev: true

  /del@6.1.1:
    resolution: {integrity: sha512-ua8BhapfP0JUJKC/zV9yHHDW/rDoDxP4Zhn3AkA6/xT6gY7jYXJiaeyBZznYVujhZZET+UgcbZiQ7sN3WqcImg==}
    engines: {node: '>=10'}
    dependencies:
      globby: 11.1.0
      graceful-fs: 4.2.11
      is-glob: 4.0.3
      is-path-cwd: 2.2.0
      is-path-inside: 3.0.3
      p-map: 4.0.0
      rimraf: 3.0.2
      slash: 3.0.0
    dev: false

  /delayed-stream@1.0.0:
    resolution: {integrity: sha512-ZySD7Nf91aLB0RxL4KGrKHBXl7Eds1DAmEdcoVawXnLD7SDhpNgtuII2aAkg7a7QS41jxPSZ17p4VdGnMHk3MQ==}
    engines: {node: '>=0.4.0'}
    dev: true

  /delegates@1.0.0:
    resolution: {integrity: sha512-bd2L678uiWATM6m5Z1VzNCErI3jiGzt6HGY8OVICs40JQq/HALfbyNJmp0UDakEY4pMMaN0Ly5om/B1VI/+xfQ==}
    dev: true

  /denque@2.1.0:
    resolution: {integrity: sha512-HVQE3AAb/pxF8fQAoiqpvg9i3evqug3hoiwakOyZAwJm+6vZehbkYXZ0l4JxS+I3QxM97v5aaRNhj8v5oBhekw==}
    engines: {node: '>=0.10'}
    dev: true

  /depd@2.0.0:
    resolution: {integrity: sha512-g7nH6P6dyDioJogAAGprGpCtVImJhpPk/roCzdb3fIh61/s/nPsfR6onyMwkCAR/OlC3yBC0lESvUoQEAssIrw==}
    engines: {node: '>= 0.8'}
    dev: true

  /dequal@2.0.3:
    resolution: {integrity: sha512-0je+qPKHEMohvfRTCEo3CrPG6cAzAYgmzKyxRiYSSDkS6eGJdyVJm7WaYA5ECaAD9wLB2T4EEeymA5aFVcYXCA==}
    engines: {node: '>=6'}
    dev: true

  /destr@2.0.1:
    resolution: {integrity: sha512-M1Ob1zPSIvlARiJUkKqvAZ3VAqQY6Jcuth/pBKQ2b1dX/Qx0OnJ8Vux6J2H5PTMQeRzWrrbTu70VxBfv/OPDJA==}
    dev: true

  /destroy@1.2.0:
    resolution: {integrity: sha512-2sJGJTaXIIaR1w4iJSNoN0hnMY7Gpc/n8D4qSCJw8QqFWXf7cuAgnEHxBpweaVcPevC2l3KpjYCx3NypQQgaJg==}
    engines: {node: '>= 0.8', npm: 1.2.8000 || >= 1.4.16}
    dev: true

  /detect-indent@6.1.0:
    resolution: {integrity: sha512-reYkTUJAZb9gUuZ2RvVCNhVHdg62RHnJ7WJl8ftMi4diZ6NWlciOzQN88pUhSELEwflJht4oQDv0F0BMlwaYtA==}
    engines: {node: '>=8'}
    dev: true

  /detect-libc@1.0.3:
    resolution: {integrity: sha512-pGjwhsmsp4kL2RTz08wcOlGN83otlqHeD/Z5T8GXZB+/YcpQ/dgo+lbU8ZsGxV0HIvqqxo9l7mqYwyYMD9bKDg==}
    engines: {node: '>=0.10'}
    hasBin: true
    dev: true

  /detect-libc@2.0.1:
    resolution: {integrity: sha512-463v3ZeIrcWtdgIg6vI6XUncguvr2TnGl4SzDXinkt9mSLpBJKXT3mW6xT3VQdDN11+WVs29pgvivTc4Lp8v+w==}
    engines: {node: '>=8'}
    requiresBuild: true
    dev: true

  /detect-newline@3.1.0:
    resolution: {integrity: sha512-TLz+x/vEXm/Y7P7wn1EJFNLxYpUD4TgMosxY6fAVJUnJMbupHBOncxyWUG9OpTaH9EBD7uFI5LfEgmMOc54DsA==}
    engines: {node: '>=8'}
    dev: true

  /devalue@4.3.2:
    resolution: {integrity: sha512-KqFl6pOgOW+Y6wJgu80rHpo2/3H07vr8ntR9rkkFIRETewbf5GaYYcakYfiKz89K+sLsuPkQIZaXDMjUObZwWg==}
    dev: true

  /dezalgo@1.0.4:
    resolution: {integrity: sha512-rXSP0bf+5n0Qonsb+SVVfNfIsimO4HEtmnIpPHY8Q1UCzKlQrDMfdobr8nJOOsRgWCyMRqeSBQzmWUMq7zvVig==}
    dependencies:
      asap: 2.0.6
      wrappy: 1.0.2
    dev: true

  /diff-sequences@29.6.3:
    resolution: {integrity: sha512-EjePK1srD3P08o2j4f0ExnylqRs5B9tJjcp9t1krH2qRi8CCdsYfwe9JgSLurFBWwq4uOlipzfk5fHNvwFKr8Q==}
    engines: {node: ^14.15.0 || ^16.10.0 || >=18.0.0}
    dev: true

  /diff@4.0.2:
    resolution: {integrity: sha512-58lmxKSA4BNyLz+HHMUzlOEpg09FV+ev6ZMe3vJihgdxzgcwZ8VoEEPmALCZG9LmqfVoNMMKpttIYTVG6uDY7A==}
    engines: {node: '>=0.3.1'}
    dev: true

  /diff@5.1.0:
    resolution: {integrity: sha512-D+mk+qE8VC/PAUrlAU34N+VfXev0ghe5ywmpqrawphmVZc1bEfn56uo9qpyGp1p4xpzOHkSW4ztBd6L7Xx4ACw==}
    engines: {node: '>=0.3.1'}
    dev: true

  /dir-glob@3.0.1:
    resolution: {integrity: sha512-WkrWp9GR4KXfKGYzOLmTuGVi1UWFfws377n9cc55/tb6DuqyF6pcQ5AbiHEshaDpY9v6oaSr2XCDidGmMwdzIA==}
    engines: {node: '>=8'}
    dependencies:
      path-type: 4.0.0

  /doctrine@3.0.0:
    resolution: {integrity: sha512-yS+Q5i3hBf7GBkd4KG8a7eBNNWNGLTaEwwYWUijIYM7zrlYDM0BFXHjjPWlWZ1Rg7UaddZeIDmi9jF3HmqiQ2w==}
    engines: {node: '>=6.0.0'}
    dependencies:
      esutils: 2.0.3
    dev: true

  /dom-accessibility-api@0.5.16:
    resolution: {integrity: sha512-X7BJ2yElsnOJ30pZF4uIIDfBEVgF4XEBxL9Bxhy6dnrm5hkzqmsWHGTiHqRiITNhMyFLyAiWndIJP7Z1NTteDg==}
    dev: true

  /dom-serializer@2.0.0:
    resolution: {integrity: sha512-wIkAryiqt/nV5EQKqQpo3SToSOV9J0DnbJqwK7Wv/Trc92zIAYZ4FlMu+JPFW1DfGFt81ZTCGgDEabffXeLyJg==}
    dependencies:
      domelementtype: 2.3.0
      domhandler: 5.0.3
      entities: 4.5.0
    dev: true

  /domelementtype@2.3.0:
    resolution: {integrity: sha512-OLETBj6w0OsagBwdXnPdN0cnMfF9opN69co+7ZrbfPGrdpPVNBUj02spi6B1N7wChLQiPn4CSH/zJvXw56gmHw==}
    dev: true

  /domexception@4.0.0:
    resolution: {integrity: sha512-A2is4PLG+eeSfoTMA95/s4pvAoSo2mKtiM5jlHkAVewmiO8ISFTFKZjH7UAM1Atli/OT/7JHOrJRJiMKUZKYBw==}
    engines: {node: '>=12'}
    dependencies:
      webidl-conversions: 7.0.0
    dev: true

  /domhandler@5.0.3:
    resolution: {integrity: sha512-cgwlv/1iFQiFnU96XXgROh8xTeetsnJiDsTc7TYCLFd9+/WNkIqPTxiM/8pSd8VIrhXGTf1Ny1q1hquVqDJB5w==}
    engines: {node: '>= 4'}
    dependencies:
      domelementtype: 2.3.0
    dev: true

  /domutils@3.1.0:
    resolution: {integrity: sha512-H78uMmQtI2AhgDJjWeQmHwJJ2bLPD3GMmO7Zja/ZZh84wkm+4ut+IUnUdRa8uCGX88DiVx1j6FRe1XfxEgjEZA==}
    dependencies:
      dom-serializer: 2.0.0
      domelementtype: 2.3.0
      domhandler: 5.0.3
    dev: true

  /dot-case@3.0.4:
    resolution: {integrity: sha512-Kv5nKlh6yRrdrGvxeJ2e5y2eRUpkUosIW4A2AS38zwSz27zu7ufDwQPi5Jhs3XAlGNetl3bmnGhQsMtkKJnj3w==}
    dependencies:
      no-case: 3.0.4
      tslib: 2.6.0
    dev: false

  /dot-prop@8.0.2:
    resolution: {integrity: sha512-xaBe6ZT4DHPkg0k4Ytbvn5xoxgpG0jOS1dYxSOwAHPuNLjP3/OzN0gH55SrLqpx8cBfSaVt91lXYkApjb+nYdQ==}
    engines: {node: '>=16'}
    dependencies:
      type-fest: 3.13.1
    dev: true

  /dotenv@16.0.3:
    resolution: {integrity: sha512-7GO6HghkA5fYG9TYnNxi14/7K9f5occMlp3zXAuSxn7CKCxt9xbNWG7yF8hTCSUchlfWSe3uLmlPfigevRItzQ==}
    engines: {node: '>=12'}

  /dotenv@16.3.1:
    resolution: {integrity: sha512-IPzF4w4/Rd94bA9imS68tZBaYyBWSCE47V1RGuMrB94iyTOIEwRmVL2x/4An+6mETpLrKJ5hQkB8W4kFAadeIQ==}
    engines: {node: '>=12'}
    dev: true

  /dset@3.1.3:
    resolution: {integrity: sha512-20TuZZHCEZ2O71q9/+8BwKwZ0QtD9D8ObhrihJPr+vLLYlSuAU3/zL4cSlgbfeoGHTjCSJBa7NGcrF9/Bx/WJQ==}
    engines: {node: '>=4'}
    dev: true

  /duplexer@0.1.2:
    resolution: {integrity: sha512-jtD6YG370ZCIi/9GTaJKQxWTZD045+4R4hTk/x1UyoqadyJ9x9CgSi1RlVDQF8U2sxLLSnFkCaMihqljHIWgMg==}
    dev: true

  /eastasianwidth@0.2.0:
    resolution: {integrity: sha512-I88TYZWc9XiYHRQ4/3c5rjjfgkjhLyW2luGIheGERbNQ6OY7yTybanSpDXZa8y7VUP9YmDcYa+eyq4ca7iLqWA==}
    dev: true

  /ee-first@1.1.1:
    resolution: {integrity: sha1-WQxhFWsK4vTwJVcyoViyZrxWsh0=}
    dev: true

  /electron-to-chromium@1.4.442:
    resolution: {integrity: sha512-RkrZF//Ya+0aJq2NM3OdisNh5ZodZq1rdXOS96G8DdDgpDKqKE81yTbbQ3F/4CKm1JBPsGu1Lp/akkna2xO06Q==}
    dev: true

  /electron-to-chromium@1.4.551:
    resolution: {integrity: sha512-/Ng/W/kFv7wdEHYzxdK7Cv0BHEGSkSB3M0Ssl8Ndr1eMiYeas/+Mv4cNaDqamqWx6nd2uQZfPz6g25z25M/sdw==}
    dev: true

  /emittery@0.13.1:
    resolution: {integrity: sha512-DeWwawk6r5yR9jFgnDKYt4sLS0LmHJJi3ZOnb5/JdbYwj3nW+FxQnHIjhBKz8YLC7oRNPVM9NQ47I3CVx34eqQ==}
    engines: {node: '>=12'}
    dev: true

  /emoji-regex@8.0.0:
    resolution: {integrity: sha512-MSjYzcWNOA0ewAHpz0MxpYFvwg6yjy1NG3xteoqz644VCo/RPgnr1/GGt+ic3iJTzQ8Eu3TdM14SawnVUmGE6A==}

  /emoji-regex@9.2.2:
    resolution: {integrity: sha512-L18DaJsXSUk2+42pv8mLs5jJT2hqFkFE4j21wOmgbUqsZ2hL72NsUU785g9RXgo3s0ZNgVl42TiHp3ZtOv/Vyg==}
    dev: true

  /emphasize@4.2.0:
    resolution: {integrity: sha512-yGKvcFUHlBsUPwlxTlzKLR8+zhpbitkFOMCUxN8fTJng9bdH3WNzUGkhdaGdjndSUgqmMPBN7umfwnUdLz5Axg==}
    dependencies:
      chalk: 4.1.2
      highlight.js: 10.4.1
      lowlight: 1.17.0
    dev: false

  /encodeurl@1.0.2:
    resolution: {integrity: sha512-TPJXq8JqFaVYm2CWmPvnP2Iyo4ZSM7/QKcSmuMLDObfpH5fi7RUGmd/rTDf+rut/saiDiQEeVTNgAmJEdAOx0w==}
    engines: {node: '>= 0.8'}
    dev: true

  /end-of-stream@1.4.4:
    resolution: {integrity: sha512-+uw1inIHVPQoaVuHzRyXd21icM+cnt4CzD5rW+NC1wjOUSTOs+Te7FOv7AhN7vS9x/oIyhLP5PR1H+phQAHu5Q==}
    requiresBuild: true
    dependencies:
      once: 1.4.0

  /enhanced-resolve@4.5.0:
    resolution: {integrity: sha512-Nv9m36S/vxpsI+Hc4/ZGRs0n9mXqSWGGq49zxb/cJfPAQMbUtttJAlNPS4AQzaBdw/pKskw5bMbekT/Y7W/Wlg==}
    engines: {node: '>=6.9.0'}
    dependencies:
      graceful-fs: 4.2.11
      memory-fs: 0.5.0
      tapable: 1.1.3
    dev: true

  /enhanced-resolve@5.15.0:
    resolution: {integrity: sha512-LXYT42KJ7lpIKECr2mAXIaMldcNCh/7E0KBKOu4KSfkHmP+mZmSs+8V5gBAqisWBy0OO4W5Oyys0GO1Y8KtdKg==}
    engines: {node: '>=10.13.0'}
    dependencies:
      graceful-fs: 4.2.11
      tapable: 2.2.1
    dev: true

  /enquirer@2.3.6:
    resolution: {integrity: sha512-yjNnPr315/FjS4zIsUxYguYUPP2e1NK4d7E7ZOLiyYCcbFBiTMyID+2wvm2w6+pZ/odMA7cRkjhsPbltwBOrLg==}
    engines: {node: '>=8.6'}
    dependencies:
      ansi-colors: 4.1.3
    dev: true

  /entities@2.1.0:
    resolution: {integrity: sha512-hCx1oky9PFrJ611mf0ifBLBRW8lUUVRlFolb5gWRfIELabBlbp9xZvrqZLZAs+NxFnbfQoeGd8wDkygjg7U85w==}
    dev: true

  /entities@4.5.0:
    resolution: {integrity: sha512-V0hjH4dGPh9Ao5p0MoRY6BVqtwCjhz6vI5LT8AJ55H+4g9/4vbHx1I54fS0XuclLhDHArPQCiMjDxjaL8fPxhw==}
    engines: {node: '>=0.12'}
    dev: true

  /env-paths@2.2.1:
    resolution: {integrity: sha512-+h1lkLKhZMTYjog1VEpJNG7NZJWcuc2DDk/qsqSTRRCOXiLjeQ1d1/udrUGhqMxUgAlwKNZ0cf2uqan5GLuS2A==}
    engines: {node: '>=6'}
    dev: false

  /errno@0.1.8:
    resolution: {integrity: sha512-dJ6oBr5SQ1VSd9qkk7ByRgb/1SH4JZjCHSW/mr63/QcXO9zLVxvJ6Oy13nio03rxpSnVDDjFor75SjVeZWPW/A==}
    hasBin: true
    dependencies:
      prr: 1.0.1
    dev: true

  /error-ex@1.3.2:
    resolution: {integrity: sha512-7dFHNmqeFSEt2ZBsCriorKnn3Z2pj+fd9kmI6QoWw4//DL+icEBfc0U7qJCisqrTsKTjw4fNFy2pW9OqStD84g==}
    dependencies:
      is-arrayish: 0.2.1

  /es-abstract@1.21.2:
    resolution: {integrity: sha512-y/B5POM2iBnIxCiernH1G7rC9qQoM77lLIMQLuob0zhp8C56Po81+2Nj0WFKnd0pNReDTnkYryc+zhOzpEIROg==}
    engines: {node: '>= 0.4'}
    dependencies:
      array-buffer-byte-length: 1.0.0
      available-typed-arrays: 1.0.5
      call-bind: 1.0.2
      es-set-tostringtag: 2.0.1
      es-to-primitive: 1.2.1
      function.prototype.name: 1.1.5
      get-intrinsic: 1.2.1
      get-symbol-description: 1.0.0
      globalthis: 1.0.3
      gopd: 1.0.1
      has: 1.0.3
      has-property-descriptors: 1.0.0
      has-proto: 1.0.1
      has-symbols: 1.0.3
      internal-slot: 1.0.5
      is-array-buffer: 3.0.2
      is-callable: 1.2.7
      is-negative-zero: 2.0.2
      is-regex: 1.1.4
      is-shared-array-buffer: 1.0.2
      is-string: 1.0.7
      is-typed-array: 1.1.10
      is-weakref: 1.0.2
      object-inspect: 1.12.3
      object-keys: 1.1.1
      object.assign: 4.1.4
      regexp.prototype.flags: 1.5.0
      safe-regex-test: 1.0.0
      string.prototype.trim: 1.2.7
      string.prototype.trimend: 1.0.6
      string.prototype.trimstart: 1.0.6
      typed-array-length: 1.0.4
      unbox-primitive: 1.0.2
      which-typed-array: 1.1.9
    dev: true

  /es-get-iterator@1.1.3:
    resolution: {integrity: sha512-sPZmqHBe6JIiTfN5q2pEi//TwxmAFHwj/XEuYjTuse78i8KxaqMTTzxPoFKuzRpDpTJ+0NAbpfenkmH2rePtuw==}
    dependencies:
      call-bind: 1.0.2
      get-intrinsic: 1.2.1
      has-symbols: 1.0.3
      is-arguments: 1.1.1
      is-map: 2.0.2
      is-set: 2.0.2
      is-string: 1.0.7
      isarray: 2.0.5
      stop-iteration-iterator: 1.0.0
    dev: true

  /es-set-tostringtag@2.0.1:
    resolution: {integrity: sha512-g3OMbtlwY3QewlqAiMLI47KywjWZoEytKr8pf6iTC8uJq5bIAH52Z9pnQ8pVL6whrCto53JZDuUIsifGeLorTg==}
    engines: {node: '>= 0.4'}
    dependencies:
      get-intrinsic: 1.2.1
      has: 1.0.3
      has-tostringtag: 1.0.0
    dev: true

  /es-shim-unscopables@1.0.0:
    resolution: {integrity: sha512-Jm6GPcCdC30eMLbZ2x8z2WuRwAws3zTBBKuusffYVUrNj/GVSUAZ+xKMaUpfNDR5IbyNA5LJbaecoUVbmUcB1w==}
    dependencies:
      has: 1.0.3
    dev: true

  /es-to-primitive@1.2.1:
    resolution: {integrity: sha512-QCOllgZJtaUo9miYBcLChTUaHNjJF3PYs1VidD7AwiEj1kYxKeQTctLAezAOH5ZKRH0g2IgPn6KwB4IT8iRpvA==}
    engines: {node: '>= 0.4'}
    dependencies:
      is-callable: 1.2.7
      is-date-object: 1.0.5
      is-symbol: 1.0.4
    dev: true

  /esbuild-android-64@0.15.12:
    resolution: {integrity: sha512-MJKXwvPY9g0rGps0+U65HlTsM1wUs9lbjt5CU19RESqycGFDRijMDQsh68MtbzkqWSRdEtiKS1mtPzKneaAI0Q==}
    engines: {node: '>=12'}
    cpu: [x64]
    os: [android]
    requiresBuild: true
    dev: true
    optional: true

  /esbuild-android-arm64@0.15.12:
    resolution: {integrity: sha512-Hc9SEcZbIMhhLcvhr1DH+lrrec9SFTiRzfJ7EGSBZiiw994gfkVV6vG0sLWqQQ6DD7V4+OggB+Hn0IRUdDUqvA==}
    engines: {node: '>=12'}
    cpu: [arm64]
    os: [android]
    requiresBuild: true
    dev: true
    optional: true

  /esbuild-darwin-64@0.15.12:
    resolution: {integrity: sha512-qkmqrTVYPFiePt5qFjP8w/S+GIUMbt6k8qmiPraECUWfPptaPJUGkCKrWEfYFRWB7bY23FV95rhvPyh/KARP8Q==}
    engines: {node: '>=12'}
    cpu: [x64]
    os: [darwin]
    requiresBuild: true
    dev: true
    optional: true

  /esbuild-darwin-arm64@0.15.12:
    resolution: {integrity: sha512-z4zPX02tQ41kcXMyN3c/GfZpIjKoI/BzHrdKUwhC/Ki5BAhWv59A9M8H+iqaRbwpzYrYidTybBwiZAIWCLJAkw==}
    engines: {node: '>=12'}
    cpu: [arm64]
    os: [darwin]
    requiresBuild: true
    dev: true
    optional: true

  /esbuild-freebsd-64@0.15.12:
    resolution: {integrity: sha512-XFL7gKMCKXLDiAiBjhLG0XECliXaRLTZh6hsyzqUqPUf/PY4C6EJDTKIeqqPKXaVJ8+fzNek88285krSz1QECw==}
    engines: {node: '>=12'}
    cpu: [x64]
    os: [freebsd]
    requiresBuild: true
    dev: true
    optional: true

  /esbuild-freebsd-arm64@0.15.12:
    resolution: {integrity: sha512-jwEIu5UCUk6TjiG1X+KQnCGISI+ILnXzIzt9yDVrhjug2fkYzlLbl0K43q96Q3KB66v6N1UFF0r5Ks4Xo7i72g==}
    engines: {node: '>=12'}
    cpu: [arm64]
    os: [freebsd]
    requiresBuild: true
    dev: true
    optional: true

  /esbuild-linux-32@0.15.12:
    resolution: {integrity: sha512-uSQuSEyF1kVzGzuIr4XM+v7TPKxHjBnLcwv2yPyCz8riV8VUCnO/C4BF3w5dHiVpCd5Z1cebBtZJNlC4anWpwA==}
    engines: {node: '>=12'}
    cpu: [ia32]
    os: [linux]
    requiresBuild: true
    dev: true
    optional: true

  /esbuild-linux-64@0.15.12:
    resolution: {integrity: sha512-QcgCKb7zfJxqT9o5z9ZUeGH1k8N6iX1Y7VNsEi5F9+HzN1OIx7ESxtQXDN9jbeUSPiRH1n9cw6gFT3H4qbdvcA==}
    engines: {node: '>=12'}
    cpu: [x64]
    os: [linux]
    requiresBuild: true
    dev: true
    optional: true

  /esbuild-linux-arm64@0.15.12:
    resolution: {integrity: sha512-HtNq5xm8fUpZKwWKS2/YGwSfTF+339L4aIA8yphNKYJckd5hVdhfdl6GM2P3HwLSCORS++++7++//ApEwXEuAQ==}
    engines: {node: '>=12'}
    cpu: [arm64]
    os: [linux]
    requiresBuild: true
    dev: true
    optional: true

  /esbuild-linux-arm@0.15.12:
    resolution: {integrity: sha512-Wf7T0aNylGcLu7hBnzMvsTfEXdEdJY/hY3u36Vla21aY66xR0MS5I1Hw8nVquXjTN0A6fk/vnr32tkC/C2lb0A==}
    engines: {node: '>=12'}
    cpu: [arm]
    os: [linux]
    requiresBuild: true
    dev: true
    optional: true

  /esbuild-linux-mips64le@0.15.12:
    resolution: {integrity: sha512-Qol3+AvivngUZkTVFgLpb0H6DT+N5/zM3V1YgTkryPYFeUvuT5JFNDR3ZiS6LxhyF8EE+fiNtzwlPqMDqVcc6A==}
    engines: {node: '>=12'}
    cpu: [mips64el]
    os: [linux]
    requiresBuild: true
    dev: true
    optional: true

  /esbuild-linux-ppc64le@0.15.12:
    resolution: {integrity: sha512-4D8qUCo+CFKaR0cGXtGyVsOI7w7k93Qxb3KFXWr75An0DHamYzq8lt7TNZKoOq/Gh8c40/aKaxvcZnTgQ0TJNg==}
    engines: {node: '>=12'}
    cpu: [ppc64]
    os: [linux]
    requiresBuild: true
    dev: true
    optional: true

  /esbuild-linux-riscv64@0.15.12:
    resolution: {integrity: sha512-G9w6NcuuCI6TUUxe6ka0enjZHDnSVK8bO+1qDhMOCtl7Tr78CcZilJj8SGLN00zO5iIlwNRZKHjdMpfFgNn1VA==}
    engines: {node: '>=12'}
    cpu: [riscv64]
    os: [linux]
    requiresBuild: true
    dev: true
    optional: true

  /esbuild-linux-s390x@0.15.12:
    resolution: {integrity: sha512-Lt6BDnuXbXeqSlVuuUM5z18GkJAZf3ERskGZbAWjrQoi9xbEIsj/hEzVnSAFLtkfLuy2DE4RwTcX02tZFunXww==}
    engines: {node: '>=12'}
    cpu: [s390x]
    os: [linux]
    requiresBuild: true
    dev: true
    optional: true

  /esbuild-netbsd-64@0.15.12:
    resolution: {integrity: sha512-jlUxCiHO1dsqoURZDQts+HK100o0hXfi4t54MNRMCAqKGAV33JCVvMplLAa2FwviSojT/5ZG5HUfG3gstwAG8w==}
    engines: {node: '>=12'}
    cpu: [x64]
    os: [netbsd]
    requiresBuild: true
    dev: true
    optional: true

  /esbuild-openbsd-64@0.15.12:
    resolution: {integrity: sha512-1o1uAfRTMIWNOmpf8v7iudND0L6zRBYSH45sofCZywrcf7NcZA+c7aFsS1YryU+yN7aRppTqdUK1PgbZVaB1Dw==}
    engines: {node: '>=12'}
    cpu: [x64]
    os: [openbsd]
    requiresBuild: true
    dev: true
    optional: true

  /esbuild-sunos-64@0.15.12:
    resolution: {integrity: sha512-nkl251DpoWoBO9Eq9aFdoIt2yYmp4I3kvQjba3jFKlMXuqQ9A4q+JaqdkCouG3DHgAGnzshzaGu6xofGcXyPXg==}
    engines: {node: '>=12'}
    cpu: [x64]
    os: [sunos]
    requiresBuild: true
    dev: true
    optional: true

  /esbuild-windows-32@0.15.12:
    resolution: {integrity: sha512-WlGeBZHgPC00O08luIp5B2SP4cNCp/PcS+3Pcg31kdcJPopHxLkdCXtadLU9J82LCfw4TVls21A6lilQ9mzHrw==}
    engines: {node: '>=12'}
    cpu: [ia32]
    os: [win32]
    requiresBuild: true
    dev: true
    optional: true

  /esbuild-windows-64@0.15.12:
    resolution: {integrity: sha512-VActO3WnWZSN//xjSfbiGOSyC+wkZtI8I4KlgrTo5oHJM6z3MZZBCuFaZHd8hzf/W9KPhF0lY8OqlmWC9HO5AA==}
    engines: {node: '>=12'}
    cpu: [x64]
    os: [win32]
    requiresBuild: true
    dev: true
    optional: true

  /esbuild-windows-arm64@0.15.12:
    resolution: {integrity: sha512-Of3MIacva1OK/m4zCNIvBfz8VVROBmQT+gRX6pFTLPngFYcj6TFH/12VveAqq1k9VB2l28EoVMNMUCcmsfwyuA==}
    engines: {node: '>=12'}
    cpu: [arm64]
    os: [win32]
    requiresBuild: true
    dev: true
    optional: true

  /esbuild@0.15.12:
    resolution: {integrity: sha512-PcT+/wyDqJQsRVhaE9uX/Oq4XLrFh0ce/bs2TJh4CSaw9xuvI+xFrH2nAYOADbhQjUgAhNWC5LKoUsakm4dxng==}
    engines: {node: '>=12'}
    hasBin: true
    requiresBuild: true
    optionalDependencies:
      '@esbuild/android-arm': 0.15.12
      '@esbuild/linux-loong64': 0.15.12
      esbuild-android-64: 0.15.12
      esbuild-android-arm64: 0.15.12
      esbuild-darwin-64: 0.15.12
      esbuild-darwin-arm64: 0.15.12
      esbuild-freebsd-64: 0.15.12
      esbuild-freebsd-arm64: 0.15.12
      esbuild-linux-32: 0.15.12
      esbuild-linux-64: 0.15.12
      esbuild-linux-arm: 0.15.12
      esbuild-linux-arm64: 0.15.12
      esbuild-linux-mips64le: 0.15.12
      esbuild-linux-ppc64le: 0.15.12
      esbuild-linux-riscv64: 0.15.12
      esbuild-linux-s390x: 0.15.12
      esbuild-netbsd-64: 0.15.12
      esbuild-openbsd-64: 0.15.12
      esbuild-sunos-64: 0.15.12
      esbuild-windows-32: 0.15.12
      esbuild-windows-64: 0.15.12
      esbuild-windows-arm64: 0.15.12
    dev: true

  /esbuild@0.17.19:
    resolution: {integrity: sha512-XQ0jAPFkK/u3LcVRcvVHQcTIqD6E2H1fvZMA5dQPSOWb3suUbWbfbRf94pjc0bNzRYLfIrDRQXr7X+LHIm5oHw==}
    engines: {node: '>=12'}
    hasBin: true
    requiresBuild: true
    optionalDependencies:
      '@esbuild/android-arm': 0.17.19
      '@esbuild/android-arm64': 0.17.19
      '@esbuild/android-x64': 0.17.19
      '@esbuild/darwin-arm64': 0.17.19
      '@esbuild/darwin-x64': 0.17.19
      '@esbuild/freebsd-arm64': 0.17.19
      '@esbuild/freebsd-x64': 0.17.19
      '@esbuild/linux-arm': 0.17.19
      '@esbuild/linux-arm64': 0.17.19
      '@esbuild/linux-ia32': 0.17.19
      '@esbuild/linux-loong64': 0.17.19
      '@esbuild/linux-mips64el': 0.17.19
      '@esbuild/linux-ppc64': 0.17.19
      '@esbuild/linux-riscv64': 0.17.19
      '@esbuild/linux-s390x': 0.17.19
      '@esbuild/linux-x64': 0.17.19
      '@esbuild/netbsd-x64': 0.17.19
      '@esbuild/openbsd-x64': 0.17.19
      '@esbuild/sunos-x64': 0.17.19
      '@esbuild/win32-arm64': 0.17.19
      '@esbuild/win32-ia32': 0.17.19
      '@esbuild/win32-x64': 0.17.19
    dev: true

  /esbuild@0.18.14:
    resolution: {integrity: sha512-uNPj5oHPYmj+ZhSQeYQVFZ+hAlJZbAGOmmILWIqrGvPVlNLbyOvU5Bu6Woi8G8nskcx0vwY0iFoMPrzT86Ko+w==}
    engines: {node: '>=12'}
    hasBin: true
    requiresBuild: true
    optionalDependencies:
      '@esbuild/android-arm': 0.18.14
      '@esbuild/android-arm64': 0.18.14
      '@esbuild/android-x64': 0.18.14
      '@esbuild/darwin-arm64': 0.18.14
      '@esbuild/darwin-x64': 0.18.14
      '@esbuild/freebsd-arm64': 0.18.14
      '@esbuild/freebsd-x64': 0.18.14
      '@esbuild/linux-arm': 0.18.14
      '@esbuild/linux-arm64': 0.18.14
      '@esbuild/linux-ia32': 0.18.14
      '@esbuild/linux-loong64': 0.18.14
      '@esbuild/linux-mips64el': 0.18.14
      '@esbuild/linux-ppc64': 0.18.14
      '@esbuild/linux-riscv64': 0.18.14
      '@esbuild/linux-s390x': 0.18.14
      '@esbuild/linux-x64': 0.18.14
      '@esbuild/netbsd-x64': 0.18.14
      '@esbuild/openbsd-x64': 0.18.14
      '@esbuild/sunos-x64': 0.18.14
      '@esbuild/win32-arm64': 0.18.14
      '@esbuild/win32-ia32': 0.18.14
      '@esbuild/win32-x64': 0.18.14
    dev: true

  /esbuild@0.19.4:
    resolution: {integrity: sha512-x7jL0tbRRpv4QUyuDMjONtWFciygUxWaUM1kMX2zWxI0X2YWOt7MSA0g4UdeSiHM8fcYVzpQhKYOycZwxTdZkA==}
    engines: {node: '>=12'}
    hasBin: true
    requiresBuild: true
    optionalDependencies:
      '@esbuild/android-arm': 0.19.4
      '@esbuild/android-arm64': 0.19.4
      '@esbuild/android-x64': 0.19.4
      '@esbuild/darwin-arm64': 0.19.4
      '@esbuild/darwin-x64': 0.19.4
      '@esbuild/freebsd-arm64': 0.19.4
      '@esbuild/freebsd-x64': 0.19.4
      '@esbuild/linux-arm': 0.19.4
      '@esbuild/linux-arm64': 0.19.4
      '@esbuild/linux-ia32': 0.19.4
      '@esbuild/linux-loong64': 0.19.4
      '@esbuild/linux-mips64el': 0.19.4
      '@esbuild/linux-ppc64': 0.19.4
      '@esbuild/linux-riscv64': 0.19.4
      '@esbuild/linux-s390x': 0.19.4
      '@esbuild/linux-x64': 0.19.4
      '@esbuild/netbsd-x64': 0.19.4
      '@esbuild/openbsd-x64': 0.19.4
      '@esbuild/sunos-x64': 0.19.4
      '@esbuild/win32-arm64': 0.19.4
      '@esbuild/win32-ia32': 0.19.4
      '@esbuild/win32-x64': 0.19.4
    dev: true

  /escalade@3.1.1:
    resolution: {integrity: sha512-k0er2gUkLf8O0zKJiAhmkTnJlTvINGv7ygDNPbeIsX/TJjGJZHuh9B2UxbsaEkmlEo9MfhrSzmhIlhRlI2GXnw==}
    engines: {node: '>=6'}
    dev: true

  /escape-html@1.0.3:
    resolution: {integrity: sha512-NiSupZ4OeuGwr68lGIeym/ksIZMJodUGOSCZ/FSnTxcrekbvqrgdUxlJOMpijaKZVjAJrWrGs/6Jy8OMuyj9ow==}
    dev: true

  /escape-string-regexp@1.0.5:
    resolution: {integrity: sha512-vbRorB5FUQWvla16U8R/qgaFIya2qGzwDrNmCZuYKrbdSUMG6I1ZCGQRefkRVhuOkIGVne7BQ35DSfo1qvJqFg==}
    engines: {node: '>=0.8.0'}

  /escape-string-regexp@2.0.0:
    resolution: {integrity: sha512-UpzcLCXolUWcNu5HtVMHYdXJjArjsF9C0aNnquZYY4uW/Vu0miy5YoWvbV345HauVvcAUnpRuhMMcqTcGOY2+w==}
    engines: {node: '>=8'}
    dev: true

  /escape-string-regexp@4.0.0:
    resolution: {integrity: sha512-TtpcNJ3XAzx3Gq8sWRzJaVajRs0uVxA2YAkdb1jm2YkPz4G6egUFAyA3n5vtEIZefPk5Wa4UXbKuS5fKkJWdgA==}
    engines: {node: '>=10'}

  /escape-string-regexp@5.0.0:
    resolution: {integrity: sha512-/veY75JbMK4j1yjvuUxuVsiS/hr/4iHs9FTT6cgTexxdE0Ly/glccBAkloH/DofkjRbZU3bnoj38mOmhkZ0lHw==}
    engines: {node: '>=12'}
    dev: true

  /escodegen@2.1.0:
    resolution: {integrity: sha512-2NlIDTwUWJN0mRPQOdtQBzbUHvdGY2P1VXSyU83Q3xKxM7WHX2Ql8dKq782Q9TgQUNOLEzEYu9bzLNj1q88I5w==}
    engines: {node: '>=6.0'}
    hasBin: true
    dependencies:
      esprima: 4.0.1
      estraverse: 5.3.0
      esutils: 2.0.3
    optionalDependencies:
      source-map: 0.6.1
    dev: true

  /eslint-plugin-jest@27.6.0(@typescript-eslint/eslint-plugin@6.13.1)(eslint@8.55.0)(jest@29.7.0)(typescript@5.3.2):
    resolution: {integrity: sha512-MTlusnnDMChbElsszJvrwD1dN3x6nZl//s4JD23BxB6MgR66TZlL064su24xEIS3VACfAoHV1vgyMgPw8nkdng==}
    engines: {node: ^14.15.0 || ^16.10.0 || >=18.0.0}
    peerDependencies:
      '@typescript-eslint/eslint-plugin': ^5.0.0 || ^6.0.0
      eslint: ^7.0.0 || ^8.0.0
      jest: '*'
    peerDependenciesMeta:
      '@typescript-eslint/eslint-plugin':
        optional: true
      jest:
        optional: true
    dependencies:
      '@typescript-eslint/eslint-plugin': 6.13.1(@typescript-eslint/parser@6.13.1)(eslint@8.55.0)(typescript@5.3.2)
      '@typescript-eslint/utils': 5.60.1(eslint@8.55.0)(typescript@5.3.2)
      eslint: 8.55.0
      jest: 29.7.0(@types/node@20.10.2)(ts-node@10.9.1)
    transitivePeerDependencies:
      - supports-color
      - typescript
    dev: true

  /eslint-scope@5.1.1:
    resolution: {integrity: sha512-2NxwbF/hZ0KpepYN0cNbo+FN6XoK7GaHlQhgx/hIZl6Va0bF45RQOOwhLIy8lQDbuCiadSLCBnH2CFYquit5bw==}
    engines: {node: '>=8.0.0'}
    dependencies:
      esrecurse: 4.3.0
      estraverse: 4.3.0
    dev: true

  /eslint-scope@7.2.2:
    resolution: {integrity: sha512-dOt21O7lTMhDM+X9mB4GX+DZrZtCUJPL/wlcTqxyrx5IvO0IYtILdtrQGQp+8n5S0gwSVmOf9NQrjMOgfQZlIg==}
    engines: {node: ^12.22.0 || ^14.17.0 || >=16.0.0}
    dependencies:
      esrecurse: 4.3.0
      estraverse: 5.3.0
    dev: true

  /eslint-visitor-keys@3.4.3:
    resolution: {integrity: sha512-wpc+LXeiyiisxPlEkUzU6svyS1frIO3Mgxj1fdy7Pm8Ygzguax2N3Fa/D/ag1WqbOprdI+uY6wMUl8/a2G+iag==}
    engines: {node: ^12.22.0 || ^14.17.0 || >=16.0.0}
    dev: true

  /eslint@8.55.0:
    resolution: {integrity: sha512-iyUUAM0PCKj5QpwGfmCAG9XXbZCWsqP/eWAWrG/W0umvjuLRBECwSFdt+rCntju0xEH7teIABPwXpahftIaTdA==}
    engines: {node: ^12.22.0 || ^14.17.0 || >=16.0.0}
    hasBin: true
    dependencies:
      '@eslint-community/eslint-utils': 4.4.0(eslint@8.55.0)
      '@eslint-community/regexpp': 4.10.0
      '@eslint/eslintrc': 2.1.4
      '@eslint/js': 8.55.0
      '@humanwhocodes/config-array': 0.11.13
      '@humanwhocodes/module-importer': 1.0.1
      '@nodelib/fs.walk': 1.2.8
      '@ungap/structured-clone': 1.2.0
      ajv: 6.12.6
      chalk: 4.1.2
      cross-spawn: 7.0.3
      debug: 4.3.4
      doctrine: 3.0.0
      escape-string-regexp: 4.0.0
      eslint-scope: 7.2.2
      eslint-visitor-keys: 3.4.3
      espree: 9.6.1
      esquery: 1.5.0
      esutils: 2.0.3
      fast-deep-equal: 3.1.3
      file-entry-cache: 6.0.1
      find-up: 5.0.0
      glob-parent: 6.0.2
      globals: 13.20.0
      graphemer: 1.4.0
      ignore: 5.2.4
      imurmurhash: 0.1.4
      is-glob: 4.0.3
      is-path-inside: 3.0.3
      js-yaml: 4.1.0
      json-stable-stringify-without-jsonify: 1.0.1
      levn: 0.4.1
      lodash.merge: 4.6.2
      minimatch: 3.1.2
      natural-compare: 1.4.0
      optionator: 0.9.3
      strip-ansi: 6.0.1
      text-table: 0.2.0
    transitivePeerDependencies:
      - supports-color
    dev: true

  /esm-env@1.0.0:
    resolution: {integrity: sha512-Cf6VksWPsTuW01vU9Mk/3vRue91Zevka5SjyNf3nEpokFRuqt/KjUQoGAwq9qMmhpLTHmXzSIrFRw8zxWzmFBA==}
    dev: true

  /espree@9.6.1:
    resolution: {integrity: sha512-oruZaFkjorTpF32kDSI5/75ViwGeZginGGy2NoOSg3Q9bnwlnmDm4HLnkl0RE3n+njDXR037aY1+x58Z/zFdwQ==}
    engines: {node: ^12.22.0 || ^14.17.0 || >=16.0.0}
    dependencies:
      acorn: 8.10.0
      acorn-jsx: 5.3.2(acorn@8.10.0)
      eslint-visitor-keys: 3.4.3
    dev: true

  /esprima@4.0.1:
    resolution: {integrity: sha512-eGuFFw7Upda+g4p+QHvnW0RyTX/SVeJBDM/gCtMARO0cLuT2HcEKnTPvhjV6aGeqrCB/sbNop0Kszm0jsaWU4A==}
    engines: {node: '>=4'}
    hasBin: true
    dev: true

  /esquery@1.5.0:
    resolution: {integrity: sha512-YQLXUplAwJgCydQ78IMJywZCceoqk1oH01OERdSAJc/7U2AylwjhSCLDEtqwg811idIS/9fIU5GjG73IgjKMVg==}
    engines: {node: '>=0.10'}
    dependencies:
      estraverse: 5.3.0
    dev: true

  /esrecurse@4.3.0:
    resolution: {integrity: sha512-KmfKL3b6G+RXvP8N1vr3Tq1kL/oCFgn2NYXEtqP8/L3pKapUA4G8cFVaoF3SU323CD4XypR/ffioHmkti6/Tag==}
    engines: {node: '>=4.0'}
    dependencies:
      estraverse: 5.3.0
    dev: true

  /estraverse@4.3.0:
    resolution: {integrity: sha512-39nnKffWz8xN1BU/2c79n9nB9HDzo0niYUqx6xyqUnyoAnQyyWpOTdZEeiCch8BBu515t4wp9ZmgVfVhn9EBpw==}
    engines: {node: '>=4.0'}
    dev: true

  /estraverse@5.3.0:
    resolution: {integrity: sha512-MMdARuVEQziNTeJD8DgMqmhwR11BRQ/cBP+pLtYdSTnf3MIO8fFeiINEbX36ZdNlfU/7A9f3gUw49B3oQsvwBA==}
    engines: {node: '>=4.0'}
    dev: true

  /estree-walker@2.0.2:
    resolution: {integrity: sha512-Rfkk/Mp/DL7JVje3u18FxFujQlTNR2q6QfMSMB7AvCBx91NGj/ba3kCfza0f6dVDbw7YlRf/nDrn7pQrCCyQ/w==}
    dev: true

  /estree-walker@3.0.3:
    resolution: {integrity: sha512-7RUKfXgSMMkzt6ZuXmqapOurLGPPfgj6l9uRZ7lRGolvk0y2yocc35LdcxKC5PQZdn2DMqioAQ2NoWcrTKmm6g==}
    dependencies:
      '@types/estree': 1.0.1
    dev: true

  /esutils@2.0.3:
    resolution: {integrity: sha512-kVscqXk4OCp68SZ0dkgEKVi6/8ij300KBWTJq32P/dYeWTSwK41WyTxalN1eRmA5Z9UU/LX9D7FWSmV9SAYx6g==}
    engines: {node: '>=0.10.0'}
    dev: true

  /etag@1.8.1:
    resolution: {integrity: sha512-aIL5Fx7mawVa300al2BnEE4iNvo1qETxLrPI/o05L7z6go7fCw1J6EQmbK4FmJ2AS7kgVF/KEZWufBfdClMcPg==}
    engines: {node: '>= 0.6'}
    dev: true

  /event-target-shim@5.0.1:
    resolution: {integrity: sha512-i/2XbnSz/uxRCU6+NdVJgKWDTM427+MqYbkQzD321DuCQJUqOuJKIA0IM2+W2xtYHdKOmZ4dR6fExsd4SXL+WQ==}
    engines: {node: '>=6'}
    dev: true

  /events@3.3.0:
    resolution: {integrity: sha512-mQw+2fkQbALzQ7V0MY0IqdnXNOeTtP4r0lN9z7AAawCXgqea7bDii20AYrIBrFd/Hx0M2Ocz6S111CaFkUcb0Q==}
    engines: {node: '>=0.8.x'}
    dev: true

  /execa@5.1.1:
    resolution: {integrity: sha512-8uSpZZocAZRBAPIEINJj3Lo9HyGitllczc27Eh5YYojjMFMn8yHMDMaUHE2Jqfq05D/wucwI4JGURyXt1vchyg==}
    engines: {node: '>=10'}
    dependencies:
      cross-spawn: 7.0.3
      get-stream: 6.0.1
      human-signals: 2.1.0
      is-stream: 2.0.1
      merge-stream: 2.0.0
      npm-run-path: 4.0.1
      onetime: 5.1.2
      signal-exit: 3.0.7
      strip-final-newline: 2.0.0

  /execa@8.0.1:
    resolution: {integrity: sha512-VyhnebXciFV2DESc+p6B+y0LjSm0krU4OgJN44qFAhBY0TJ+1V61tYD2+wHusZ6F9n5K+vl8k0sTy7PEfV4qpg==}
    engines: {node: '>=16.17'}
    dependencies:
      cross-spawn: 7.0.3
      get-stream: 8.0.1
      human-signals: 5.0.0
      is-stream: 3.0.0
      merge-stream: 2.0.0
      npm-run-path: 5.1.0
      onetime: 6.0.0
      signal-exit: 4.1.0
      strip-final-newline: 3.0.0
    dev: true

  /exit@0.1.2:
    resolution: {integrity: sha512-Zk/eNKV2zbjpKzrsQ+n1G6poVbErQxJ0LBOJXaKZ1EViLzH+hrLu9cdXI4zw9dBQJslwBEpbQ2P1oS7nDxs6jQ==}
    engines: {node: '>= 0.8.0'}
    dev: true

  /expand-template@2.0.3:
    resolution: {integrity: sha512-XYfuKMvj4O35f/pOXLObndIRvyQ+/+6AhODh+OKWj9S9498pHHn/IMszH+gt0fBCRWMNfk1ZSp5x3AifmnI2vg==}
    engines: {node: '>=6'}
    requiresBuild: true
    dev: true
    optional: true

  /expect@29.7.0:
    resolution: {integrity: sha512-2Zks0hf1VLFYI1kbh0I5jP3KHHyCHpkfyHBzsSXRFgl/Bg9mWYfMW8oD+PdMPlEwy5HNsR9JutYy6pMeOh61nw==}
    engines: {node: ^14.15.0 || ^16.10.0 || >=18.0.0}
    dependencies:
      '@jest/expect-utils': 29.7.0
      jest-get-type: 29.6.3
      jest-matcher-utils: 29.7.0
      jest-message-util: 29.7.0
      jest-util: 29.7.0
    dev: true

  /express@4.18.2:
    resolution: {integrity: sha512-5/PsL6iGPdfQ/lKM1UuielYgv3BUoJfz1aUwU9vHZ+J7gyvwdQXFEBIEIaxeGf0GIcreATNyBExtalisDbuMqQ==}
    engines: {node: '>= 0.10.0'}
    dependencies:
      accepts: 1.3.8
      array-flatten: 1.1.1
      body-parser: 1.20.1
      content-disposition: 0.5.4
      content-type: 1.0.5
      cookie: 0.5.0
      cookie-signature: 1.0.6
      debug: 2.6.9
      depd: 2.0.0
      encodeurl: 1.0.2
      escape-html: 1.0.3
      etag: 1.8.1
      finalhandler: 1.2.0
      fresh: 0.5.2
      http-errors: 2.0.0
      merge-descriptors: 1.0.1
      methods: 1.1.2
      on-finished: 2.4.1
      parseurl: 1.3.3
      path-to-regexp: 0.1.7
      proxy-addr: 2.0.7
      qs: 6.11.0
      range-parser: 1.2.1
      safe-buffer: 5.2.1
      send: 0.18.0
      serve-static: 1.15.0
      setprototypeof: 1.2.0
      statuses: 2.0.1
      type-is: 1.6.18
      utils-merge: 1.0.1
      vary: 1.1.2
    transitivePeerDependencies:
      - supports-color
    dev: true

  /extendable-error@0.1.7:
    resolution: {integrity: sha512-UOiS2in6/Q0FK0R0q6UY9vYpQ21mr/Qn1KOnte7vsACuNJf514WvCCUHSRCPcgjPT2bAhNIJdlE6bVap1GKmeg==}
    dev: true

  /external-editor@3.1.0:
    resolution: {integrity: sha512-hMQ4CX1p1izmuLYyZqLMO/qGNw10wSv9QDCPfzXfyFrOaCSSoRfqE1Kf1s5an66J5JZC62NewG+mK49jOCtQew==}
    engines: {node: '>=4'}
    dependencies:
      chardet: 0.7.0
      iconv-lite: 0.4.24
      tmp: 0.0.33
    dev: true

  /externality@1.0.2:
    resolution: {integrity: sha512-LyExtJWKxtgVzmgtEHyQtLFpw1KFhQphF9nTG8TpAIVkiI/xQ3FJh75tRFLYl4hkn7BNIIdLJInuDAavX35pMw==}
    dependencies:
      enhanced-resolve: 5.15.0
      mlly: 1.4.2
      pathe: 1.1.1
      ufo: 1.3.1
    dev: true

  /fast-content-type-parse@1.0.0:
    resolution: {integrity: sha512-Xbc4XcysUXcsP5aHUU7Nq3OwvHq97C+WnbkeIefpeYLX+ryzFJlU6OStFJhs6Ol0LkUGpcK+wL0JwfM+FCU5IA==}
    dev: true

  /fast-decode-uri-component@1.0.1:
    resolution: {integrity: sha512-WKgKWg5eUxvRZGwW8FvfbaH7AXSh2cL+3j5fMGzUMCxWBJ3dV3a7Wz8y2f/uQ0e3B6WmodD3oS54jTQ9HVTIIg==}
    dev: true

  /fast-deep-equal@3.1.3:
    resolution: {integrity: sha512-f3qQ9oQy9j2AhBe/H9VC91wLmKBCCU/gDOnKNAYG5hswO7BLKj09Hc5HYNz9cGI++xlpDCIgDaitVs03ATR84Q==}
    dev: true

  /fast-diff@1.3.0:
    resolution: {integrity: sha512-VxPP4NqbUjj6MaAOafWeUn2cXWLcCtljklUtZf0Ind4XQ+QPtmA0b18zZy0jIQx+ExRVCR/ZQpBmik5lXshNsw==}
    dev: true

  /fast-fifo@1.3.2:
    resolution: {integrity: sha512-/d9sfos4yxzpwkDkuN7k2SqFKtYNmCTzgfEpz82x34IM9/zc8KGxQoXg1liNC/izpRM/MBdt44Nmx41ZWqk+FQ==}
    dev: true

  /fast-glob@3.3.0:
    resolution: {integrity: sha512-ChDuvbOypPuNjO8yIDf36x7BlZX1smcUMTTcyoIjycexOxd6DFsKsg21qVBzEmr3G7fUKIRy2/psii+CIUt7FA==}
    engines: {node: '>=8.6.0'}
    dependencies:
      '@nodelib/fs.stat': 2.0.5
      '@nodelib/fs.walk': 1.2.8
      glob-parent: 5.1.2
      merge2: 1.4.1
      micromatch: 4.0.5
    dev: false

  /fast-glob@3.3.1:
    resolution: {integrity: sha512-kNFPyjhh5cKjrUltxs+wFx+ZkbRaxxmZ+X0ZU31SOsxCEtP9VPgtq2teZw1DebupL5GmDaNQ6yKMMVcM41iqDg==}
    engines: {node: '>=8.6.0'}
    dependencies:
      '@nodelib/fs.stat': 2.0.5
      '@nodelib/fs.walk': 1.2.8
      glob-parent: 5.1.2
      merge2: 1.4.1
      micromatch: 4.0.5

  /fast-json-stable-stringify@2.1.0:
    resolution: {integrity: sha512-lhd/wF+Lk98HZoTCtlVraHtfh5XYijIjalXck7saUtuanSDyLMxnHhSXEDJqHxD7msR8D0uCmqlkwjCV8xvwHw==}
    dev: true

  /fast-json-stringify@5.7.0:
    resolution: {integrity: sha512-sBVPTgnAZseLu1Qgj6lUbQ0HfjFhZWXAmpZ5AaSGkyLh5gAXBga/uPJjQPHpDFjC9adWIpdOcCLSDTgrZ7snoQ==}
    dependencies:
      '@fastify/deepmerge': 1.3.0
      ajv: 8.12.0
      ajv-formats: 2.1.1(ajv@8.12.0)
      fast-deep-equal: 3.1.3
      fast-uri: 2.2.0
      rfdc: 1.3.0
    dev: true

  /fast-levenshtein@2.0.6:
    resolution: {integrity: sha512-DCXu6Ifhqcks7TZKY3Hxp3y6qphY5SJZmrWMDrKcERSOXWQdMhU9Ig/PYrzyw/ul9jOIyh0N4M0tbC5hodg8dw==}
    dev: true

  /fast-querystring@1.1.2:
    resolution: {integrity: sha512-g6KuKWmFXc0fID8WWH0jit4g0AGBoJhCkJMb1RmbsSEUNvQ+ZC8D6CUZ+GtF8nMzSPXnhiePyyqqipzNNEnHjg==}
    dependencies:
      fast-decode-uri-component: 1.0.1
    dev: true

  /fast-redact@3.2.0:
    resolution: {integrity: sha512-zaTadChr+NekyzallAMXATXLOR8MNx3zqpZ0MUF2aGf4EathnG0f32VLODNlY8IuGY3HoRO2L6/6fSzNsLaHIw==}
    engines: {node: '>=6'}
    dev: true

  /fast-safe-stringify@2.1.1:
    resolution: {integrity: sha512-W+KJc2dmILlPplD/H4K9l9LcAHAfPtP6BY84uVLXQ6Evcz9Lcg33Y2z1IVblT6xdY54PXYVHEv+0Wpq8Io6zkA==}
    dev: true

  /fast-uri@2.2.0:
    resolution: {integrity: sha512-cIusKBIt/R/oI6z/1nyfe2FvGKVTohVRfvkOhvx0nCEW+xf5NoCXjAHcWp93uOUBchzYcsvPlrapAdX1uW+YGg==}
    dev: true

  /fast-write-atomic@0.2.1:
    resolution: {integrity: sha512-WvJe06IfNYlr+6cO3uQkdKdy3Cb1LlCJSF8zRs2eT8yuhdbSlR9nIt+TgQ92RUxiRrQm+/S7RARnMfCs5iuAjw==}
    dev: false

  /fastify-plugin@4.5.0:
    resolution: {integrity: sha512-79ak0JxddO0utAXAQ5ccKhvs6vX2MGyHHMMsmZkBANrq3hXc1CHzvNPHOcvTsVMEPl5I+NT+RO4YKMGehOfSIg==}
    dev: true

  /fastify@4.14.1:
    resolution: {integrity: sha512-yjrDeXe77j9gRlSV2UJry8mcFWbD0NQ5JYjnPi4tkFjHZVaG3/BD5wxOmRzGnHPC0YvaBJ0XWrIfFPl2IHRa1w==}
    dependencies:
      '@fastify/ajv-compiler': 3.5.0
      '@fastify/error': 3.3.0
      '@fastify/fast-json-stringify-compiler': 4.3.0
      abstract-logging: 2.0.1
      avvio: 8.2.1
      fast-content-type-parse: 1.0.0
      find-my-way: 7.6.2
      light-my-request: 5.10.0
      pino: 8.14.1
      process-warning: 2.2.0
      proxy-addr: 2.0.7
      rfdc: 1.3.0
      secure-json-parse: 2.7.0
      semver: 7.5.4
      tiny-lru: 10.4.1
    transitivePeerDependencies:
      - supports-color
    dev: true

  /fastq@1.15.0:
    resolution: {integrity: sha512-wBrocU2LCXXa+lWBt8RoIRD89Fi8OdABODa/kEnyeyjS5aZO5/GNvI5sEINADqP/h8M29UHTHUb53sUu5Ihqdw==}
    dependencies:
      reusify: 1.0.4

  /fault@1.0.4:
    resolution: {integrity: sha512-CJ0HCB5tL5fYTEA7ToAq5+kTwd++Borf1/bifxd9iT70QcXr4MRrO3Llf8Ifs70q+SJcGHFtnIE/Nw6giCtECA==}
    dependencies:
      format: 0.2.2
    dev: false

  /fb-watchman@2.0.2:
    resolution: {integrity: sha512-p5161BqbuCaSnB8jIbzQHOlpgsPmK5rJVDfDKO91Axs5NC1uu3HRQm6wt9cd9/+GtQQIO53JdGXXoyDpTAsgYA==}
    dependencies:
      bser: 2.1.1
    dev: true

  /fd-slicer@1.1.0:
    resolution: {integrity: sha512-cE1qsB/VwyQozZ+q1dGxR8LBYNZeofhEdUNGSMbQD3Gw2lAzX9Zb3uIU6Ebc/Fmyjo9AWWfnn0AUCHqtevs/8g==}
    dependencies:
      pend: 1.2.0
    dev: true

  /file-entry-cache@6.0.1:
    resolution: {integrity: sha512-7Gps/XWymbLk2QLYK4NzpMOrYjMhdIxXuIvy2QBsLE6ljuodKvdkWs/cpyJJ3CVIVpH0Oi1Hvg1ovbMzLdFBBg==}
    engines: {node: ^10.12.0 || >=12.0.0}
    dependencies:
      flat-cache: 3.0.4
    dev: true

  /file-set@5.1.3:
    resolution: {integrity: sha512-mQ6dqz+z59on3B50IGF3ujNGbZmY1TAeLHpNfhLEeNM6Lky31w3RUlbCyqZWQs0DuZJQU4R2qDuVd9ojyzadcg==}
    engines: {node: '>=12.17'}
    dependencies:
      array-back: 6.2.2
      glob: 7.2.3
    dev: true

  /file-uri-to-path@1.0.0:
    resolution: {integrity: sha512-0Zt+s3L7Vf1biwWZ29aARiVYLx7iMGnEUl9x33fbB/j3jR81u/O2LbqK+Bm1CDSNDKVtJ/YjwY7TUd5SkeLQLw==}
    dev: true

  /fill-range@7.0.1:
    resolution: {integrity: sha512-qOo9F+dMUmC2Lcb4BbVvnKJxTPjCm+RRpe4gDuGrzkL7mEVl/djYSu2OdQ2Pa302N4oqkSg9ir6jaLWJ2USVpQ==}
    engines: {node: '>=8'}
    dependencies:
      to-regex-range: 5.0.1

  /finalhandler@1.2.0:
    resolution: {integrity: sha512-5uXcUVftlQMFnWC9qu/svkWv3GTd2PfUhK/3PLkYNAe7FbqJMt3515HaxE6eRL74GdsriiwujiawdaB1BpEISg==}
    engines: {node: '>= 0.8'}
    dependencies:
      debug: 2.6.9
      encodeurl: 1.0.2
      escape-html: 1.0.3
      on-finished: 2.4.1
      parseurl: 1.3.3
      statuses: 2.0.1
      unpipe: 1.0.0
    transitivePeerDependencies:
      - supports-color
    dev: true

  /find-cache-dir@3.3.2:
    resolution: {integrity: sha512-wXZV5emFEjrridIgED11OoUKLxiYjAcqot/NJdAkOhlJ+vGzwhOAfcG5OX1jP+S0PcjEn8bdMJv+g2jwQ3Onig==}
    engines: {node: '>=8'}
    dependencies:
      commondir: 1.0.1
      make-dir: 3.1.0
      pkg-dir: 4.2.0
    dev: false

  /find-my-way@7.6.2:
    resolution: {integrity: sha512-0OjHn1b1nCX3eVbm9ByeEHiscPYiHLfhei1wOUU9qffQkk98wE0Lo8VrVYfSGMgnSnDh86DxedduAnBf4nwUEw==}
    engines: {node: '>=14'}
    dependencies:
      fast-deep-equal: 3.1.3
      fast-querystring: 1.1.2
      safe-regex2: 2.0.0
    dev: true

  /find-replace@3.0.0:
    resolution: {integrity: sha512-6Tb2myMioCAgv5kfvP5/PkZZ/ntTpVK39fHY7WkWBgvbeE+VHd/tZuZ4mrC+bxh4cfOZeYKVPaJIZtZXV7GNCQ==}
    engines: {node: '>=4.0.0'}
    dependencies:
      array-back: 3.1.0
    dev: true

  /find-up@4.1.0:
    resolution: {integrity: sha512-PpOwAdQ/YlXQ2vj8a3h8IipDuYRi3wceVQQGYWxNINccq40Anw7BlsEXCMbt1Zt+OLA6Fq9suIpIWD0OsnISlw==}
    engines: {node: '>=8'}
    dependencies:
      locate-path: 5.0.0
      path-exists: 4.0.0

  /find-up@5.0.0:
    resolution: {integrity: sha512-78/PXT1wlLLDgTzDs7sjq9hzz0vXD+zn+7wypEe4fXQxCmdmqfGsEPQxmiCSQI3ajFV91bVSsvNtrJRiW6nGng==}
    engines: {node: '>=10'}
    dependencies:
      locate-path: 6.0.0
      path-exists: 4.0.0

  /find-yarn-workspace-root2@1.2.16:
    resolution: {integrity: sha512-hr6hb1w8ePMpPVUK39S4RlwJzi+xPLuVuG8XlwXU3KD5Yn3qgBWVfy3AzNlDhWvE1EORCE65/Qm26rFQt3VLVA==}
    dependencies:
      micromatch: 4.0.5
      pkg-dir: 4.2.0
    dev: true

  /flat-cache@3.0.4:
    resolution: {integrity: sha512-dm9s5Pw7Jc0GvMYbshN6zchCA9RgQlzzEZX3vylR9IqFfS8XciblUXOKfW6SiuJ0e13eDYZoZV5wdrev7P3Nwg==}
    engines: {node: ^10.12.0 || >=12.0.0}
    dependencies:
      flatted: 3.2.7
      rimraf: 3.0.2
    dev: true

  /flat@5.0.2:
    resolution: {integrity: sha512-b6suED+5/3rTpUBdG1gupIl8MPFCAMA0QXwmljLhvCUKcUvdE4gWky9zpuGCcXHOsz4J9wPGNWq6OKpmIzz3hQ==}
    hasBin: true
    dev: true

  /flatted@3.2.7:
    resolution: {integrity: sha512-5nqDSxl8nn5BSNxyR3n4I6eDmbolI6WT+QqR547RwxQapgjQBmtktdP+HTBb/a/zLsbzERTONyUB5pefh5TtjQ==}
    dev: true

  /follow-redirects@1.15.2(debug@4.3.4):
    resolution: {integrity: sha512-VQLG33o04KaQ8uYi2tVNbdrWp1QWxNNea+nmIB4EVM28v0hmP17z7aG1+wAkNzVq4KeXTq3221ye5qTJP91JwA==}
    engines: {node: '>=4.0'}
    peerDependencies:
      debug: '*'
    peerDependenciesMeta:
      debug:
        optional: true
    dependencies:
      debug: 4.3.4
    dev: false

  /for-each@0.3.3:
    resolution: {integrity: sha512-jqYfLp7mo9vIyQf8ykW2v7A+2N4QjeCeI5+Dz9XraiO1ign81wjiH7Fb9vSOWvQfNtmSa4H2RoQTrrXivdUZmw==}
    dependencies:
      is-callable: 1.2.7
    dev: true

  /form-data@4.0.0:
    resolution: {integrity: sha512-ETEklSGi5t0QMZuiXoA/Q6vcnxcLQP5vdugSpuAyi6SVGi2clPPp+xgEhuMaHC+zGgn31Kd235W35f7Hykkaww==}
    engines: {node: '>= 6'}
    dependencies:
      asynckit: 0.4.0
      combined-stream: 1.0.8
      mime-types: 2.1.35
    dev: true

  /format@0.2.2:
    resolution: {integrity: sha512-wzsgA6WOq+09wrU1tsJ09udeR/YZRaeArL9e1wPbFg3GG2yDnC2ldKpxs4xunpFF9DgqCqOIra3bc1HWrJ37Ww==}
    engines: {node: '>=0.4.x'}
    dev: false

  /formidable@2.1.2:
    resolution: {integrity: sha512-CM3GuJ57US06mlpQ47YcunuUZ9jpm8Vx+P2CGt2j7HpgkKZO/DJYQ0Bobim8G6PFQmK5lOqOOdUXboU+h73A4g==}
    dependencies:
      dezalgo: 1.0.4
      hexoid: 1.0.0
      once: 1.4.0
      qs: 6.11.2
    dev: true

  /forwarded@0.2.0:
    resolution: {integrity: sha512-buRG0fpBtRHSTCOASe6hD258tEubFoRLb4ZNA6NxMVHNw2gOcwHo9wyablzMzOA5z9xA9L1KNjk/Nt6MT9aYow==}
    engines: {node: '>= 0.6'}
    dev: true

  /fp-ts@2.16.0:
    resolution: {integrity: sha512-bLq+KgbiXdTEoT1zcARrWEpa5z6A/8b7PcDW7Gef3NSisQ+VS7ll2Xbf1E+xsgik0rWub/8u0qP/iTTjj+PhxQ==}
    dev: false

  /fraction.js@4.3.6:
    resolution: {integrity: sha512-n2aZ9tNfYDwaHhvFTkhFErqOMIb8uyzSQ+vGJBjZyanAKZVbGUQ1sngfk9FdkBw7G26O7AgNjLcecLffD1c7eg==}
    dev: true

  /fresh@0.5.2:
    resolution: {integrity: sha512-zJ2mQYM18rEFOudeV4GShTGIQ7RbzA7ozbU9I/XBpm7kqgMywgmylMwXHxZJmkVoYkna9d2pVXVXPdYTP9ej8Q==}
    engines: {node: '>= 0.6'}
    dev: true

  /from2@2.3.0:
    resolution: {integrity: sha512-OMcX/4IC/uqEPVgGeyfN22LJk6AZrMkRZHxcHBMBvHScDGgwTm2GT2Wkgtocyd3JfZffjj2kYUDXXII0Fk9W0g==}
    dependencies:
      inherits: 2.0.4
      readable-stream: 2.3.8
    dev: false

  /fs-constants@1.0.0:
    resolution: {integrity: sha512-y6OAwoSIf7FyjMIv94u+b5rdheZEjzR63GTyZJm5qh4Bi+2YgwLCcI/fPFZkL5PSixOt6ZNKm+w+Hfp/Bciwow==}
    requiresBuild: true

  /fs-extra@11.1.0:
    resolution: {integrity: sha512-0rcTq621PD5jM/e0a3EJoGC/1TC5ZBCERW82LQuwfGnCa1V8w7dpYH1yNu+SLb6E5dkeCBzKEyLGlFrnr+dUyw==}
    engines: {node: '>=14.14'}
    dependencies:
      graceful-fs: 4.2.11
      jsonfile: 6.1.0
      universalify: 2.0.0
    dev: true

  /fs-extra@11.1.1:
    resolution: {integrity: sha512-MGIE4HOvQCeUCzmlHs0vXpih4ysz4wg9qiSAu6cd42lVwPbTM1TjV7RusoyQqMmk/95gdQZX72u+YW+c3eEpFQ==}
    engines: {node: '>=14.14'}
    dependencies:
      graceful-fs: 4.2.11
      jsonfile: 6.1.0
      universalify: 2.0.0

  /fs-extra@7.0.1:
    resolution: {integrity: sha512-YJDaCJZEnBmcbw13fvdAM9AwNOJwOzrE4pqMqBq5nFiEqXUqHwlK4B+3pUw6JNvfSPtX05xFHtYy/1ni01eGCw==}
    engines: {node: '>=6 <7 || >=8'}
    dependencies:
      graceful-fs: 4.2.11
      jsonfile: 4.0.0
      universalify: 0.1.2
    dev: true

  /fs-extra@8.1.0:
    resolution: {integrity: sha512-yhlQgA6mnOJUKOsRUFsgJdQCvkKhcz8tlZG5HBQfReYZy46OwLcY+Zia0mtdHsOo9y/hP+CxMN0TU9QxoOtG4g==}
    engines: {node: '>=6 <7 || >=8'}
    dependencies:
      graceful-fs: 4.2.11
      jsonfile: 4.0.0
      universalify: 0.1.2
    dev: true

  /fs-jetpack@5.1.0:
    resolution: {integrity: sha512-Xn4fDhLydXkuzepZVsr02jakLlmoARPy+YWIclo4kh0GyNGUHnTqeH/w/qIsVn50dFxtp8otPL2t/HcPJBbxUA==}
    dependencies:
      minimatch: 5.1.6
    dev: false

  /fs-minipass@2.1.0:
    resolution: {integrity: sha512-V/JgOLFCS+R6Vcq0slCuaeWEdNC3ouDlJMNIsacH2VtALiu9mV4LPrHc5cDl8k5aw6J8jwgWWpiTo5RYhmIzvg==}
    engines: {node: '>= 8'}
    dependencies:
      minipass: 3.3.6
    dev: true

  /fs.realpath@1.0.0:
    resolution: {integrity: sha512-OO0pH2lK6a0hZnAdau5ItzHPI6pUlvI7jMVnxUQRtw4owF2wk8lOSabtGDCTP4Ggrg2MbGnWO9X8K1t4+fGMDw==}

  /fsevents@2.3.3:
    resolution: {integrity: sha512-5xoDfX+fL7faATnagmWPpbFtwh/R77WmMMqqHGS65C3vvB0YHrgF+B1YmZ3441tMj5n63k0212XNoJwzlhffQw==}
    engines: {node: ^8.16.0 || ^10.6.0 || >=11.0.0}
    os: [darwin]
    requiresBuild: true
    dev: true
    optional: true

  /function-bind@1.1.1:
    resolution: {integrity: sha512-yIovAzMX49sF8Yl58fSCWJ5svSLuaibPxXQJFLmBObTuCr0Mf1KiPopGM9NiFjiYBCbfaa2Fh6breQ6ANVTI0A==}

  /function.prototype.name@1.1.5:
    resolution: {integrity: sha512-uN7m/BzVKQnCUF/iW8jYea67v++2u7m5UgENbHRtdDVclOUP+FMPlCNdmk0h/ysGyo2tavMJEDqJAkJdRa1vMA==}
    engines: {node: '>= 0.4'}
    dependencies:
      call-bind: 1.0.2
      define-properties: 1.2.0
      es-abstract: 1.21.2
      functions-have-names: 1.2.3
    dev: true

  /functions-have-names@1.2.3:
    resolution: {integrity: sha512-xckBUXyTIqT97tq2x2AMb+g163b5JFysYk0x4qxNFwbfQkmNZoiRHb6sPzI9/QV33WeuvVYBUIiD4NzNIyqaRQ==}
    dev: true

  /gauge@3.0.2:
    resolution: {integrity: sha512-+5J6MS/5XksCuXq++uFRsnUd7Ovu1XenbeuIuNRJxYWjgQbPuFhT14lAvsWfqfAmnwluf1OwMjz39HjfLPci0Q==}
    engines: {node: '>=10'}
    dependencies:
      aproba: 2.0.0
      color-support: 1.1.3
      console-control-strings: 1.1.0
      has-unicode: 2.0.1
      object-assign: 4.1.1
      signal-exit: 3.0.7
      string-width: 4.2.3
      strip-ansi: 6.0.1
      wide-align: 1.1.5
    dev: true

  /gensync@1.0.0-beta.2:
    resolution: {integrity: sha512-3hN7NaskYvMDLQY55gnW3NQ+mesEAepTqlg+VEbj7zzqEMBVNhzcGYYeqFo/TlYz6eQiFcp1HcsCZO+nGgS8zg==}
    engines: {node: '>=6.9.0'}
    dev: true

  /get-caller-file@2.0.5:
    resolution: {integrity: sha512-DyFP3BM/3YHTQOCUL/w0OZHR0lpKeGrxotcHWcqNEdnltqFwXVfhEBQ94eIo34AfQpo0rGki4cyIiftY06h2Fg==}
    engines: {node: 6.* || 8.* || >= 10.*}
    dev: true

  /get-func-name@2.0.0:
    resolution: {integrity: sha512-Hm0ixYtaSZ/V7C8FJrtZIuBBI+iSgL+1Aq82zSu8VQNB4S3Gk8e7Qs3VwBDJAhmRZcFqkl3tQu36g/Foh5I5ig==}
    dev: true

  /get-intrinsic@1.2.1:
    resolution: {integrity: sha512-2DcsyfABl+gVHEfCOaTrWgyt+tb6MSEGmKq+kI5HwLbIYgjgmMcV8KQ41uaKz1xxUcn9tJtgFbQUEVcEbd0FYw==}
    dependencies:
      function-bind: 1.1.1
      has: 1.0.3
      has-proto: 1.0.1
      has-symbols: 1.0.3
    dev: true

  /get-it@8.1.4:
    resolution: {integrity: sha512-CMwl72THBpbR15OsrLXpSFsreiT1zPPXalxYiCg8zXaksfGhks0A633iOMn8qc7xkvv6bbiI18Hh7AmTxhV6nQ==}
    engines: {node: '>=14.0.0'}
    dependencies:
      debug: 4.3.4
      decompress-response: 7.0.0
      follow-redirects: 1.15.2(debug@4.3.4)
      into-stream: 6.0.0
      is-plain-object: 5.0.0
      is-retry-allowed: 2.2.0
      is-stream: 2.0.1
      parse-headers: 2.0.5
      progress-stream: 2.0.0
      tunnel-agent: 0.6.0
    transitivePeerDependencies:
      - supports-color
    dev: false

  /get-latest-version@5.0.1:
    resolution: {integrity: sha512-oonDx2gj9GzP+b1dxrd4KJwnTEFPjugNVALey5ze7cBkwjI/2BQ6X93hzE5cTVHV3DOPTB8U9HlbpEZVLjI1MQ==}
    engines: {node: '>=14.18'}
    dependencies:
      get-it: 8.1.4
      registry-auth-token: 5.0.2
      registry-url: 5.1.0
      semver: 7.5.4
    transitivePeerDependencies:
      - supports-color
    dev: false

  /get-package-type@0.1.0:
    resolution: {integrity: sha512-pjzuKtY64GYfWizNAJ0fr9VqttZkNiK2iS430LtIHzjBEr6bX8Am2zm4sW4Ro5wjWW5cAlRL1qAMTcXbjNAO2Q==}
    engines: {node: '>=8.0.0'}
    dev: true

  /get-port-please@3.1.1:
    resolution: {integrity: sha512-3UBAyM3u4ZBVYDsxOQfJDxEa6XTbpBDrOjp4mf7ExFRt5BKs/QywQQiJsh2B+hxcZLSapWqCRvElUe8DnKcFHA==}
    dev: true

  /get-stream@6.0.1:
    resolution: {integrity: sha512-ts6Wi+2j3jQjqi70w5AlN8DFnkSwC+MqmxEzdEALB2qXZYV3X/b1CTfgPLGJNMeAWxdPfU8FO1ms3NUfaHCPYg==}
    engines: {node: '>=10'}

  /get-stream@8.0.1:
    resolution: {integrity: sha512-VaUJspBffn/LMCJVoMvSAdmscJyS1auj5Zulnn5UoYcY531UWmdwhRWkcGKnGU93m5HSXP9LP2usOryrBtQowA==}
    engines: {node: '>=16'}
    dev: true

  /get-symbol-description@1.0.0:
    resolution: {integrity: sha512-2EmdH1YvIQiZpltCNgkuiUnyukzxM/R6NDJX31Ke3BG1Nq5b0S2PhX59UKi9vZpPDQVdqn+1IcaAwnzTT5vCjw==}
    engines: {node: '>= 0.4'}
    dependencies:
      call-bind: 1.0.2
      get-intrinsic: 1.2.1
    dev: true

  /giget@1.1.3:
    resolution: {integrity: sha512-zHuCeqtfgqgDwvXlR84UNgnJDuUHQcNI5OqWqFxxuk2BshuKbYhJWdxBsEo4PvKqoGh23lUAIvBNpChMLv7/9Q==}
    hasBin: true
    dependencies:
      colorette: 2.0.20
      defu: 6.1.2
      https-proxy-agent: 7.0.2
      mri: 1.2.0
      node-fetch-native: 1.4.0
      pathe: 1.1.1
      tar: 6.2.0
    transitivePeerDependencies:
      - supports-color
    dev: true

  /git-config-path@2.0.0:
    resolution: {integrity: sha512-qc8h1KIQbJpp+241id3GuAtkdyJ+IK+LIVtkiFTRKRrmddDzs3SI9CvP1QYmWBFvm1I/PWRwj//of8bgAc0ltA==}
    engines: {node: '>=4'}
    dev: true

  /git-up@7.0.0:
    resolution: {integrity: sha512-ONdIrbBCFusq1Oy0sC71F5azx8bVkvtZtMJAsv+a6lz5YAmbNnLD6HAB4gptHZVLPR8S2/kVN6Gab7lryq5+lQ==}
    dependencies:
      is-ssh: 1.4.0
      parse-url: 8.1.0
    dev: true

  /git-url-parse@13.1.0:
    resolution: {integrity: sha512-5FvPJP/70WkIprlUZ33bm4UAaFdjcLkJLpWft1BeZKqwR0uhhNGoKwlUaPtVb4LxCSQ++erHapRak9kWGj+FCA==}
    dependencies:
      git-up: 7.0.0
    dev: true

  /github-from-package@0.0.0:
    resolution: {integrity: sha512-SyHy3T1v2NUXn29OsWdxmK6RwHD+vkj3v8en8AOBZ1wBQ/hCAQ5bAQTD02kW4W9tUp/3Qh6J8r9EvntiyCmOOw==}
    requiresBuild: true
    dev: true
    optional: true

  /glob-parent@5.1.2:
    resolution: {integrity: sha512-AOIgSQCepiJYwP3ARnGx+5VnTu2HBYdzbGP45eLw1vr3zB3vZLeyed1sC9hnbcOc9/SrMyM5RPQrkGz4aS9Zow==}
    engines: {node: '>= 6'}
    dependencies:
      is-glob: 4.0.3

  /glob-parent@6.0.2:
    resolution: {integrity: sha512-XxwI8EOhVQgWp6iDL+3b0r86f4d6AX6zSU55HfB4ydCEuXLXc5FcYeOu+nnGftS4TEju/11rt4KJPTMgbfmv4A==}
    engines: {node: '>=10.13.0'}
    dependencies:
      is-glob: 4.0.3
    dev: true

  /glob-to-regexp@0.4.1:
    resolution: {integrity: sha512-lkX1HJXwyMcprw/5YUZc2s7DrpAiHB21/V+E1rHUrVNokkvB6bqMzT0VfV6/86ZNabt1k14YOIaT7nDvOX3Iiw==}
    dev: true

  /glob@7.1.6:
    resolution: {integrity: sha512-LwaxwyZ72Lk7vZINtNNrywX0ZuLyStrdDtabefZKAY5ZGJhVtgdznluResxNmPitE0SAO+O26sWTHeKSI2wMBA==}
    dependencies:
      fs.realpath: 1.0.0
      inflight: 1.0.6
      inherits: 2.0.4
      minimatch: 3.1.2
      once: 1.4.0
      path-is-absolute: 1.0.1
    dev: true

  /glob@7.2.3:
    resolution: {integrity: sha512-nFR0zLpU2YCaRxwoCJvL6UvCH2JFyFVIvwTLsIf21AuHlMskA1hhTdk+LlYJtOlYt9v6dvszD2BGRqBL+iQK9Q==}
    dependencies:
      fs.realpath: 1.0.0
      inflight: 1.0.6
      inherits: 2.0.4
      minimatch: 3.1.2
      once: 1.4.0
      path-is-absolute: 1.0.1

  /glob@8.1.0:
    resolution: {integrity: sha512-r8hpEjiQEYlF2QU0df3dS+nxxSIreXQS1qRhMJM0Q5NDdR386C7jb7Hwwod8Fgiuex+k0GFjgft18yvxm5XoCQ==}
    engines: {node: '>=12'}
    dependencies:
      fs.realpath: 1.0.0
      inflight: 1.0.6
      inherits: 2.0.4
      minimatch: 5.1.6
      once: 1.4.0

  /global-dirs@3.0.1:
    resolution: {integrity: sha512-NBcGGFbBA9s1VzD41QXDG+3++t9Mn5t1FpLdhESY6oKY4gYTFpX4wO3sqGUa0Srjtbfj3szX0RnemmrVRUdULA==}
    engines: {node: '>=10'}
    dependencies:
      ini: 2.0.0

  /globals@11.12.0:
    resolution: {integrity: sha512-WOBp/EEGUiIsJSp7wcv/y6MO+lV9UoncWqxuFfm8eBwzWNgyfBd6Gz+IeKQ9jCmyhoH99g15M3T+QaVHFjizVA==}
    engines: {node: '>=4'}
    dev: true

  /globals@13.20.0:
    resolution: {integrity: sha512-Qg5QtVkCy/kv3FUSlu4ukeZDVf9ee0iXLAUYX13gbR17bnejFTzr4iS9bY7kwCf1NztRNm1t91fjOiyx4CSwPQ==}
    engines: {node: '>=8'}
    dependencies:
      type-fest: 0.20.2
    dev: true

  /globalthis@1.0.3:
    resolution: {integrity: sha512-sFdI5LyBiNTHjRd7cGPWapiHWMOXKyuBNX/cWJ3NfzrZQVa8GI/8cofCl74AOVqq9W5kNmguTIzJ/1s2gyI9wA==}
    engines: {node: '>= 0.4'}
    dependencies:
      define-properties: 1.2.0
    dev: true

  /globby@11.1.0:
    resolution: {integrity: sha512-jhIXaOzy1sb8IyocaruWSn1TjmnBVs8Ayhcy83rmxNJ8q2uWKCAj3CnJY+KpGSXCueAPc0i05kVvVKtP1t9S3g==}
    engines: {node: '>=10'}
    dependencies:
      array-union: 2.1.0
      dir-glob: 3.0.1
      fast-glob: 3.3.1
      ignore: 5.2.4
      merge2: 1.4.1
      slash: 3.0.0

  /globby@13.2.2:
    resolution: {integrity: sha512-Y1zNGV+pzQdh7H39l9zgB4PJqjRNqydvdYCDG4HFXM4XuvSaQQlEc91IU1yALL8gUTDomgBAfz3XJdmUS+oo0w==}
    engines: {node: ^12.20.0 || ^14.13.1 || >=16.0.0}
    dependencies:
      dir-glob: 3.0.1
      fast-glob: 3.3.1
      ignore: 5.2.4
      merge2: 1.4.1
      slash: 4.0.0
    dev: true

  /gopd@1.0.1:
    resolution: {integrity: sha512-d65bNlIadxvpb/A2abVdlqKqV563juRnZ1Wtk6s1sIR8uNsXR70xqIzVqxVf1eTqDunwT2MkczEeaezCKTZhwA==}
    dependencies:
      get-intrinsic: 1.2.1
    dev: true

  /graceful-fs@4.2.10:
    resolution: {integrity: sha512-9ByhssR2fPVsNZj478qUUbKfmL0+t5BDVyjShtyZZLiK7ZDAArFFfopyOTj0M05wE2tJPisA4iTnnXl2YoPvOA==}
    dev: false

  /graceful-fs@4.2.11:
    resolution: {integrity: sha512-RbJ5/jmFcNNCcDV5o9eTnBLJ/HszWV0P73bc+Ff4nS/rJj+YaS6IGyiOL0VoBYX+l1Wrl3k63h/KrH+nhJ0XvQ==}

  /grapheme-splitter@1.0.4:
    resolution: {integrity: sha512-bzh50DW9kTPM00T8y4o8vQg89Di9oLJVLW/KaOGIXJWP/iqCN6WKYkbNOF04vFLJhwcpYUh9ydh/+5vpOqV4YQ==}
    dev: true

  /graphemer@1.4.0:
    resolution: {integrity: sha512-EtKwoO6kxCL9WO5xipiHTZlSzBm7WLT627TqC/uVRd0HKmq8NXyebnNYxDoBi7wt8eTWrUrKXCOVaFq9x1kgag==}
    dev: true

  /graphql-yoga@5.0.2(graphql@16.8.1):
    resolution: {integrity: sha512-+r0aZ5sBQaWTFEwmDdPR+XcsYaIIh40IA34F7rhnyY57KXgs18ZkCZ9NPvfi6XEuqkHEvc2PFox05c5NRSJ26g==}
    engines: {node: '>=18.0.0'}
    peerDependencies:
      graphql: ^15.2.0 || ^16.0.0
    dependencies:
      '@envelop/core': 5.0.0
      '@graphql-tools/executor': 1.2.0(graphql@16.8.1)
      '@graphql-tools/schema': 10.0.2(graphql@16.8.1)
      '@graphql-tools/utils': 10.0.11(graphql@16.8.1)
      '@graphql-yoga/logger': 2.0.0
      '@graphql-yoga/subscription': 5.0.0
      '@whatwg-node/fetch': 0.9.14
      '@whatwg-node/server': 0.9.19
      dset: 3.1.3
      graphql: 16.8.1
      lru-cache: 10.0.1
      tslib: 2.6.0
    dev: true

  /graphql@16.8.1:
    resolution: {integrity: sha512-59LZHPdGZVh695Ud9lRzPBVTtlX9ZCV150Er2W43ro37wVof0ctenSaskPPjN7lVTIN8mSZt8PHUNKZuNQUuxw==}
    engines: {node: ^12.22.0 || ^14.16.0 || ^16.0.0 || >=17.0.0}
    dev: true

  /gzip-size@7.0.0:
    resolution: {integrity: sha512-O1Ld7Dr+nqPnmGpdhzLmMTQ4vAsD+rHwMm1NLUmoUFFymBOMKxCCrtDxqdBRYXdeEPEi3SyoR4TizJLQrnKBNA==}
    engines: {node: ^12.20.0 || ^14.13.1 || >=16.0.0}
    dependencies:
      duplexer: 0.1.2
    dev: true

  /h3@1.8.2:
    resolution: {integrity: sha512-1Ca0orJJlCaiFY68BvzQtP2lKLk46kcLAxVM8JgYbtm2cUg6IY7pjpYgWMwUvDO9QI30N5JAukOKoT8KD3Q0PQ==}
    dependencies:
      cookie-es: 1.0.0
      defu: 6.1.2
      destr: 2.0.1
      iron-webcrypto: 0.10.1
      radix3: 1.1.0
      ufo: 1.3.1
      uncrypto: 0.1.3
      unenv: 1.7.4
    dev: true

  /hard-rejection@2.1.0:
    resolution: {integrity: sha512-VIZB+ibDhx7ObhAe7OVtoEbuP4h/MuOTHJ+J8h/eBXotJYl0fBgR72xDFCKgIh22OJZIOVNxBMWuhAr10r8HdA==}
    engines: {node: '>=6'}
    dev: true

  /has-bigints@1.0.2:
    resolution: {integrity: sha512-tSvCKtBr9lkF0Ex0aQiP9N+OpV4zi2r/Nee5VkRDbaqv35RLYMzbwQfFSZZH0kR+Rd6302UJZ2p/bJCEoR3VoQ==}
    dev: true

  /has-flag@3.0.0:
    resolution: {integrity: sha512-sKJf1+ceQBr4SMkvQnBDNDtf4TXpVhVGateu0t918bl30FnbE2m4vNLX+VWe/dpjlb+HugGYzW7uQXH98HPEYw==}
    engines: {node: '>=4'}

  /has-flag@4.0.0:
    resolution: {integrity: sha512-EykJT/Q1KjTWctppgIAgfSO0tKVuZUjhgMr17kqTumMl6Afv3EISleU7qZUzoXDFTAHTDC4NOoG/ZxU3EvlMPQ==}
    engines: {node: '>=8'}

  /has-property-descriptors@1.0.0:
    resolution: {integrity: sha512-62DVLZGoiEBDHQyqG4w9xCuZ7eJEwNmJRWw2VY84Oedb7WFcA27fiEVe8oUQx9hAUJ4ekurquucTGwsyO1XGdQ==}
    dependencies:
      get-intrinsic: 1.2.1
    dev: true

  /has-proto@1.0.1:
    resolution: {integrity: sha512-7qE+iP+O+bgF9clE5+UoBFzE65mlBiVj3tKCrlNQ0Ogwm0BjpT/gK4SlLYDMybDh5I3TCTKnPPa0oMG7JDYrhg==}
    engines: {node: '>= 0.4'}
    dev: true

  /has-symbols@1.0.3:
    resolution: {integrity: sha512-l3LCuF6MgDNwTDKkdYGEihYjt5pRPbEg46rtlmnSPlUbgmB8LOIrKJbYYFBSbnPaJexMKtiPO8hmeRjRz2Td+A==}
    engines: {node: '>= 0.4'}
    dev: true

  /has-tostringtag@1.0.0:
    resolution: {integrity: sha512-kFjcSNhnlGV1kyoGk7OXKSawH5JOb/LzUc5w9B02hOTO0dfFRjbHQKvg1d6cf3HbeUmtU9VbbV3qzZ2Teh97WQ==}
    engines: {node: '>= 0.4'}
    dependencies:
      has-symbols: 1.0.3
    dev: true

  /has-unicode@2.0.1:
    resolution: {integrity: sha512-8Rf9Y83NBReMnx0gFzA8JImQACstCYWUplepDa9xprwwtmgEZUF0h/i5xSA625zB/I37EtrswSST6OXxwaaIJQ==}
    dev: true

  /has@1.0.3:
    resolution: {integrity: sha512-f2dvO0VU6Oej7RkWJGrehjbzMAjFp5/VKPp5tTpWIV4JHHZK1/BxbFRtf/siA2SWTe09caDmVtYYzWEIbBS4zw==}
    engines: {node: '>= 0.4.0'}
    dependencies:
      function-bind: 1.1.1

  /hash-sum@2.0.0:
    resolution: {integrity: sha512-WdZTbAByD+pHfl/g9QSsBIIwy8IT+EsPiKDs0KNX+zSHhdDLFKdZu0BQHljvO+0QI/BasbMSUa8wYNCZTvhslg==}
    dev: true

  /hasha@5.2.2:
    resolution: {integrity: sha512-Hrp5vIK/xr5SkeN2onO32H0MgNZ0f17HRNH39WfL0SYUNOTZ5Lz1TJ8Pajo/87dYGEFlLMm7mIc/k/s6Bvz9HQ==}
    engines: {node: '>=8'}
    dependencies:
      is-stream: 2.0.1
      type-fest: 0.8.1
    dev: false

  /header-case@2.0.4:
    resolution: {integrity: sha512-H/vuk5TEEVZwrR0lp2zed9OCo1uAILMlx0JEMgC26rzyJJ3N1v6XkwHHXJQdR2doSjcGPM6OKPYoJgf0plJ11Q==}
    dependencies:
      capital-case: 1.0.4
      tslib: 2.6.0
    dev: false

  /hexoid@1.0.0:
    resolution: {integrity: sha512-QFLV0taWQOZtvIRIAdBChesmogZrtuXvVWsFHZTk2SU+anspqZ2vMnoLg7IE1+Uk16N19APic1BuF8bC8c2m5g==}
    engines: {node: '>=8'}
    dev: true

  /highlight.js@10.4.1:
    resolution: {integrity: sha512-yR5lWvNz7c85OhVAEAeFhVCc/GV4C30Fjzc/rCP0aCWzc1UUOPUk55dK/qdwTZHBvMZo+eZ2jpk62ndX/xMFlg==}
    dev: false

  /hookable@5.5.3:
    resolution: {integrity: sha512-Yc+BQe8SvoXH1643Qez1zqLRmbA5rCL+sSmk6TVos0LWVfNIB7PGncdlId77WzLGSIB5KaWgTaNTs2lNVEI6VQ==}
    dev: true

  /hosted-git-info@2.8.9:
    resolution: {integrity: sha512-mxIDAb9Lsm6DoOJ7xH+5+X4y1LU/4Hi50L9C5sIswK3JzULS4bwk1FvjdBgvYR4bzT4tuUQiC15FE2f5HbLvYw==}

  /hosted-git-info@4.1.0:
    resolution: {integrity: sha512-kyCuEOWjJqZuDbRHzL8V93NzQhwIB71oFWSyzVo+KPZI+pnQPPxucdkrOZvkLRnrf5URsQM+IJ09Dw29cRALIA==}
    engines: {node: '>=10'}
    dependencies:
      lru-cache: 6.0.0
    dev: true

  /html-encoding-sniffer@3.0.0:
    resolution: {integrity: sha512-oWv4T4yJ52iKrufjnyZPkrN0CH3QnrUqdB6In1g5Fe1mia8GmF36gnfNySxoZtxD5+NmYw1EElVXiBk93UeskA==}
    engines: {node: '>=12'}
    dependencies:
      whatwg-encoding: 2.0.0
    dev: true

  /html-escaper@2.0.2:
    resolution: {integrity: sha512-H2iMtd0I4Mt5eYiapRdIDjp+XzelXQ0tFE4JS7YFwFevXXMmOp9myNrUvCg0D6ws8iqkRPBfKHgbwig1SmlLfg==}
    dev: true

  /html-tags@3.3.1:
    resolution: {integrity: sha512-ztqyC3kLto0e9WbNp0aeP+M3kTt+nbaIveGmUxAtZa+8iFgKLUOD4YKM5j+f3QD89bra7UeumolZHKuOXnTmeQ==}
    engines: {node: '>=8'}
    dev: true

  /htmlparser2@8.0.2:
    resolution: {integrity: sha512-GYdjWKDkbRLkZ5geuHs5NY1puJ+PXwP7+fHPRz06Eirsb9ugf6d8kkXav6ADhcODhFFPMIXyxkxSuMf3D6NCFA==}
    dependencies:
      domelementtype: 2.3.0
      domhandler: 5.0.3
      domutils: 3.1.0
      entities: 4.5.0
    dev: true

  /http-errors@2.0.0:
    resolution: {integrity: sha512-FtwrG/euBzaEjYeRqOgly7G0qviiXoJWnvEH2Z1plBdXgbyjv34pHTSb9zoeHMyDy33+DWy5Wt9Wo+TURtOYSQ==}
    engines: {node: '>= 0.8'}
    dependencies:
      depd: 2.0.0
      inherits: 2.0.4
      setprototypeof: 1.2.0
      statuses: 2.0.1
      toidentifier: 1.0.1
    dev: true

  /http-proxy-agent@5.0.0:
    resolution: {integrity: sha512-n2hY8YdoRE1i7r6M0w9DIw5GgZN0G25P8zLCRQ8rjXtTU3vsNFBI/vWK/UIeE6g5MUUz6avwAPXmL6Fy9D/90w==}
    engines: {node: '>= 6'}
    dependencies:
      '@tootallnate/once': 2.0.0
      agent-base: 6.0.2
      debug: 4.3.4
    transitivePeerDependencies:
      - supports-color
    dev: true

  /http-proxy-agent@7.0.0:
    resolution: {integrity: sha512-+ZT+iBxVUQ1asugqnD6oWoRiS25AkjNfG085dKJGtGxkdwLQrMKU5wJr2bOOFAXzKcTuqq+7fZlTMgG3SRfIYQ==}
    engines: {node: '>= 14'}
    dependencies:
      agent-base: 7.1.0
      debug: 4.3.4
    transitivePeerDependencies:
      - supports-color
    dev: false

  /http-shutdown@1.2.2:
    resolution: {integrity: sha512-S9wWkJ/VSY9/k4qcjG318bqJNruzE4HySUhFYknwmu6LBP97KLLfwNf+n4V1BHurvFNkSKLFnK/RsuUnRTf9Vw==}
    engines: {iojs: '>= 1.0.0', node: '>= 0.12.0'}
    dev: true

  /https-proxy-agent@5.0.0:
    resolution: {integrity: sha512-EkYm5BcKUGiduxzSt3Eppko+PiNWNEpa4ySk9vTC6wDsQJW9rHSa+UhGNJoRYp7bz6Ht1eaRIa6QaJqO5rCFbA==}
    engines: {node: '>= 6'}
    dependencies:
      agent-base: 6.0.2
      debug: 4.3.4
    transitivePeerDependencies:
      - supports-color

  /https-proxy-agent@5.0.1:
    resolution: {integrity: sha512-dFcAjpTQFgoLMzC2VwU+C/CbS7uRL0lWmxDITmqm7C+7F0Odmj6s9l6alZc6AELXhrnggM2CeWSXHGOdX2YtwA==}
    engines: {node: '>= 6'}
    dependencies:
      agent-base: 6.0.2
      debug: 4.3.4
    transitivePeerDependencies:
      - supports-color
    dev: true

  /https-proxy-agent@7.0.0:
    resolution: {integrity: sha512-0euwPCRyAPSgGdzD1IVN9nJYHtBhJwb6XPfbpQcYbPCwrBidX6GzxmchnaF4sfF/jPb74Ojx5g4yTg3sixlyPw==}
    engines: {node: '>= 14'}
    dependencies:
      agent-base: 7.1.0
      debug: 4.3.4
    transitivePeerDependencies:
      - supports-color
    dev: false

  /https-proxy-agent@7.0.2:
    resolution: {integrity: sha512-NmLNjm6ucYwtcUmL7JQC1ZQ57LmHP4lT15FQ8D61nak1rO6DH+fz5qNK2Ap5UN4ZapYICE3/0KodcLYSPsPbaA==}
    engines: {node: '>= 14'}
    dependencies:
      agent-base: 7.1.0
      debug: 4.3.4
    transitivePeerDependencies:
      - supports-color
    dev: true

  /httpxy@0.1.5:
    resolution: {integrity: sha512-hqLDO+rfststuyEUTWObQK6zHEEmZ/kaIP2/zclGGZn6X8h/ESTWg+WKecQ/e5k4nPswjzZD+q2VqZIbr15CoQ==}
    dev: true

  /human-id@1.0.2:
    resolution: {integrity: sha512-UNopramDEhHJD+VR+ehk8rOslwSfByxPIZyJRfV739NDhN5LF1fa1MqnzKm2lGTQRjNrjK19Q5fhkgIfjlVUKw==}
    dev: true

  /human-signals@2.1.0:
    resolution: {integrity: sha512-B4FFZ6q/T2jhhksgkbEW3HBvWIfDW85snkQgawt07S7J5QXTk6BkNV+0yAeZrM5QpMAdYlocGoljn0sJ/WQkFw==}
    engines: {node: '>=10.17.0'}

  /human-signals@5.0.0:
    resolution: {integrity: sha512-AXcZb6vzzrFAUE61HnN4mpLqd/cSIwNQjtNWR0euPm6y0iqx3G4gOXaIDdtdDwZmhwe82LA6+zinmW4UBWVePQ==}
    engines: {node: '>=16.17.0'}
    dev: true

  /iconv-lite@0.4.24:
    resolution: {integrity: sha512-v3MXnZAcvnywkTUEZomIActle7RXXeedOR31wwl7VlyoXO4Qi9arvSenNQWne1TcRwhCL1HwLI21bEqdpj8/rA==}
    engines: {node: '>=0.10.0'}
    dependencies:
      safer-buffer: 2.1.2
    dev: true

  /iconv-lite@0.6.3:
    resolution: {integrity: sha512-4fCk79wshMdzMp2rH06qWrJE4iolqLhCUH+OiuIgU++RB0+94NlDL81atO7GX55uUKueo0txHNtvEyI6D7WdMw==}
    engines: {node: '>=0.10.0'}
    dependencies:
      safer-buffer: 2.1.2
    dev: true

  /ieee754@1.2.1:
    resolution: {integrity: sha512-dcyqhDvX1C46lXZcVqCpK+FtMRQVdIMN6/Df5js2zouUsqG7I6sFxitIC+7KYK29KdXOLHdu9zL4sFnoVQnqaA==}

  /ignore-walk@5.0.1:
    resolution: {integrity: sha512-yemi4pMf51WKT7khInJqAvsIGzoqYXblnsz0ql8tM+yi1EKYTY1evX4NAbJrLL/Aanr2HyZeluqU+Oi7MGHokw==}
    engines: {node: ^12.13.0 || ^14.15.0 || >=16.0.0}
    dependencies:
      minimatch: 5.1.6
    dev: false

  /ignore@5.2.4:
    resolution: {integrity: sha512-MAb38BcSbH0eHNBxn7ql2NH/kX33OkB3lZ1BNdh7ENeRChHTYsTvWrMubiIAMNS2llXEEgZ1MUOBtXChP3kaFQ==}
    engines: {node: '>= 4'}

  /import-fresh@3.3.0:
    resolution: {integrity: sha512-veYYhQa+D1QBKznvhUHxb8faxlrwUnxseDAbAp457E0wLNio2bOSKnjYDhMj+YiAq61xrMGhQk9iXVk5FzgQMw==}
    engines: {node: '>=6'}
    dependencies:
      parent-module: 1.0.1
      resolve-from: 4.0.0
    dev: true

  /import-local@3.1.0:
    resolution: {integrity: sha512-ASB07uLtnDs1o6EHjKpX34BKYDSqnFerfTOJL2HvMqF70LnxpjkzDB8J44oT9pu4AMPkQwf8jl6szgvNd2tRIg==}
    engines: {node: '>=8'}
    hasBin: true
    dependencies:
      pkg-dir: 4.2.0
      resolve-cwd: 3.0.0
    dev: true

  /imurmurhash@0.1.4:
    resolution: {integrity: sha512-JmXMZ6wuvDmLiHEml9ykzqO6lwFbof0GG4IkcGaENdCRDDmMVnny7s5HsIgHCbaq0w2MyPhDqkhTUgS2LU2PHA==}
    engines: {node: '>=0.8.19'}
    dev: true

  /indent-string@4.0.0:
    resolution: {integrity: sha512-EdDDZu4A2OyIK7Lr/2zG+w5jmbuk1DVBnEwREQvBzspBJkCEbRa8GxU1lghYcaGJCnRWibjDXlq779X1/y5xwg==}
    engines: {node: '>=8'}

  /inflight@1.0.6:
    resolution: {integrity: sha512-k92I/b08q4wvFscXCLvqfsHCrjrF7yiXsQuIVvVE7N82W3+aqpzuUdBbfhWcy/FZR3/4IgflMgKLOsvPDrGCJA==}
    dependencies:
      once: 1.4.0
      wrappy: 1.0.2

  /inherits@2.0.4:
    resolution: {integrity: sha512-k/vGaX4/Yla3WzyMCvTQOXYeIHvqOKtnqBduzTHpzpQZzAskKMhZ2K+EnBiSM9zGSoIFeMpXKxa4dYeZIQqewQ==}

  /ini@1.3.8:
    resolution: {integrity: sha512-JV/yugV2uzW5iMRSiZAyDtQd+nxtUnjeLt0acNdw98kKLrvuRVyB80tsREOE7yvGVgalhZ6RNXCmEHkUKBKxew==}

  /ini@2.0.0:
    resolution: {integrity: sha512-7PnF4oN3CvZF23ADhA5wRaYEQpJ8qygSkbtTXWBeXWXmEVRXK+1ITciHWwHhsjv1TmW0MgacIv6hEi5pX5NQdA==}
    engines: {node: '>=10'}

  /internal-slot@1.0.5:
    resolution: {integrity: sha512-Y+R5hJrzs52QCG2laLn4udYVnxsfny9CpOhNhUvk/SSSVyF6T27FzRbF0sroPidSu3X8oEAkOn2K804mjpt6UQ==}
    engines: {node: '>= 0.4'}
    dependencies:
      get-intrinsic: 1.2.1
      has: 1.0.3
      side-channel: 1.0.4
    dev: true

  /into-stream@6.0.0:
    resolution: {integrity: sha512-XHbaOAvP+uFKUFsOgoNPRjLkwB+I22JFPFe5OjTkQ0nwgj6+pSjb4NmB6VMxaPshLiOf+zcpOCBQuLwC1KHhZA==}
    engines: {node: '>=10'}
    dependencies:
      from2: 2.3.0
      p-is-promise: 3.0.0
    dev: false

  /ioredis@5.3.2:
    resolution: {integrity: sha512-1DKMMzlIHM02eBBVOFQ1+AolGjs6+xEcM4PDL7NqOS6szq7H9jSaEkIUH6/a5Hl241LzW6JLSiAbNvTQjUupUA==}
    engines: {node: '>=12.22.0'}
    dependencies:
      '@ioredis/commands': 1.2.0
      cluster-key-slot: 1.1.2
      debug: 4.3.4
      denque: 2.1.0
      lodash.defaults: 4.2.0
      lodash.isarguments: 3.1.0
      redis-errors: 1.2.0
      redis-parser: 3.0.0
      standard-as-callback: 2.1.0
    transitivePeerDependencies:
      - supports-color
    dev: true

  /ipaddr.js@1.9.1:
    resolution: {integrity: sha512-0KI/607xoxSToH7GjN1FfSbLoU0+btTicjsQSWQlh/hZykN8KpmMf7uYwPW3R+akZ6R/w18ZlXSHBYXiYUPO3g==}
    engines: {node: '>= 0.10'}
    dev: true

  /iron-webcrypto@0.10.1:
    resolution: {integrity: sha512-QGOS8MRMnj/UiOa+aMIgfyHcvkhqNUsUxb1XzskENvbo+rEfp6TOwqd1KPuDzXC4OnGHcMSVxDGRoilqB8ViqA==}
    dev: true

  /is-arguments@1.1.1:
    resolution: {integrity: sha512-8Q7EARjzEnKpt/PCD7e1cgUS0a6X8u5tdSiMqXhojOdoV9TsMsiO+9VLC5vAmO8N7/GmXn7yjR8qnA6bVAEzfA==}
    engines: {node: '>= 0.4'}
    dependencies:
      call-bind: 1.0.2
      has-tostringtag: 1.0.0
    dev: true

  /is-array-buffer@3.0.2:
    resolution: {integrity: sha512-y+FyyR/w8vfIRq4eQcM1EYgSTnmHXPqaF+IgzgraytCFq5Xh8lllDVmAZolPJiZttZLeFSINPYMaEJ7/vWUa1w==}
    dependencies:
      call-bind: 1.0.2
      get-intrinsic: 1.2.1
      is-typed-array: 1.1.10
    dev: true

  /is-arrayish@0.2.1:
    resolution: {integrity: sha512-zz06S8t0ozoDXMG+ube26zeCTNXcKIPJZJi8hBrF4idCLms4CG9QtK7qBl1boi5ODzFpjswb5JPmHCbMpjaYzg==}

  /is-bigint@1.0.4:
    resolution: {integrity: sha512-zB9CruMamjym81i2JZ3UMn54PKGsQzsJeo6xvN3HJJ4CAsQNB6iRutp2To77OfCNuoxspsIhzaPoO1zyCEhFOg==}
    dependencies:
      has-bigints: 1.0.2
    dev: true

  /is-binary-path@2.1.0:
    resolution: {integrity: sha512-ZMERYes6pDydyuGidse7OsHxtbI7WVeUEozgR/g7rd0xUimYNlvZRE/K2MgZTjWy725IfelLeVcEM97mmtRGXw==}
    engines: {node: '>=8'}
    dependencies:
      binary-extensions: 2.2.0
    dev: true

  /is-boolean-object@1.1.2:
    resolution: {integrity: sha512-gDYaKHJmnj4aWxyj6YHyXVpdQawtVLHU5cb+eztPGczf6cjuTdwve5ZIEfgXqH4e57An1D1AKf8CZ3kYrQRqYA==}
    engines: {node: '>= 0.4'}
    dependencies:
      call-bind: 1.0.2
      has-tostringtag: 1.0.0
    dev: true

  /is-builtin-module@3.2.1:
    resolution: {integrity: sha512-BSLE3HnV2syZ0FK0iMA/yUGplUeMmNz4AW5fnTunbCIqZi4vG3WjJT9FHMy5D69xmAYBHXQhJdALdpwVxV501A==}
    engines: {node: '>=6'}
    dependencies:
      builtin-modules: 3.3.0
    dev: true

  /is-callable@1.2.7:
    resolution: {integrity: sha512-1BC0BVFhS/p0qtw6enp8e+8OD0UrK0oFLztSjNzhcKA3WDuJxxAPXzPuPtKkjEY9UUoEWlX/8fgKeu2S8i9JTA==}
    engines: {node: '>= 0.4'}
    dev: true

  /is-ci@3.0.1:
    resolution: {integrity: sha512-ZYvCgrefwqoQ6yTyYUbQu64HsITZ3NfKX1lzaEYdkTDcfKzzCI/wthRRYKkdjHKFVgNiXKAKm65Zo1pk2as/QQ==}
    hasBin: true
    dependencies:
      ci-info: 3.8.0
    dev: true

  /is-core-module@2.12.1:
    resolution: {integrity: sha512-Q4ZuBAe2FUsKtyQJoQHlvP8OvBERxO3jEmy1I7hcRXcJBGGHFh/aJBswbXuS9sgrDH2QUO8ilkwNPHvHMd8clg==}
    dependencies:
      has: 1.0.3

  /is-date-object@1.0.5:
    resolution: {integrity: sha512-9YQaSxsAiSwcvS33MBk3wTCVnWK+HhF8VZR2jRxehM16QcVOdHqPn4VPHmRK4lSr38n9JriurInLcP90xsYNfQ==}
    engines: {node: '>= 0.4'}
    dependencies:
      has-tostringtag: 1.0.0
    dev: true

  /is-docker@2.2.1:
    resolution: {integrity: sha512-F+i2BKsFrH66iaUFc0woD8sLy8getkwTwtOBjvs56Cx4CgJDeKQeqfz8wAYiSb8JOprWhHH5p77PbmYCvvUuXQ==}
    engines: {node: '>=8'}
    hasBin: true

  /is-docker@3.0.0:
    resolution: {integrity: sha512-eljcgEDlEns/7AXFosB5K/2nCM4P7FQPkGc/DWLy5rmFEWvZayGrik1d9/QIY5nJ4f9YsVvBkA6kJpHn9rISdQ==}
    engines: {node: ^12.20.0 || ^14.13.1 || >=16.0.0}
    hasBin: true
    dev: true

  /is-extglob@2.1.1:
    resolution: {integrity: sha512-SbKbANkN603Vi4jEZv49LeVJMn4yGwsbzZworEoyEiutsN3nJYdbO36zfhGJ6QEDpOZIFkDtnq5JRxmvl3jsoQ==}
    engines: {node: '>=0.10.0'}

  /is-fullwidth-code-point@3.0.0:
    resolution: {integrity: sha512-zymm5+u+sCsSWyD9qNaejV3DFvhCKclKdizYaJUuHA83RLjb7nSuGnddCHGv0hk+KY7BMAlsWeK4Ueg6EV6XQg==}
    engines: {node: '>=8'}

  /is-fullwidth-code-point@4.0.0:
    resolution: {integrity: sha512-O4L094N2/dZ7xqVdrXhh9r1KODPJpFms8B5sGdJLPy664AgvXsreZUyCQQNItZRDlYug4xStLjNp/sz3HvBowQ==}
    engines: {node: '>=12'}
    dev: true

  /is-generator-fn@2.1.0:
    resolution: {integrity: sha512-cTIB4yPYL/Grw0EaSzASzg6bBy9gqCofvWN8okThAYIxKJZC+udlRAmGbM0XLeniEJSs8uEgHPGuHSe1XsOLSQ==}
    engines: {node: '>=6'}
    dev: true

  /is-glob@4.0.3:
    resolution: {integrity: sha512-xelSayHH36ZgE7ZWhli7pW34hNbNl8Ojv5KVmkJD4hBdD3th8Tfk9vYasLM+mXWOZhFkgZfxhLSnrwRr4elSSg==}
    engines: {node: '>=0.10.0'}
    dependencies:
      is-extglob: 2.1.1

  /is-interactive@1.0.0:
    resolution: {integrity: sha512-2HvIEKRoqS62guEC+qBjpvRubdX910WCMuJTZ+I9yvqKU2/12eSL549HMwtabb4oupdj2sMP50k+XJfB/8JE6w==}
    engines: {node: '>=8'}
    dev: false

  /is-map@2.0.2:
    resolution: {integrity: sha512-cOZFQQozTha1f4MxLFzlgKYPTyj26picdZTx82hbc/Xf4K/tZOOXSCkMvU4pKioRXGDLJRn0GM7Upe7kR721yg==}
    dev: true

  /is-module@1.0.0:
    resolution: {integrity: sha512-51ypPSPCoTEIN9dy5Oy+h4pShgJmPCygKfyRCISBI+JoWT/2oJvK8QPxmwv7b/p239jXrm9M1mlQbyKJ5A152g==}
    dev: true

  /is-negative-zero@2.0.2:
    resolution: {integrity: sha512-dqJvarLawXsFbNDeJW7zAz8ItJ9cd28YufuuFzh0G8pNHjJMnY08Dv7sYX2uF5UpQOwieAeOExEYAWWfu7ZZUA==}
    engines: {node: '>= 0.4'}
    dev: true

  /is-number-object@1.0.7:
    resolution: {integrity: sha512-k1U0IRzLMo7ZlYIfzRu23Oh6MiIFasgpb9X76eqfFZAqwH44UI4KTBvBYIZ1dSL9ZzChTB9ShHfLkR4pdW5krQ==}
    engines: {node: '>= 0.4'}
    dependencies:
      has-tostringtag: 1.0.0
    dev: true

  /is-number@7.0.0:
    resolution: {integrity: sha512-41Cifkg6e8TylSpdtTpeLVMqvSBEVzTttHvERD741+pnZ8ANv0004MRL43QKPDlK9cGvNp6NZWZUBlbGXYxxng==}
    engines: {node: '>=0.12.0'}

  /is-path-cwd@2.2.0:
    resolution: {integrity: sha512-w942bTcih8fdJPJmQHFzkS76NEP8Kzzvmw92cXsazb8intwLqPibPPdXf4ANdKV3rYMuuQYGIWtvz9JilB3NFQ==}
    engines: {node: '>=6'}
    dev: false

  /is-path-inside@3.0.3:
    resolution: {integrity: sha512-Fd4gABb+ycGAmKou8eMftCupSir5lRxqf4aD/vd0cD2qc4HL07OjCeuHMr8Ro4CoMaeCKDB0/ECBOVWjTwUvPQ==}
    engines: {node: '>=8'}

  /is-plain-obj@1.1.0:
    resolution: {integrity: sha512-yvkRyxmFKEOQ4pNXCmJG5AEQNlXJS5LaONXo5/cLdTZdWvsZ1ioJEonLGAosKlMWE8lwUy/bJzMjcw8az73+Fg==}
    engines: {node: '>=0.10.0'}
    dev: true

  /is-plain-object@5.0.0:
    resolution: {integrity: sha512-VRSzKkbMm5jMDoKLbltAkFQ5Qr7VDiTFGXxYFXXowVj387GeGNOCsOH6Msy00SGZ3Fp84b1Naa1psqgcCIEP5Q==}
    engines: {node: '>=0.10.0'}
    dev: false

  /is-potential-custom-element-name@1.0.1:
    resolution: {integrity: sha512-bCYeRA2rVibKZd+s2625gGnGF/t7DSqDs4dP7CrLA1m7jKWz6pps0LpYLJN8Q64HtmPKJ1hrN3nzPNKFEKOUiQ==}
    dev: true

  /is-primitive@3.0.1:
    resolution: {integrity: sha512-GljRxhWvlCNRfZyORiH77FwdFwGcMO620o37EOYC0ORWdq+WYNVqW0w2Juzew4M+L81l6/QS3t5gkkihyRqv9w==}
    engines: {node: '>=0.10.0'}
    dev: true

  /is-promise@4.0.0:
    resolution: {integrity: sha512-hvpoI6korhJMnej285dSg6nu1+e6uxs7zG3BYAm5byqDsgJNWwxzM6z6iZiAgQR4TJ30JmBTOwqZUw3WlyH3AQ==}
    dev: true

  /is-reference@1.2.1:
    resolution: {integrity: sha512-U82MsXXiFIrjCK4otLT+o2NA2Cd2g5MLoOVXUZjIOhLurrRxpEXzI8O0KZHr3IjLvlAH1kTPYSuqer5T9ZVBKQ==}
    dependencies:
      '@types/estree': 1.0.1
    dev: true

  /is-reference@3.0.1:
    resolution: {integrity: sha512-baJJdQLiYaJdvFbJqXrcGv3WU3QCzBlUcI5QhbesIm6/xPsvmO+2CDoi/GMOFBQEQm+PXkwOPrp9KK5ozZsp2w==}
    dependencies:
      '@types/estree': 1.0.1
    dev: true

  /is-regex@1.1.4:
    resolution: {integrity: sha512-kvRdxDsxZjhzUX07ZnLydzS1TU/TJlTUHHY4YLL87e37oUA49DfkLqgy+VjFocowy29cKvcSiu+kIv728jTTVg==}
    engines: {node: '>= 0.4'}
    dependencies:
      call-bind: 1.0.2
      has-tostringtag: 1.0.0
    dev: true

  /is-retry-allowed@2.2.0:
    resolution: {integrity: sha512-XVm7LOeLpTW4jV19QSH38vkswxoLud8sQ57YwJVTPWdiaI9I8keEhGFpBlslyVsgdQy4Opg8QOLb8YRgsyZiQg==}
    engines: {node: '>=10'}
    dev: false

  /is-set@2.0.2:
    resolution: {integrity: sha512-+2cnTEZeY5z/iXGbLhPrOAaK/Mau5k5eXq9j14CpRTftq0pAJu2MwVRSZhyZWBzx3o6X795Lz6Bpb6R0GKf37g==}
    dev: true

  /is-shared-array-buffer@1.0.2:
    resolution: {integrity: sha512-sqN2UDu1/0y6uvXyStCOzyhAjCSlHceFoMKJW8W9EU9cvic/QdsZ0kEU93HEy3IUEFZIiH/3w+AH/UQbPHNdhA==}
    dependencies:
      call-bind: 1.0.2
    dev: true

  /is-ssh@1.4.0:
    resolution: {integrity: sha512-x7+VxdxOdlV3CYpjvRLBv5Lo9OJerlYanjwFrPR9fuGPjCiNiCzFgAWpiLAohSbsnH4ZAys3SBh+hq5rJosxUQ==}
    dependencies:
      protocols: 2.0.1
    dev: true

  /is-stream@2.0.1:
    resolution: {integrity: sha512-hFoiJiTl63nn+kstHGBtewWSKnQLpyb155KHheA1l39uvtO9nWIop1p3udqPcUd/xbF1VLMO4n7OI6p7RbngDg==}
    engines: {node: '>=8'}

  /is-stream@3.0.0:
    resolution: {integrity: sha512-LnQR4bZ9IADDRSkvpqMGvt/tEJWclzklNgSw48V5EAaAeDd6qGvN8ei6k5p0tvxSR171VmGyHuTiAOfxAbr8kA==}
    engines: {node: ^12.20.0 || ^14.13.1 || >=16.0.0}
    dev: true

  /is-string@1.0.7:
    resolution: {integrity: sha512-tE2UXzivje6ofPW7l23cjDOMa09gb7xlAqG6jG5ej6uPV32TlWP3NKPigtaGeHNu9fohccRYvIiZMfOOnOYUtg==}
    engines: {node: '>= 0.4'}
    dependencies:
      has-tostringtag: 1.0.0
    dev: true

  /is-subdir@1.2.0:
    resolution: {integrity: sha512-2AT6j+gXe/1ueqbW6fLZJiIw3F8iXGJtt0yDrZaBhAZEG1raiTxKWU+IPqMCzQAXOUCKdA4UDMgacKH25XG2Cw==}
    engines: {node: '>=4'}
    dependencies:
      better-path-resolve: 1.0.0
    dev: true

  /is-symbol@1.0.4:
    resolution: {integrity: sha512-C/CPBqKWnvdcxqIARxyOh4v1UUEOCHpgDa0WYgpKDFMszcrPcffg5uhwSgPCLD2WWxmq6isisz87tzT01tuGhg==}
    engines: {node: '>= 0.4'}
    dependencies:
      has-symbols: 1.0.3
    dev: true

  /is-typed-array@1.1.10:
    resolution: {integrity: sha512-PJqgEHiWZvMpaFZ3uTc8kHPM4+4ADTlDniuQL7cU/UDA0Ql7F70yGfHph3cLNe+c9toaigv+DFzTJKhc2CtO6A==}
    engines: {node: '>= 0.4'}
    dependencies:
      available-typed-arrays: 1.0.5
      call-bind: 1.0.2
      for-each: 0.3.3
      gopd: 1.0.1
      has-tostringtag: 1.0.0
    dev: true

  /is-unicode-supported@0.1.0:
    resolution: {integrity: sha512-knxG2q4UC3u8stRGyAVJCOdxFmv5DZiRcdlIaAQXAbSfJya+OhopNotLQrstBhququ4ZpuKbDc/8S6mgXgPFPw==}
    engines: {node: '>=10'}
    dev: false

  /is-weakmap@2.0.1:
    resolution: {integrity: sha512-NSBR4kH5oVj1Uwvv970ruUkCV7O1mzgVFO4/rev2cLRda9Tm9HrL70ZPut4rOHgY0FNrUu9BCbXA2sdQ+x0chA==}
    dev: true

  /is-weakref@1.0.2:
    resolution: {integrity: sha512-qctsuLZmIQ0+vSSMfoVvyFe2+GSEvnmZ2ezTup1SBse9+twCCeial6EEi3Nc2KFcf6+qz2FBPnjXsk8xhKSaPQ==}
    dependencies:
      call-bind: 1.0.2
    dev: true

  /is-weakset@2.0.2:
    resolution: {integrity: sha512-t2yVvttHkQktwnNNmBQ98AhENLdPUTDTE21uPqAQ0ARwQfGeQKRVS0NNurH7bTf7RrvcVn1OOge45CnBeHCSmg==}
    dependencies:
      call-bind: 1.0.2
      get-intrinsic: 1.2.1
    dev: true

  /is-what@4.1.15:
    resolution: {integrity: sha512-uKua1wfy3Yt+YqsD6mTUEa2zSi3G1oPlqTflgaPJ7z63vUGN5pxFpnQfeSLMFnJDEsdvOtkp1rUWkYjB4YfhgA==}
    engines: {node: '>=12.13'}
    dev: false

  /is-windows@1.0.2:
    resolution: {integrity: sha512-eXK1UInq2bPmjyX6e3VHIzMLobc4J94i4AWn+Hpq3OU5KkrRC96OAcR3PRJ/pGu6m8TRnBHP9dkXQVsT/COVIA==}
    engines: {node: '>=0.10.0'}

  /is-wsl@2.2.0:
    resolution: {integrity: sha512-fKzAra0rGJUUBwGBgNkHZuToZcn+TtXHpeCgmkMJMMYx1sQDYaCSyjJBSCa2nH1DGm7s3n1oBnohoVTBaN7Lww==}
    engines: {node: '>=8'}
    dependencies:
      is-docker: 2.2.1

  /isarray@0.0.1:
    resolution: {integrity: sha512-D2S+3GLxWH+uhrNEcoh/fnmYeP8E8/zHl644d/jdA0g2uyXvy3sb0qxotE+ne0LtccHknQzWwZEzhak7oJ0COQ==}
    dev: true

  /isarray@1.0.0:
    resolution: {integrity: sha512-VLghIWNM6ELQzo7zwmcg0NmTVyWKYjvIeM83yjp0wRDTmUnrM678fQbcKBo6n2CJEF0szoG//ytg+TKla89ALQ==}

  /isarray@2.0.5:
    resolution: {integrity: sha512-xHjhDr3cNBK0BzdUJSPXZntQUx/mwMS5Rw4A7lPJ90XGAO6ISP/ePDNuo0vhqOZU+UD5JoodwCAAoZQd3FeAKw==}
    dev: true

  /isexe@2.0.0:
    resolution: {integrity: sha512-RHxMLp9lnKHGHRng9QFhRCMbYAcVpn69smSGcq3f36xjgVVWThj4qqLbTLlq7Ssj8B+fIQ1EuCEGI2lKsyQeIw==}

  /isomorphic-fetch@3.0.0:
    resolution: {integrity: sha512-qvUtwJ3j6qwsF3jLxkZ72qCgjMysPzDfeV240JHiGZsANBYd+EEuu35v7dfrJ9Up0Ak07D7GGSkGhCHTqg/5wA==}
    dependencies:
      node-fetch: 2.6.12
      whatwg-fetch: 3.6.2
    transitivePeerDependencies:
      - encoding
    dev: true

  /istanbul-lib-coverage@3.2.0:
    resolution: {integrity: sha512-eOeJ5BHCmHYvQK7xt9GkdHuzuCGS1Y6g9Gvnx3Ym33fz/HpLRYxiS0wHNr+m/MBC8B647Xt608vCDEvhl9c6Mw==}
    engines: {node: '>=8'}
    dev: true

  /istanbul-lib-instrument@5.2.1:
    resolution: {integrity: sha512-pzqtp31nLv/XFOzXGuvhCb8qhjmTVo5vjVk19XE4CRlSWz0KoeJ3bw9XsA7nOp9YBf4qHjwBxkDzKcME/J29Yg==}
    engines: {node: '>=8'}
    dependencies:
      '@babel/core': 7.23.2
      '@babel/parser': 7.23.0
      '@istanbuljs/schema': 0.1.3
      istanbul-lib-coverage: 3.2.0
      semver: 6.3.1
    transitivePeerDependencies:
      - supports-color
    dev: true

  /istanbul-lib-instrument@6.0.1:
    resolution: {integrity: sha512-EAMEJBsYuyyztxMxW3g7ugGPkrZsV57v0Hmv3mm1uQsmB+QnZuepg731CRaIgeUVSdmsTngOkSnauNF8p7FIhA==}
    engines: {node: '>=10'}
    dependencies:
      '@babel/core': 7.23.2
      '@babel/parser': 7.23.0
      '@istanbuljs/schema': 0.1.3
      istanbul-lib-coverage: 3.2.0
      semver: 7.5.4
    transitivePeerDependencies:
      - supports-color
    dev: true

  /istanbul-lib-report@3.0.0:
    resolution: {integrity: sha512-wcdi+uAKzfiGT2abPpKZ0hSU1rGQjUQnLvtY5MpQ7QCTahD3VODhcu4wcfY1YtkGaDD5yuydOLINXsfbus9ROw==}
    engines: {node: '>=8'}
    dependencies:
      istanbul-lib-coverage: 3.2.0
      make-dir: 3.1.0
      supports-color: 7.2.0
    dev: true

  /istanbul-lib-source-maps@4.0.1:
    resolution: {integrity: sha512-n3s8EwkdFIJCG3BPKBYvskgXGoy88ARzvegkitk60NxRdwltLOTaH7CUiMRXvwYorl0Q712iEjcWB+fK/MrWVw==}
    engines: {node: '>=10'}
    dependencies:
      debug: 4.3.4
      istanbul-lib-coverage: 3.2.0
      source-map: 0.6.1
    transitivePeerDependencies:
      - supports-color
    dev: true

  /istanbul-reports@3.1.5:
    resolution: {integrity: sha512-nUsEMa9pBt/NOHqbcbeJEgqIlY/K7rVWUX6Lql2orY5e9roQOthbR3vtY4zzf2orPELg80fnxxk9zUyPlgwD1w==}
    engines: {node: '>=8'}
    dependencies:
      html-escaper: 2.0.2
      istanbul-lib-report: 3.0.0
    dev: true

  /jest-changed-files@29.7.0:
    resolution: {integrity: sha512-fEArFiwf1BpQ+4bXSprcDc3/x4HSzL4al2tozwVpDFpsxALjLYdyiIK4e5Vz66GQJIbXJ82+35PtysofptNX2w==}
    engines: {node: ^14.15.0 || ^16.10.0 || >=18.0.0}
    dependencies:
      execa: 5.1.1
      jest-util: 29.7.0
      p-limit: 3.1.0
    dev: true

  /jest-circus@29.7.0:
    resolution: {integrity: sha512-3E1nCMgipcTkCocFwM90XXQab9bS+GMsjdpmPrlelaxwD93Ad8iVEjX/vvHPdLPnFf+L40u+5+iutRdA1N9myw==}
    engines: {node: ^14.15.0 || ^16.10.0 || >=18.0.0}
    dependencies:
      '@jest/environment': 29.7.0
      '@jest/expect': 29.7.0
      '@jest/test-result': 29.7.0
      '@jest/types': 29.6.3
      '@types/node': 18.0.0
      chalk: 4.1.2
      co: 4.6.0
      dedent: 1.5.1
      is-generator-fn: 2.1.0
      jest-each: 29.7.0
      jest-matcher-utils: 29.7.0
      jest-message-util: 29.7.0
      jest-runtime: 29.7.0
      jest-snapshot: 29.7.0
      jest-util: 29.7.0
      p-limit: 3.1.0
      pretty-format: 29.7.0
      pure-rand: 6.0.2
      slash: 3.0.0
      stack-utils: 2.0.6
    transitivePeerDependencies:
      - babel-plugin-macros
      - supports-color
    dev: true

  /jest-cli@29.7.0(@types/node@20.10.2)(ts-node@10.9.1):
    resolution: {integrity: sha512-OVVobw2IubN/GSYsxETi+gOe7Ka59EFMR/twOU3Jb2GnKKeMGJB5SGUUrEz3SFVmJASUdZUzy83sLNNQ2gZslg==}
    engines: {node: ^14.15.0 || ^16.10.0 || >=18.0.0}
    hasBin: true
    peerDependencies:
      node-notifier: ^8.0.1 || ^9.0.0 || ^10.0.0
    peerDependenciesMeta:
      node-notifier:
        optional: true
    dependencies:
      '@jest/core': 29.7.0(ts-node@10.9.1)
      '@jest/test-result': 29.7.0
      '@jest/types': 29.6.3
      chalk: 4.1.2
      create-jest: 29.7.0(@types/node@20.10.2)(ts-node@10.9.1)
      exit: 0.1.2
      import-local: 3.1.0
      jest-config: 29.7.0(@types/node@20.10.2)(ts-node@10.9.1)
      jest-util: 29.7.0
      jest-validate: 29.7.0
      yargs: 17.7.2
    transitivePeerDependencies:
      - '@types/node'
      - babel-plugin-macros
      - supports-color
      - ts-node
    dev: true

  /jest-config@29.7.0(@types/node@18.0.0)(ts-node@10.9.1):
    resolution: {integrity: sha512-uXbpfeQ7R6TZBqI3/TxCU4q4ttk3u0PJeC+E0zbfSoSjq6bJ7buBPxzQPL0ifrkY4DNu4JUdk0ImlBUYi840eQ==}
    engines: {node: ^14.15.0 || ^16.10.0 || >=18.0.0}
    peerDependencies:
      '@types/node': '*'
      ts-node: '>=9.0.0'
    peerDependenciesMeta:
      '@types/node':
        optional: true
      ts-node:
        optional: true
    dependencies:
      '@babel/core': 7.23.2
      '@jest/test-sequencer': 29.7.0
      '@jest/types': 29.6.3
      '@types/node': 18.0.0
      babel-jest: 29.7.0(@babel/core@7.23.2)
      chalk: 4.1.2
      ci-info: 3.8.0
      deepmerge: 4.3.1
      glob: 7.2.3
      graceful-fs: 4.2.11
      jest-circus: 29.7.0
      jest-environment-node: 29.7.0
      jest-get-type: 29.6.3
      jest-regex-util: 29.6.3
      jest-resolve: 29.7.0
      jest-runner: 29.7.0
      jest-util: 29.7.0
      jest-validate: 29.7.0
      micromatch: 4.0.5
      parse-json: 5.2.0
      pretty-format: 29.7.0
      slash: 3.0.0
      strip-json-comments: 3.1.1
      ts-node: 10.9.1(@types/node@20.10.2)(typescript@5.3.2)
    transitivePeerDependencies:
      - babel-plugin-macros
      - supports-color
    dev: true

  /jest-config@29.7.0(@types/node@20.10.2)(ts-node@10.9.1):
    resolution: {integrity: sha512-uXbpfeQ7R6TZBqI3/TxCU4q4ttk3u0PJeC+E0zbfSoSjq6bJ7buBPxzQPL0ifrkY4DNu4JUdk0ImlBUYi840eQ==}
    engines: {node: ^14.15.0 || ^16.10.0 || >=18.0.0}
    peerDependencies:
      '@types/node': '*'
      ts-node: '>=9.0.0'
    peerDependenciesMeta:
      '@types/node':
        optional: true
      ts-node:
        optional: true
    dependencies:
      '@babel/core': 7.23.2
      '@jest/test-sequencer': 29.7.0
      '@jest/types': 29.6.3
      '@types/node': 20.10.2
      babel-jest: 29.7.0(@babel/core@7.23.2)
      chalk: 4.1.2
      ci-info: 3.8.0
      deepmerge: 4.3.1
      glob: 7.2.3
      graceful-fs: 4.2.11
      jest-circus: 29.7.0
      jest-environment-node: 29.7.0
      jest-get-type: 29.6.3
      jest-regex-util: 29.6.3
      jest-resolve: 29.7.0
      jest-runner: 29.7.0
      jest-util: 29.7.0
      jest-validate: 29.7.0
      micromatch: 4.0.5
      parse-json: 5.2.0
      pretty-format: 29.7.0
      slash: 3.0.0
      strip-json-comments: 3.1.1
      ts-node: 10.9.1(@types/node@20.10.2)(typescript@5.3.2)
    transitivePeerDependencies:
      - babel-plugin-macros
      - supports-color
    dev: true

  /jest-diff@29.7.0:
    resolution: {integrity: sha512-LMIgiIrhigmPrs03JHpxUh2yISK3vLFPkAodPeo0+BuF7wA2FoQbkEg1u8gBYBThncu7e1oEDUfIXVuTqLRUjw==}
    engines: {node: ^14.15.0 || ^16.10.0 || >=18.0.0}
    dependencies:
      chalk: 4.1.2
      diff-sequences: 29.6.3
      jest-get-type: 29.6.3
      pretty-format: 29.7.0
    dev: true

  /jest-docblock@29.7.0:
    resolution: {integrity: sha512-q617Auw3A612guyaFgsbFeYpNP5t2aoUNLwBUbc/0kD1R4t9ixDbyFTHd1nok4epoVFpr7PmeWHrhvuV3XaJ4g==}
    engines: {node: ^14.15.0 || ^16.10.0 || >=18.0.0}
    dependencies:
      detect-newline: 3.1.0
    dev: true

  /jest-each@29.7.0:
    resolution: {integrity: sha512-gns+Er14+ZrEoC5fhOfYCY1LOHHr0TI+rQUHZS8Ttw2l7gl+80eHc/gFf2Ktkw0+SIACDTeWvpFcv3B04VembQ==}
    engines: {node: ^14.15.0 || ^16.10.0 || >=18.0.0}
    dependencies:
      '@jest/types': 29.6.3
      chalk: 4.1.2
      jest-get-type: 29.6.3
      jest-util: 29.7.0
      pretty-format: 29.7.0
    dev: true

  /jest-environment-jsdom@29.7.0:
    resolution: {integrity: sha512-k9iQbsf9OyOfdzWH8HDmrRT0gSIcX+FLNW7IQq94tFX0gynPwqDTW0Ho6iMVNjGz/nb+l/vW3dWM2bbLLpkbXA==}
    engines: {node: ^14.15.0 || ^16.10.0 || >=18.0.0}
    peerDependencies:
      canvas: ^2.5.0
    peerDependenciesMeta:
      canvas:
        optional: true
    dependencies:
      '@jest/environment': 29.7.0
      '@jest/fake-timers': 29.7.0
      '@jest/types': 29.6.3
      '@types/jsdom': 20.0.1
      '@types/node': 18.0.0
      jest-mock: 29.7.0
      jest-util: 29.7.0
      jsdom: 20.0.3
    transitivePeerDependencies:
      - bufferutil
      - supports-color
      - utf-8-validate
    dev: true

  /jest-environment-node@29.7.0:
    resolution: {integrity: sha512-DOSwCRqXirTOyheM+4d5YZOrWcdu0LNZ87ewUoywbcb2XR4wKgqiG8vNeYwhjFMbEkfju7wx2GYH0P2gevGvFw==}
    engines: {node: ^14.15.0 || ^16.10.0 || >=18.0.0}
    dependencies:
      '@jest/environment': 29.7.0
      '@jest/fake-timers': 29.7.0
      '@jest/types': 29.6.3
      '@types/node': 18.0.0
      jest-mock: 29.7.0
      jest-util: 29.7.0
    dev: true

  /jest-fetch-mock@3.0.3:
    resolution: {integrity: sha512-Ux1nWprtLrdrH4XwE7O7InRY6psIi3GOsqNESJgMJ+M5cv4A8Lh7SN9d2V2kKRZ8ebAfcd1LNyZguAOb6JiDqw==}
    dependencies:
      cross-fetch: 3.1.6
      promise-polyfill: 8.3.0
    transitivePeerDependencies:
      - encoding
    dev: true

  /jest-get-type@29.6.3:
    resolution: {integrity: sha512-zrteXnqYxfQh7l5FHyL38jL39di8H8rHoecLH3JNxH3BwOrBsNeabdap5e0I23lD4HHI8W5VFBZqG4Eaq5LNcw==}
    engines: {node: ^14.15.0 || ^16.10.0 || >=18.0.0}
    dev: true

  /jest-haste-map@29.7.0:
    resolution: {integrity: sha512-fP8u2pyfqx0K1rGn1R9pyE0/KTn+G7PxktWidOBTqFPLYX0b9ksaMFkhK5vrS3DVun09pckLdlx90QthlW7AmA==}
    engines: {node: ^14.15.0 || ^16.10.0 || >=18.0.0}
    dependencies:
      '@jest/types': 29.6.3
      '@types/graceful-fs': 4.1.6
      '@types/node': 18.0.0
      anymatch: 3.1.3
      fb-watchman: 2.0.2
      graceful-fs: 4.2.11
      jest-regex-util: 29.6.3
      jest-util: 29.7.0
      jest-worker: 29.7.0
      micromatch: 4.0.5
      walker: 1.0.8
    optionalDependencies:
      fsevents: 2.3.3
    dev: true

  /jest-leak-detector@29.7.0:
    resolution: {integrity: sha512-kYA8IJcSYtST2BY9I+SMC32nDpBT3J2NvWJx8+JCuCdl/CR1I4EKUJROiP8XtCcxqgTTBGJNdbB1A8XRKbTetw==}
    engines: {node: ^14.15.0 || ^16.10.0 || >=18.0.0}
    dependencies:
      jest-get-type: 29.6.3
      pretty-format: 29.7.0
    dev: true

  /jest-matcher-utils@29.7.0:
    resolution: {integrity: sha512-sBkD+Xi9DtcChsI3L3u0+N0opgPYnCRPtGcQYrgXmR+hmt/fYfWAL0xRXYU8eWOdfuLgBe0YCW3AFtnRLagq/g==}
    engines: {node: ^14.15.0 || ^16.10.0 || >=18.0.0}
    dependencies:
      chalk: 4.1.2
      jest-diff: 29.7.0
      jest-get-type: 29.6.3
      pretty-format: 29.7.0
    dev: true

  /jest-message-util@29.7.0:
    resolution: {integrity: sha512-GBEV4GRADeP+qtB2+6u61stea8mGcOT4mCtrYISZwfu9/ISHFJ/5zOMXYbpBE9RsS5+Gb63DW4FgmnKJ79Kf6w==}
    engines: {node: ^14.15.0 || ^16.10.0 || >=18.0.0}
    dependencies:
      '@babel/code-frame': 7.22.13
      '@jest/types': 29.6.3
      '@types/stack-utils': 2.0.1
      chalk: 4.1.2
      graceful-fs: 4.2.11
      micromatch: 4.0.5
      pretty-format: 29.7.0
      slash: 3.0.0
      stack-utils: 2.0.6
    dev: true

  /jest-mock@29.7.0:
    resolution: {integrity: sha512-ITOMZn+UkYS4ZFh83xYAOzWStloNzJFO2s8DWrE4lhtGD+AorgnbkiKERe4wQVBydIGPx059g6riW5Btp6Llnw==}
    engines: {node: ^14.15.0 || ^16.10.0 || >=18.0.0}
    dependencies:
      '@jest/types': 29.6.3
      '@types/node': 18.0.0
      jest-util: 29.7.0
    dev: true

  /jest-pnp-resolver@1.2.3(jest-resolve@29.7.0):
    resolution: {integrity: sha512-+3NpwQEnRoIBtx4fyhblQDPgJI0H1IEIkX7ShLUjPGA7TtUTvI1oiKi3SR4oBR0hQhQR80l4WAe5RrXBwWMA8w==}
    engines: {node: '>=6'}
    peerDependencies:
      jest-resolve: '*'
    peerDependenciesMeta:
      jest-resolve:
        optional: true
    dependencies:
      jest-resolve: 29.7.0
    dev: true

  /jest-regex-util@29.6.3:
    resolution: {integrity: sha512-KJJBsRCyyLNWCNBOvZyRDnAIfUiRJ8v+hOBQYGn8gDyF3UegwiP4gwRR3/SDa42g1YbVycTidUF3rKjyLFDWbg==}
    engines: {node: ^14.15.0 || ^16.10.0 || >=18.0.0}
    dev: true

  /jest-resolve-dependencies@29.7.0:
    resolution: {integrity: sha512-un0zD/6qxJ+S0et7WxeI3H5XSe9lTBBR7bOHCHXkKR6luG5mwDDlIzVQ0V5cZCuoTgEdcdwzTghYkTWfubi+nA==}
    engines: {node: ^14.15.0 || ^16.10.0 || >=18.0.0}
    dependencies:
      jest-regex-util: 29.6.3
      jest-snapshot: 29.7.0
    transitivePeerDependencies:
      - supports-color
    dev: true

  /jest-resolve@29.7.0:
    resolution: {integrity: sha512-IOVhZSrg+UvVAshDSDtHyFCCBUl/Q3AAJv8iZ6ZjnZ74xzvwuzLXid9IIIPgTnY62SJjfuupMKZsZQRsCvxEgA==}
    engines: {node: ^14.15.0 || ^16.10.0 || >=18.0.0}
    dependencies:
      chalk: 4.1.2
      graceful-fs: 4.2.11
      jest-haste-map: 29.7.0
      jest-pnp-resolver: 1.2.3(jest-resolve@29.7.0)
      jest-util: 29.7.0
      jest-validate: 29.7.0
      resolve: 1.22.2
      resolve.exports: 2.0.2
      slash: 3.0.0
    dev: true

  /jest-runner@29.7.0:
    resolution: {integrity: sha512-fsc4N6cPCAahybGBfTRcq5wFR6fpLznMg47sY5aDpsoejOcVYFb07AHuSnR0liMcPTgBsA3ZJL6kFOjPdoNipQ==}
    engines: {node: ^14.15.0 || ^16.10.0 || >=18.0.0}
    dependencies:
      '@jest/console': 29.7.0
      '@jest/environment': 29.7.0
      '@jest/test-result': 29.7.0
      '@jest/transform': 29.7.0
      '@jest/types': 29.6.3
      '@types/node': 18.0.0
      chalk: 4.1.2
      emittery: 0.13.1
      graceful-fs: 4.2.11
      jest-docblock: 29.7.0
      jest-environment-node: 29.7.0
      jest-haste-map: 29.7.0
      jest-leak-detector: 29.7.0
      jest-message-util: 29.7.0
      jest-resolve: 29.7.0
      jest-runtime: 29.7.0
      jest-util: 29.7.0
      jest-watcher: 29.7.0
      jest-worker: 29.7.0
      p-limit: 3.1.0
      source-map-support: 0.5.13
    transitivePeerDependencies:
      - supports-color
    dev: true

  /jest-runtime@29.7.0:
    resolution: {integrity: sha512-gUnLjgwdGqW7B4LvOIkbKs9WGbn+QLqRQQ9juC6HndeDiezIwhDP+mhMwHWCEcfQ5RUXa6OPnFF8BJh5xegwwQ==}
    engines: {node: ^14.15.0 || ^16.10.0 || >=18.0.0}
    dependencies:
      '@jest/environment': 29.7.0
      '@jest/fake-timers': 29.7.0
      '@jest/globals': 29.7.0
      '@jest/source-map': 29.6.3
      '@jest/test-result': 29.7.0
      '@jest/transform': 29.7.0
      '@jest/types': 29.6.3
      '@types/node': 18.0.0
      chalk: 4.1.2
      cjs-module-lexer: 1.2.3
      collect-v8-coverage: 1.0.1
      glob: 7.2.3
      graceful-fs: 4.2.11
      jest-haste-map: 29.7.0
      jest-message-util: 29.7.0
      jest-mock: 29.7.0
      jest-regex-util: 29.6.3
      jest-resolve: 29.7.0
      jest-snapshot: 29.7.0
      jest-util: 29.7.0
      slash: 3.0.0
      strip-bom: 4.0.0
    transitivePeerDependencies:
      - supports-color
    dev: true

  /jest-snapshot@29.7.0:
    resolution: {integrity: sha512-Rm0BMWtxBcioHr1/OX5YCP8Uov4riHvKPknOGs804Zg9JGZgmIBkbtlxJC/7Z4msKYVbIJtfU+tKb8xlYNfdkw==}
    engines: {node: ^14.15.0 || ^16.10.0 || >=18.0.0}
    dependencies:
      '@babel/core': 7.23.2
      '@babel/generator': 7.23.0
      '@babel/plugin-syntax-jsx': 7.22.5(@babel/core@7.23.2)
      '@babel/plugin-syntax-typescript': 7.22.5(@babel/core@7.23.2)
      '@babel/types': 7.23.0
      '@jest/expect-utils': 29.7.0
      '@jest/transform': 29.7.0
      '@jest/types': 29.6.3
      babel-preset-current-node-syntax: 1.0.1(@babel/core@7.23.2)
      chalk: 4.1.2
      expect: 29.7.0
      graceful-fs: 4.2.11
      jest-diff: 29.7.0
      jest-get-type: 29.6.3
      jest-matcher-utils: 29.7.0
      jest-message-util: 29.7.0
      jest-util: 29.7.0
      natural-compare: 1.4.0
      pretty-format: 29.7.0
      semver: 7.5.4
    transitivePeerDependencies:
      - supports-color
    dev: true

  /jest-util@29.7.0:
    resolution: {integrity: sha512-z6EbKajIpqGKU56y5KBUgy1dt1ihhQJgWzUlZHArA/+X2ad7Cb5iF+AK1EWVL/Bo7Rz9uurpqw6SiBCefUbCGA==}
    engines: {node: ^14.15.0 || ^16.10.0 || >=18.0.0}
    dependencies:
      '@jest/types': 29.6.3
      '@types/node': 18.0.0
      chalk: 4.1.2
      ci-info: 3.8.0
      graceful-fs: 4.2.11
      picomatch: 2.3.1
    dev: true

  /jest-validate@29.7.0:
    resolution: {integrity: sha512-ZB7wHqaRGVw/9hST/OuFUReG7M8vKeq0/J2egIGLdvjHCmYqGARhzXmtgi+gVeZ5uXFF219aOc3Ls2yLg27tkw==}
    engines: {node: ^14.15.0 || ^16.10.0 || >=18.0.0}
    dependencies:
      '@jest/types': 29.6.3
      camelcase: 6.3.0
      chalk: 4.1.2
      jest-get-type: 29.6.3
      leven: 3.1.0
      pretty-format: 29.7.0
    dev: true

  /jest-watcher@29.7.0:
    resolution: {integrity: sha512-49Fg7WXkU3Vl2h6LbLtMQ/HyB6rXSIX7SqvBLQmssRBGN9I0PNvPmAmCWSOY6SOvrjhI/F7/bGAv9RtnsPA03g==}
    engines: {node: ^14.15.0 || ^16.10.0 || >=18.0.0}
    dependencies:
      '@jest/test-result': 29.7.0
      '@jest/types': 29.6.3
      '@types/node': 18.0.0
      ansi-escapes: 4.3.2
      chalk: 4.1.2
      emittery: 0.13.1
      jest-util: 29.7.0
      string-length: 4.0.2
    dev: true

  /jest-worker@29.7.0:
    resolution: {integrity: sha512-eIz2msL/EzL9UFTFFx7jBTkeZfku0yUAyZZZmJ93H2TYEiroIx2PQjEXcwYtYl8zXCxb+PAmA2hLIt/6ZEkPHw==}
    engines: {node: ^14.15.0 || ^16.10.0 || >=18.0.0}
    dependencies:
      '@types/node': 18.0.0
      jest-util: 29.7.0
      merge-stream: 2.0.0
      supports-color: 8.1.1
    dev: true

  /jest@29.7.0(@types/node@20.10.2)(ts-node@10.9.1):
    resolution: {integrity: sha512-NIy3oAFp9shda19hy4HK0HRTWKtPJmGdnvywu01nOqNC2vZg+Z+fvJDxpMQA88eb2I9EcafcdjYgsDthnYTvGw==}
    engines: {node: ^14.15.0 || ^16.10.0 || >=18.0.0}
    hasBin: true
    peerDependencies:
      node-notifier: ^8.0.1 || ^9.0.0 || ^10.0.0
    peerDependenciesMeta:
      node-notifier:
        optional: true
    dependencies:
      '@jest/core': 29.7.0(ts-node@10.9.1)
      '@jest/types': 29.6.3
      import-local: 3.1.0
      jest-cli: 29.7.0(@types/node@20.10.2)(ts-node@10.9.1)
    transitivePeerDependencies:
      - '@types/node'
      - babel-plugin-macros
      - supports-color
      - ts-node
    dev: true

  /jiti@1.20.0:
    resolution: {integrity: sha512-3TV69ZbrvV6U5DfQimop50jE9Dl6J8O1ja1dvBbMba/sZ3YBEQqJ2VZRoQPVnhlzjNtU1vaXRZVrVjU4qtm8yA==}
    hasBin: true
    dev: true

  /joycon@3.1.1:
    resolution: {integrity: sha512-34wB/Y7MW7bzjKRjUKTa46I2Z7eV62Rkhva+KkopW7Qvv/OSWBqvkSY7vusOPrNuZcUG3tApvdVgNB8POj3SPw==}
    engines: {node: '>=10'}
    dev: true

  /js-tokens@4.0.0:
    resolution: {integrity: sha512-RdJUflcE3cUzKiMqQgsCu06FPu9UdIJO0beYbPhHN4k6apgJtifcoCtT9bcxOpYBtpD2kCM6Sbzg4CausW/PKQ==}

  /js-yaml@3.14.1:
    resolution: {integrity: sha512-okMH7OXXJ7YrN9Ok3/SXrnu4iX9yOk+25nqX4imS2npuvTYDmo/QEZoqwZkYaIDk3jVvBOTOIEgEhaLOynBS9g==}
    hasBin: true
    dependencies:
      argparse: 1.0.10
      esprima: 4.0.1
    dev: true

  /js-yaml@4.1.0:
    resolution: {integrity: sha512-wpxZs9NoxZaJESJGIZTyDEaYpl0FKSA+FB9aJiyemKhMwkxQg63h4T1KJgUGHpTqPDNRcmmYLugrRjJlBtWvRA==}
    hasBin: true
    dependencies:
      argparse: 2.0.1
    dev: true

  /jsdom@20.0.3:
    resolution: {integrity: sha512-SYhBvTh89tTfCD/CRdSOm13mOBa42iTaTyfyEWBdKcGdPxPtLFBXuHR8XHb33YNYaP+lLbmSvBTsnoesCNJEsQ==}
    engines: {node: '>=14'}
    peerDependencies:
      canvas: ^2.5.0
    peerDependenciesMeta:
      canvas:
        optional: true
    dependencies:
      abab: 2.0.6
      acorn: 8.10.0
      acorn-globals: 7.0.1
      cssom: 0.5.0
      cssstyle: 2.3.0
      data-urls: 3.0.2
      decimal.js: 10.4.2
      domexception: 4.0.0
      escodegen: 2.1.0
      form-data: 4.0.0
      html-encoding-sniffer: 3.0.0
      http-proxy-agent: 5.0.0
      https-proxy-agent: 5.0.1
      is-potential-custom-element-name: 1.0.1
      nwsapi: 2.2.7
      parse5: 7.1.2
      saxes: 6.0.0
      symbol-tree: 3.2.4
      tough-cookie: 4.1.3
      w3c-xmlserializer: 4.0.0
      webidl-conversions: 7.0.0
      whatwg-encoding: 2.0.0
      whatwg-mimetype: 3.0.0
      whatwg-url: 11.0.0
      ws: 8.14.2
      xml-name-validator: 4.0.0
    transitivePeerDependencies:
      - bufferutil
      - supports-color
      - utf-8-validate
    dev: true

  /jsesc@2.5.2:
    resolution: {integrity: sha512-OYu7XEzjkCQ3C5Ps3QIZsQfNpqoJyZZA99wd9aWd05NCtC5pWOkShK2mkL6HXQR6/Cy2lbNdPlZBpuQHXE63gA==}
    engines: {node: '>=4'}
    hasBin: true
    dev: true

  /json-parse-even-better-errors@2.3.1:
    resolution: {integrity: sha512-xyFwyhro/JEof6Ghe2iz2NcXoj2sloNsWr/XsERDK/oiPCfaNhl5ONfp+jQdAZRQQ0IJWNzH9zIZF7li91kh2w==}

  /json-schema-traverse@0.4.1:
    resolution: {integrity: sha512-xbbCH5dCYU5T8LcEhhuh7HJ88HXuW3qsI3Y0zOZFKfZEHcpWiHU/Jxzk629Brsab/mMiHQti9wMP+845RPe3Vg==}
    dev: true

  /json-schema-traverse@1.0.0:
    resolution: {integrity: sha512-NM8/P9n3XjXhIZn1lLhkFaACTOURQXjWhV4BA/RnOv8xvgqtqpAX9IO4mRQxSx1Rlo4tqzeqb0sOlruaOy3dug==}
    dev: true

  /json-stable-stringify-without-jsonify@1.0.1:
    resolution: {integrity: sha512-Bdboy+l7tA3OGW6FjyFHWkP5LuByj1Tk33Ljyq0axyzdk9//JSi2u3fP1QSmd1KNwq6VOKYGlAu87CisVir6Pw==}
    dev: true

  /json-stringify-safe@5.0.1:
    resolution: {integrity: sha512-ZClg6AaYvamvYEE82d3Iyd3vSSIjQ+odgjaTzRuO3s7toCdFKczob2i0zCh7JE8kWn17yvAWhUVxvqGwUalsRA==}
    dev: true

  /json-to-ast@2.1.0:
    resolution: {integrity: sha512-W9Lq347r8tA1DfMvAGn9QNcgYm4Wm7Yc+k8e6vezpMnRT+NHbtlxgNBXRVjXe9YM6eTn6+p/MKOlV/aABJcSnQ==}
    engines: {node: '>= 4'}
    dependencies:
      code-error-fragment: 0.0.230
      grapheme-splitter: 1.0.4
    dev: true

  /json5@2.2.3:
    resolution: {integrity: sha512-XmOWe7eyHYH14cLdVPoyg+GOH3rYX++KpzrylJwSW98t3Nk+U8XOl8FWKOgwtzdb8lXGf6zYwDUzeHMWfxasyg==}
    engines: {node: '>=6'}
    hasBin: true

  /jsonc-parser@3.2.0:
    resolution: {integrity: sha512-gfFQZrcTc8CnKXp6Y4/CBT3fTc0OVuDofpre4aEeEpSBPV5X5v4+Vmx+8snU7RLPrNHPKSgLxGo9YuQzz20o+w==}
    dev: true

  /jsonfile@4.0.0:
    resolution: {integrity: sha512-m6F1R3z8jjlf2imQHS2Qez5sjKWQzbuuhuJ/FKYFRZvPE3PuHcSMVZzfsLhGVOkfd20obL5SWEBew5ShlquNxg==}
    optionalDependencies:
      graceful-fs: 4.2.11
    dev: true

  /jsonfile@6.1.0:
    resolution: {integrity: sha512-5dgndWOriYSm5cnYaJNhalLNDKOqFwyDB/rr1E9ZsGciGvKPs8R2xYGCacuf3z6K1YKDz182fd+fY3cn3pMqXQ==}
    dependencies:
      universalify: 2.0.0
    optionalDependencies:
      graceful-fs: 4.2.11

  /jsonpointer@5.0.1:
    resolution: {integrity: sha512-p/nXbhSEcu3pZRdkW1OfJhpsVtW1gd4Wa1fnQc9YLiTfAjn0312eMKimbdIQzuZl9aa9xUGaRlP9T/CJE/ditQ==}
    engines: {node: '>=0.10.0'}
    dev: true

  /jsonschema@1.4.1:
    resolution: {integrity: sha512-S6cATIPVv1z0IlxdN+zUk5EPjkGCdnhN4wVSBlvoUO1tOLJootbo9CquNJmbIh4yikWHiUedhRYrNPn1arpEmQ==}
    dev: true

  /keytar@7.9.0:
    resolution: {integrity: sha512-VPD8mtVtm5JNtA2AErl6Chp06JBfy7diFQ7TQQhdpWOl6MrCRB+eRbvAZUsbGQS9kiMq0coJsy0W0vHpDCkWsQ==}
    requiresBuild: true
    dependencies:
      node-addon-api: 4.3.0
      prebuild-install: 7.1.1
    dev: true
    optional: true

  /kind-of@6.0.3:
    resolution: {integrity: sha512-dcS1ul+9tmeD95T+x28/ehLgd9mENa3LsvDTtzm3vyBEO7RPptvAD+t44WVXaUjTBRcrpFeFlC8WCruUR456hw==}
    engines: {node: '>=0.10.0'}
    dev: true

  /kleur@3.0.3:
    resolution: {integrity: sha512-eTIzlVOSUR+JxdDFepEYcBMtZ9Qqdef+rnzWdRZuMbOywu5tO2w2N7rqjoANZ5k9vywhL6Br1VRjUIgTQx4E8w==}
    engines: {node: '>=6'}

  /kleur@4.1.5:
    resolution: {integrity: sha512-o+NO+8WrRiQEE4/7nwRJhN1HWpVmJm511pBHUxPLtp0BUISzlBplORYSmTclCnJvQq2tKu/sgl3xVpkc7ZWuQQ==}
    engines: {node: '>=6'}

  /klona@2.0.6:
    resolution: {integrity: sha512-dhG34DXATL5hSxJbIexCft8FChFXtmskoZYnoPWjXQuebWYCNkVeV3KkGegCK9CP1oswI/vQibS2GY7Em/sJJA==}
    engines: {node: '>= 8'}
    dev: true

  /knitwork@1.0.0:
    resolution: {integrity: sha512-dWl0Dbjm6Xm+kDxhPQJsCBTxrJzuGl0aP9rhr+TG8D3l+GL90N8O8lYUi7dTSAN2uuDqCtNgb6aEuQH5wsiV8Q==}
    dev: true

  /langium-cli@1.2.0:
    resolution: {integrity: sha512-DPyJUd4Hj8+OBNEcAQyJtW6e38+UPd758gTI7Ep0r/sDogrwJ/GJHx5nGA+r0ygpNcDPG+mS9Hw8Y05uCNNcoQ==}
    engines: {node: '>=14.0.0'}
    hasBin: true
    dependencies:
      chalk: 4.1.2
      commander: 10.0.1
      fs-extra: 11.1.1
      jsonschema: 1.4.1
      langium: 1.2.0
      lodash: 4.17.21
    dev: true

  /langium@1.2.0:
    resolution: {integrity: sha512-jFSptpFljYo9ZTHrq/GZflMUXiKo5KBNtsaIJtnIzDm9zC2FxsxejEFAtNL09262RVQt+zFeF/2iLAShFTGitw==}
    engines: {node: '>=14.0.0'}
    dependencies:
      chevrotain: 10.4.2
      chevrotain-allstar: 0.1.7(chevrotain@10.4.2)
      vscode-languageserver: 8.0.2
      vscode-languageserver-textdocument: 1.0.8
      vscode-uri: 3.0.7

  /lazystream@1.0.1:
    resolution: {integrity: sha512-b94GiNHQNy6JNTrt5w6zNyffMrNkXZb3KTkCZJb2V1xaEGCk093vkZ2jk3tpaeP33/OiXC+WvK9AxUebnf5nbw==}
    engines: {node: '>= 0.6.3'}
    dependencies:
      readable-stream: 2.3.8

  /leven@3.1.0:
    resolution: {integrity: sha512-qsda+H8jTaUaN/x5vzW2rzc+8Rw4TAQ/4KjB46IwK5VH+IlVeeeje/EoZRpiXvIqjFgK84QffqPztGI3VBLG1A==}
    engines: {node: '>=6'}
    dev: true

  /levn@0.4.1:
    resolution: {integrity: sha512-+bT2uH4E5LGE7h/n3evcS/sQlJXCpIp6ym8OWJ5eV6+67Dsql/LaaT7qJBAt2rzfoa/5QBGBhxDix1dMt2kQKQ==}
    engines: {node: '>= 0.8.0'}
    dependencies:
      prelude-ls: 1.2.1
      type-check: 0.4.0
    dev: true

  /light-my-request@5.10.0:
    resolution: {integrity: sha512-ZU2D9GmAcOUculTTdH9/zryej6n8TzT+fNGdNtm6SDp5MMMpHrJJkvAdE3c6d8d2chE9i+a//dS9CWZtisknqA==}
    dependencies:
      cookie: 0.5.0
      process-warning: 2.2.0
      set-cookie-parser: 2.6.0
    dev: true

  /lilconfig@2.1.0:
    resolution: {integrity: sha512-utWOt/GHzuUxnLKxB6dk81RoOeoNeHgbrXiuGk4yyF5qlRz+iIVWu56E2fqGHFrXz0QNUhLB/8nKqvRH66JKGQ==}
    engines: {node: '>=10'}
    dev: true

  /lines-and-columns@1.2.4:
    resolution: {integrity: sha512-7ylylesZQ/PV29jhEDl3Ufjo6ZX7gCqJr5F7PKrqc93v7fzSymt1BpwEU8nAUXs8qzzvqhbjhK5QZg6Mt/HkBg==}

  /linkify-it@3.0.3:
    resolution: {integrity: sha512-ynTsyrFSdE5oZ/O9GEf00kPngmOfVwazR5GKDq6EYfhlpFug3J2zybX56a2PRRpc9P+FuSoGNAwjlbDs9jJBPQ==}
    dependencies:
      uc.micro: 1.0.6
    dev: true

  /listhen@1.5.5:
    resolution: {integrity: sha512-LXe8Xlyh3gnxdv4tSjTjscD1vpr/2PRpzq8YIaMJgyKzRG8wdISlWVWnGThJfHnlJ6hmLt2wq1yeeix0TEbuoA==}
    hasBin: true
    dependencies:
      '@parcel/watcher': 2.3.0
      '@parcel/watcher-wasm': 2.3.0
      citty: 0.1.4
      clipboardy: 3.0.0
      consola: 3.2.3
      defu: 6.1.2
      get-port-please: 3.1.1
      h3: 1.8.2
      http-shutdown: 1.2.2
      jiti: 1.20.0
      mlly: 1.4.2
      node-forge: 1.3.1
      pathe: 1.1.1
      std-env: 3.4.3
      ufo: 1.3.1
      untun: 0.1.2
      uqr: 0.1.2
    dev: true

  /load-module@4.2.1:
    resolution: {integrity: sha512-Sbfg6R4LjvyThJpqUoADHMjyoI2+cL4msbCQeZ9kkY/CqP/TT2938eftKm7x4I2gd4/A+DEe6nePkbfWYbXwSw==}
    engines: {node: '>=12.17'}
    dependencies:
      array-back: 6.2.2
    dev: true

  /load-tsconfig@0.2.5:
    resolution: {integrity: sha512-IXO6OCs9yg8tMKzfPZ1YmheJbZCiEsnBdcB03l0OcfK9prKnJb96siuHCr5Fl37/yo9DnKU+TLpxzTUspw9shg==}
    engines: {node: ^12.20.0 || ^14.13.1 || >=16.0.0}
    dev: true

  /load-yaml-file@0.2.0:
    resolution: {integrity: sha512-OfCBkGEw4nN6JLtgRidPX6QxjBQGQf72q3si2uvqyFEMbycSFFHwAZeXx6cJgFM9wmLrf9zBwCP3Ivqa+LLZPw==}
    engines: {node: '>=6'}
    dependencies:
      graceful-fs: 4.2.11
      js-yaml: 3.14.1
      pify: 4.0.1
      strip-bom: 3.0.0
    dev: true

  /local-pkg@0.4.3:
    resolution: {integrity: sha512-SFppqq5p42fe2qcZQqqEOiVRXl+WCP1MdT6k7BDEW1j++sp5fIY+/fdRQitvKgB5BrBcmrs5m/L0v2FrU5MY1g==}
    engines: {node: '>=14'}
    dev: true

  /locate-character@3.0.0:
    resolution: {integrity: sha512-SW13ws7BjaeJ6p7Q6CO2nchbYEc3X3J6WrmTTDto7yMPqVSZTUyY5Tjbid+Ab8gLnATtygYtiDIJGQRRn2ZOiA==}
    dev: true

  /locate-path@5.0.0:
    resolution: {integrity: sha512-t7hw9pI+WvuwNJXwk5zVHpyhIqzg2qTlklJOf0mVxGSbe3Fp2VieZcduNYjaLDoy6p9uGpQEGWG87WpMKlNq8g==}
    engines: {node: '>=8'}
    dependencies:
      p-locate: 4.1.0

  /locate-path@6.0.0:
    resolution: {integrity: sha512-iPZK6eYjbxRu3uB4/WZ3EsEIMJFMqAoopl3R+zuq0UjcAm/MO6KCweDgPfP3elTztoKP3KtnVHxTn2NHBSDVUw==}
    engines: {node: '>=10'}
    dependencies:
      p-locate: 5.0.0

  /lodash.camelcase@4.3.0:
    resolution: {integrity: sha512-TwuEnCnxbc3rAvhf/LbG7tJUDzhqXyFnv3dtzLOPgCG/hODL7WFnsbwktkD7yUV0RrreP/l1PALq/YSg6VvjlA==}
    dev: true

  /lodash.debounce@4.0.8:
    resolution: {integrity: sha512-FT1yDzDYEoYWhnSGnpE/4Kj1fLZkDFyqRb7fNt6FdYOSxlUWAtp42Eh6Wb0rGIv/m9Bgo7x4GhQbm5Ys4SG5ow==}
    dev: true

  /lodash.defaults@4.2.0:
    resolution: {integrity: sha512-qjxPLHd3r5DnsdGacqOMU6pb/avJzdh9tFX2ymgoZE27BmjXrNy/y4LoaiTeAb+O3gL8AfpJGtqfX/ae2leYYQ==}

  /lodash.difference@4.5.0:
    resolution: {integrity: sha512-dS2j+W26TQ7taQBGN8Lbbq04ssV3emRw4NY58WErlTO29pIqS0HmoT5aJ9+TUQ1N3G+JOZSji4eugsWwGp9yPA==}
    dev: false

  /lodash.flatten@4.4.0:
    resolution: {integrity: sha512-C5N2Z3DgnnKr0LOpv/hKCgKdb7ZZwafIrsesve6lmzvZIRZRGaZ/l6Q8+2W7NaT+ZwO3fFlSCzCzrDCFdJfZ4g==}
    dev: false

  /lodash.isarguments@3.1.0:
    resolution: {integrity: sha512-chi4NHZlZqZD18a0imDHnZPrDeBbTtVN7GXMwuGdRH9qotxAjYs3aVLKc7zNOG9eddR5Ksd8rvFEBc9SsggPpg==}
    dev: true

  /lodash.isplainobject@4.0.6:
    resolution: {integrity: sha512-oSXzaWypCMHkPC3NvBEaPHf0KsA5mvPrOPgQWDsbg8n7orZ290M0BmC/jgRZ4vcJ6DTAhjrsSYgdsW/F+MFOBA==}
    dev: false

  /lodash.memoize@4.1.2:
    resolution: {integrity: sha512-t7j+NzmgnQzTAYXcsHYLgimltOV1MXHtlOWf6GjL9Kj8GK5FInw5JotxvbOs+IvV1/Dzo04/fCGfLVs7aXb4Ag==}
    dev: true

  /lodash.merge@4.6.2:
    resolution: {integrity: sha512-0KpjqXRVvrYyCsX1swR/XTK0va6VQkQM6MNo7PqW77ByjAhoARA8EfrP1N4+KlKj8YS0ZUCtRT/YUuhyYDujIQ==}
    dev: true

  /lodash.pick@4.4.0:
    resolution: {integrity: sha512-hXt6Ul/5yWjfklSGvLQl8vM//l3FtyHZeuelpzK6mm99pNvN9yTDruNZPEJZD1oWrqo+izBmB7oUfWgcCX7s4Q==}
    dev: true

  /lodash.sortby@4.7.0:
    resolution: {integrity: sha512-HDWXG8isMntAyRF5vZ7xKuEvOhT4AhlRt/3czTSjvGUxjYCBVRQY48ViDHyfYz9VIoBkW4TMGQNapx+l3RUwdA==}
    dev: true

  /lodash.startcase@4.4.0:
    resolution: {integrity: sha512-+WKqsK294HMSc2jEbNgpHpd0JfIBhp7rEV4aqXWqFr6AlXov+SlcgB1Fv01y2kGe3Gc8nMW7VA0SrGuSkRfIEg==}
    dev: true

  /lodash.union@4.6.0:
    resolution: {integrity: sha512-c4pB2CdGrGdjMKYLA+XiRDO7Y0PRQbm/Gzg8qMj+QH+pFVAoTp5sBpO0odL3FjoPCGjK96p6qsP+yQoiLoOBcw==}
    dev: false

  /lodash.uniq@4.5.0:
    resolution: {integrity: sha512-xfBaXQd9ryd9dlSDvnvI0lvxfLJlYAZzXomUYzLKtUeOQvOP5piqAWuGtrhWeqaXK9hhoM/iyJc5AV+XfsX3HQ==}
    dev: true

  /lodash@4.17.21:
    resolution: {integrity: sha512-v2kDEe57lecTulaDIuNTPy3Ry4gLGJ6Z1O3vE1krgXZNrsQ+LFTGHVxVjcXPs17LhbZVGedAJv8XZ1tvj5FvSg==}

  /log-symbols@4.1.0:
    resolution: {integrity: sha512-8XPvpAA8uyhfteu8pIvQxpJZ7SYYdpUivZpGy6sFsBuKRY/7rQGavedeB8aK+Zkyq6upMFVL/9AW6vOYzfRyLg==}
    engines: {node: '>=10'}
    dependencies:
      chalk: 4.1.2
      is-unicode-supported: 0.1.0
    dev: false

  /loose-envify@1.4.0:
    resolution: {integrity: sha512-lyuxPGr/Wfhrlem2CL/UcnUc1zcqKAImBDzukY7Y5F/yQiNdko6+fRLevlw1HgMySw7f611UIY408EtxRSoK3Q==}
    hasBin: true
    dependencies:
      js-tokens: 4.0.0
    dev: true

  /loupe@2.3.6:
    resolution: {integrity: sha512-RaPMZKiMy8/JruncMU5Bt6na1eftNoo++R4Y+N2FrxkDVTrGvcyzFTsaGif4QTeKESheMGegbhw6iUAq+5A8zA==}
    dependencies:
      get-func-name: 2.0.0
    dev: true

  /lower-case-first@2.0.2:
    resolution: {integrity: sha512-EVm/rR94FJTZi3zefZ82fLWab+GX14LJN4HrWBcuo6Evmsl9hEfnqxgcHCKb9q+mNf6EVdsjx/qucYFIIB84pg==}
    dependencies:
      tslib: 2.6.0
    dev: false

  /lower-case@2.0.2:
    resolution: {integrity: sha512-7fm3l3NAF9WfN6W3JOmf5drwpVqX78JtoGJ3A6W0a6ZnldM41w2fV5D490psKFTpMds8TJse/eHLFFsNHHjHgg==}
    dependencies:
      tslib: 2.6.0
    dev: false

  /lowlight@1.17.0:
    resolution: {integrity: sha512-vmtBgYKD+QVNy7tIa7ulz5d//Il9R4MooOVh4nkOf9R9Cb/Dk5TXMSTieg/vDulkBkIWj59/BIlyFQxT9X1oAQ==}
    dependencies:
      fault: 1.0.4
      highlight.js: 10.4.1
    dev: false

  /lru-cache@10.0.1:
    resolution: {integrity: sha512-IJ4uwUTi2qCccrioU6g9g/5rvvVl13bsdczUUcqbciD9iLr095yj8DQKdObriEvuNSx325N1rV1O0sJFszx75g==}
    engines: {node: 14 || >=16.14}
    dev: true

  /lru-cache@4.1.5:
    resolution: {integrity: sha512-sWZlbEP2OsHNkXrMl5GYk/jKk70MBng6UU4YI/qGDYbgf6YbP4EvmqISbXCoJiRKs+1bSpFHVgQxvJ17F2li5g==}
    dependencies:
      pseudomap: 1.0.2
      yallist: 2.1.2
    dev: true

  /lru-cache@5.1.1:
    resolution: {integrity: sha512-KpNARQA3Iwv+jTA0utUVVbrh+Jlrr1Fv0e56GGzAFOXN7dk/FviaDW8LHmK52DlcH4WP2n6gI8vN1aesBFgo9w==}
    dependencies:
      yallist: 3.1.1
    dev: true

  /lru-cache@6.0.0:
    resolution: {integrity: sha512-Jo6dJ04CmSjuznwJSS3pUeWmd/H0ffTlkXXgwZi+eq1UCmqQwCh+eLsYOYCwY991i2Fah4h1BEMCx4qThGbsiA==}
    engines: {node: '>=10'}
    dependencies:
      yallist: 4.0.0

  /lz-string@1.5.0:
    resolution: {integrity: sha512-h5bgJWpxJNswbU7qCrV0tIKQCaS3blPDrqKWx+QxzuzL1zGUzij9XCWLrSLsJPu5t+eWA/ycetzYAO5IOMcWAQ==}
    hasBin: true
    dev: true

  /magic-string-ast@0.3.0:
    resolution: {integrity: sha512-0shqecEPgdFpnI3AP90epXyxZy9g6CRZ+SZ7BcqFwYmtFEnZ1jpevcV5HoyVnlDS9gCnc1UIg3Rsvp3Ci7r8OA==}
    engines: {node: '>=16.14.0'}
    dependencies:
      magic-string: 0.30.4
    dev: true

  /magic-string@0.27.0:
    resolution: {integrity: sha512-8UnnX2PeRAPZuN12svgR9j7M1uWMovg/CEnIwIG0LFkXSJJe4PdfUGiTGl8V9bsBHFUtfVINcSyYxd7q+kx9fA==}
    engines: {node: '>=12'}
    dependencies:
      '@jridgewell/sourcemap-codec': 1.4.15
    dev: true

  /magic-string@0.30.0:
    resolution: {integrity: sha512-LA+31JYDJLs82r2ScLrlz1GjSgu66ZV518eyWT+S8VhyQn/JL0u9MeBOvQMGYiPk1DBiSN9DDMOcXvigJZaViQ==}
    engines: {node: '>=12'}
    dependencies:
      '@jridgewell/sourcemap-codec': 1.4.15
    dev: true

  /magic-string@0.30.4:
    resolution: {integrity: sha512-Q/TKtsC5BPm0kGqgBIF9oXAs/xEf2vRKiIB4wCRQTJOQIByZ1d+NnUOotvJOvNpi5RNIgVOMC3pOuaP1ZTDlVg==}
    engines: {node: '>=12'}
    dependencies:
      '@jridgewell/sourcemap-codec': 1.4.15
    dev: true

  /make-dir@3.1.0:
    resolution: {integrity: sha512-g3FeP20LNwhALb/6Cz6Dd4F2ngze0jz7tbzrD2wAV+o9FeNHe4rL+yK2md0J/fiSf1sa1ADhXqi5+oVwOM/eGw==}
    engines: {node: '>=8'}
    dependencies:
      semver: 6.3.1

  /make-error@1.3.6:
    resolution: {integrity: sha512-s8UhlNe7vPKomQhC1qFelMokr/Sc3AgNbso3n74mVPA5LTZwkB9NlXf4XPamLxJE8h0gh73rM94xvwRT2CVInw==}
    dev: true

  /makeerror@1.0.12:
    resolution: {integrity: sha512-JmqCvUhmt43madlpFzG4BQzG2Z3m6tvQDNKdClZnO3VbIudJYmxsT0FNJMeiB2+JTSlTQTSbU8QdesVmwJcmLg==}
    dependencies:
      tmpl: 1.0.5
    dev: true

  /map-obj@1.0.1:
    resolution: {integrity: sha512-7N/q3lyZ+LVCp7PzuxrJr4KMbBE2hW7BT7YNia330OFxIf4d3r5zVpicP2650l7CPN6RM9zOJRl3NGpqSiw3Eg==}
    engines: {node: '>=0.10.0'}
    dev: true

  /map-obj@4.3.0:
    resolution: {integrity: sha512-hdN1wVrZbb29eBGiGjJbeP8JbKjq1urkHJ/LIP/NY48MZ1QVXUsQBV1G1zvYFHn1XE06cwjBsOI2K3Ulnj1YXQ==}
    engines: {node: '>=8'}
    dev: true

  /markdown-it@12.3.2:
    resolution: {integrity: sha512-TchMembfxfNVpHkbtriWltGWc+m3xszaRD0CZup7GFFhzIgQqxIfn3eGj1yZpfuflzPvfkt611B2Q/Bsk1YnGg==}
    hasBin: true
    dependencies:
      argparse: 2.0.1
      entities: 2.1.0
      linkify-it: 3.0.3
      mdurl: 1.0.1
      uc.micro: 1.0.6
    dev: true

  /mdn-data@2.0.28:
    resolution: {integrity: sha512-aylIc7Z9y4yzHYAJNuESG3hfhC+0Ibp/MAMiaOZgNv4pmEdFyfZhhhny4MNiAfWdBQ1RQ2mfDWmM1x8SvGyp8g==}
    dev: true

  /mdn-data@2.0.30:
    resolution: {integrity: sha512-GaqWWShW4kv/G9IEucWScBx9G1/vsFZZJUO+tD26M8J8z3Kw5RDQjaoZe03YAClgeS/SWPOcb4nkFBTEi5DUEA==}
    dev: true

  /mdurl@1.0.1:
    resolution: {integrity: sha512-/sKlQJCBYVY9Ers9hqzKou4H6V5UWc/M59TH2dvkt+84itfnq7uFOMLpOiOS4ujvHP4etln18fmIxA5R5fll0g==}
    dev: true

  /media-typer@0.3.0:
    resolution: {integrity: sha1-hxDXrwqmJvj/+hzgAWhUUmMlV0g=}
    engines: {node: '>= 0.6'}
    dev: true

  /memory-fs@0.5.0:
    resolution: {integrity: sha512-jA0rdU5KoQMC0e6ppoNRtpp6vjFq6+NY7r8hywnC7V+1Xj/MtHwGIbB1QaK/dunyjWteJzmkpd7ooeWg10T7GA==}
    engines: {node: '>=4.3.0 <5.0.0 || >=5.10'}
    dependencies:
      errno: 0.1.8
      readable-stream: 2.3.8
    dev: true

  /meow@6.1.1:
    resolution: {integrity: sha512-3YffViIt2QWgTy6Pale5QpopX/IvU3LPL03jOTqp6pGj3VjesdO/U8CuHMKpnQr4shCNCM5fd5XFFvIIl6JBHg==}
    engines: {node: '>=8'}
    dependencies:
      '@types/minimist': 1.2.2
      camelcase-keys: 6.2.2
      decamelize-keys: 1.1.1
      hard-rejection: 2.1.0
      minimist-options: 4.1.0
      normalize-package-data: 2.5.0
      read-pkg-up: 7.0.1
      redent: 3.0.0
      trim-newlines: 3.0.1
      type-fest: 0.13.1
      yargs-parser: 18.1.3
    dev: true

  /merge-descriptors@1.0.1:
    resolution: {integrity: sha512-cCi6g3/Zr1iqQi6ySbseM1Xvooa98N0w31jzUYrXPX2xqObmFGHJ0tQ5u74H3mVh7wLouTseZyYIq39g8cNp1w==}
    dev: true

  /merge-stream@2.0.0:
    resolution: {integrity: sha512-abv/qOcuPfk3URPfDzmZU1LKmuw8kT+0nIHvKrKgFrwifol/doWcdA4ZqsWQ8ENrFKkd67Mfpo/LovbIUsbt3w==}

  /merge2@1.4.1:
    resolution: {integrity: sha512-8q7VEgMJW4J8tcfVPy8g09NcQwZdbwFEqhe/WZkoIzjn/3TGDwtOCYtXGxA3O8tPzpczCCDgv+P2P5y00ZJOOg==}
    engines: {node: '>= 8'}

  /methods@1.1.2:
    resolution: {integrity: sha512-iclAHeNqNm68zFtnZ0e+1L2yUIdvzNoauKU4WBA3VvH/vPFieF7qfRlwUZU+DA9P9bPXIS90ulxoUoCH23sV2w==}
    engines: {node: '>= 0.6'}
    dev: true

  /micromatch@4.0.5:
    resolution: {integrity: sha512-DMy+ERcEW2q8Z2Po+WNXuw3c5YaUSFjAO5GsJqfEl7UjvtIuFKO6ZrKvcItdy98dwFI2N1tg3zNIdKaQT+aNdA==}
    engines: {node: '>=8.6'}
    dependencies:
      braces: 3.0.2
      picomatch: 2.3.1

  /mime-db@1.52.0:
    resolution: {integrity: sha512-sPU4uV7dYlvtWJxwwxHD0PuihVNiE7TyAbQ5SWxDCB9mUYvOgroQOwYQQOKPJ8CIbE+1ETVlOoK1UC2nU3gYvg==}
    engines: {node: '>= 0.6'}
    dev: true

  /mime-types@2.1.35:
    resolution: {integrity: sha512-ZDY+bPm5zTTF+YpCrAU9nK0UgICYPT0QtT1NZWFv4s++TNkcgVaT0g6+4R2uI4MjQjzysHB1zxuWL50hzaeXiw==}
    engines: {node: '>= 0.6'}
    dependencies:
      mime-db: 1.52.0
    dev: true

  /mime@1.6.0:
    resolution: {integrity: sha512-x0Vn8spI+wuJ1O6S7gnbaQg8Pxh4NNHb7KSINmEWKiPE4RKOplvijn+NkmYmmRgP68mc70j2EbeTFRsrswaQeg==}
    engines: {node: '>=4'}
    hasBin: true
    dev: true

  /mime@2.5.2:
    resolution: {integrity: sha512-tqkh47FzKeCPD2PUiPB6pkbMzsCasjxAfC62/Wap5qrUWcb+sFasXUC5I3gYM5iBM8v/Qpn4UK0x+j0iHyFPDg==}
    engines: {node: '>=4.0.0'}
    hasBin: true
    dev: true

  /mime@2.6.0:
    resolution: {integrity: sha512-USPkMeET31rOMiarsBNIHZKLGgvKc/LrjofAnBlOttf5ajRvqiRA8QsenbcooctK6d6Ts6aqZXBA+XbkKthiQg==}
    engines: {node: '>=4.0.0'}
    hasBin: true
    dev: true

  /mime@3.0.0:
    resolution: {integrity: sha512-jSCU7/VB1loIWBZe14aEYHU/+1UMEHoaO7qxCOVJOw9GgH72VAWppxNcjU+x9a2k3GSIBXNKxXQFqRvvZ7vr3A==}
    engines: {node: '>=10.0.0'}
    hasBin: true
    dev: true

  /mimic-fn@2.1.0:
    resolution: {integrity: sha512-OqbOk5oEQeAZ8WXWydlu9HJjz9WVdEIvamMCcXmuqUYjTknH/sqsWvhQ3vgwKFRR1HpjvNBKQ37nbJgYzGqGcg==}
    engines: {node: '>=6'}

  /mimic-fn@4.0.0:
    resolution: {integrity: sha512-vqiC06CuhBTUdZH+RYl8sFrL096vA45Ok5ISO6sE/Mr1jRbGH4Csnhi8f3wKVl7x8mO4Au7Ir9D3Oyv1VYMFJw==}
    engines: {node: '>=12'}
    dev: true

  /mimic-response@3.1.0:
    resolution: {integrity: sha512-z0yWI+4FDrrweS8Zmt4Ej5HdJmky15+L2e6Wgn3+iK5fWzb6T3fhNFq2+MeTRb064c6Wr4N/wv0DzQTjNzHNGQ==}
    engines: {node: '>=10'}

  /min-indent@1.0.1:
    resolution: {integrity: sha512-I9jwMn07Sy/IwOj3zVkVik2JTvgpaykDZEigL6Rx6N9LbMywwUSMtxET+7lVoDLLd3O3IXwJwvuuns8UB/HeAg==}
    engines: {node: '>=4'}

  /minimatch@3.0.8:
    resolution: {integrity: sha512-6FsRAQsxQ61mw+qP1ZzbL9Bc78x2p5OqNgNpnoAFLTrX8n5Kxph0CsnhmKKNXTWjXqU5L0pGPR7hYk+XWZr60Q==}
    dependencies:
      brace-expansion: 1.1.11
    dev: true

  /minimatch@3.1.2:
    resolution: {integrity: sha512-J7p63hRiAjw1NDEww1W7i37+ByIrOWO5XQQAzZ3VOcL0PNybwpfmV/N05zFAzwQ9USyEcX6t3UO+K5aqBQOIHw==}
    dependencies:
      brace-expansion: 1.1.11

  /minimatch@5.1.6:
    resolution: {integrity: sha512-lKwV/1brpG6mBUFHtb7NUmtABCb2WZZmm2wNiOA5hAb8VdCS4B3dtMWyvcoViccwAW/COERjXLt0zP1zXUN26g==}
    engines: {node: '>=10'}
    dependencies:
      brace-expansion: 2.0.1

  /minimist-options@4.1.0:
    resolution: {integrity: sha512-Q4r8ghd80yhO/0j1O3B2BjweX3fiHg9cdOwjJd2J76Q135c+NDxGCqdYKQ1SKBuFfgWbAUzBfvYjPUEeNgqN1A==}
    engines: {node: '>= 6'}
    dependencies:
      arrify: 1.0.1
      is-plain-obj: 1.1.0
      kind-of: 6.0.3
    dev: true

  /minimist@1.2.8:
    resolution: {integrity: sha512-2yyAR8qBkN3YuheJanUpWC5U3bb5osDywNB8RzDVlDwDHbocAJveqqj1u8+SVD7jkWT4yvsHCpWqqWqAxb0zCA==}

  /minipass@3.3.6:
    resolution: {integrity: sha512-DxiNidxSEK+tHG6zOIklvNOwm3hvCrbUrdtzY74U6HKTJxvIDfOUL5W5P2Ghd3DTkhhKPYGqeNUIh5qcM4YBfw==}
    engines: {node: '>=8'}
    dependencies:
      yallist: 4.0.0
    dev: true

  /minipass@5.0.0:
    resolution: {integrity: sha512-3FnjYuehv9k6ovOEbyOswadCDPX1piCfhV8ncmYtHOjuPwylVWsghTLo7rabjC3Rx5xD4HDx8Wm1xnMF7S5qFQ==}
    engines: {node: '>=8'}
    dev: true

  /minizlib@2.1.2:
    resolution: {integrity: sha512-bAxsR8BVfj60DWXHE3u30oHzfl4G7khkSuPW+qvpd7jFRHm7dLxOjUk1EHACJ/hxLY8phGJ0YhYHZo7jil7Qdg==}
    engines: {node: '>= 8'}
    dependencies:
      minipass: 3.3.6
      yallist: 4.0.0
    dev: true

  /mixme@0.5.9:
    resolution: {integrity: sha512-VC5fg6ySUscaWUpI4gxCBTQMH2RdUpNrk+MsbpCYtIvf9SBJdiUey4qE7BXviJsJR4nDQxCZ+3yaYNW3guz/Pw==}
    engines: {node: '>= 8.0.0'}
    dev: true

  /mixpanel@0.17.0:
    resolution: {integrity: sha512-DY5WeOy/hmkPrNiiZugJpWR0iMuOwuj1a3u0bgwB2eUFRV6oIew/pIahhpawdbNjb+Bye4a8ID3gefeNPvL81g==}
    engines: {node: '>=10.0'}
    dependencies:
      https-proxy-agent: 5.0.0
    transitivePeerDependencies:
      - supports-color
    dev: false

  /mkdirp-classic@0.5.3:
    resolution: {integrity: sha512-gKLcREMhtuZRwRAfqP3RFW+TK4JqApVBtOIftVgjuABpAtpxhPGaDcfvbhNvD0B8iD1oUr/txX35NjcaY6Ns/A==}
    requiresBuild: true
    dev: true
    optional: true

  /mkdirp@1.0.4:
    resolution: {integrity: sha512-vVqVZQyf3WLx2Shd0qJ9xuvqgAyKPLAiqITEtqW0oIUjzo3PePDd6fW9iFz30ef7Ysp/oiWqbhszeGWW2T6Gzw==}
    engines: {node: '>=10'}
    hasBin: true

  /mlly@1.4.0:
    resolution: {integrity: sha512-ua8PAThnTwpprIaU47EPeZ/bPUVp2QYBbWMphUQpVdBI3Lgqzm5KZQ45Agm3YJedHXaIHl6pBGabaLSUPPSptg==}
    dependencies:
      acorn: 8.10.0
      pathe: 1.1.1
      pkg-types: 1.0.3
      ufo: 1.3.1
    dev: true

  /mlly@1.4.2:
    resolution: {integrity: sha512-i/Ykufi2t1EZ6NaPLdfnZk2AX8cs0d+mTzVKuPfqPKPatxLApaBoxJQ9x1/uckXtrS/U5oisPMDkNs0yQTaBRg==}
    dependencies:
      acorn: 8.10.0
      pathe: 1.1.1
      pkg-types: 1.0.3
      ufo: 1.3.1
    dev: true

  /mri@1.2.0:
    resolution: {integrity: sha512-tzzskb3bG8LvYGFF/mDTpq3jpI6Q9wc3LEmBaghu+DdCssd1FakN7Bc0hVNmEyGq1bq3RgfkCb3cmQLpNPOroA==}
    engines: {node: '>=4'}
    dev: true

  /mrmime@1.0.1:
    resolution: {integrity: sha512-hzzEagAgDyoU1Q6yg5uI+AorQgdvMCur3FcKf7NhMKWsaYg+RnbTyHRa/9IlLF9rf455MOCtcqqrQQ83pPP7Uw==}
    engines: {node: '>=10'}
    dev: true

  /ms@2.0.0:
    resolution: {integrity: sha512-Tpp60P6IUJDTuOq/5Z8cdskzJujfwqfOTkrwIwj7IRISpnkJnT6SyJ4PCPnGMoFjC9ddhal5KVIYtAt97ix05A==}
    dev: true

  /ms@2.1.2:
    resolution: {integrity: sha512-sGkPx+VjMtmA6MX27oA4FBFELFCZZ4S4XqeGOXCv68tT+jb3vk/RyaKWP0PTKyWtmLSM0b+adUTEvbs1PEaH2w==}

  /ms@2.1.3:
    resolution: {integrity: sha512-6FlzubTLZG3J2a/NVCAleEhjzq5oxgHyaCU9yYXvcLsvoVaHJq/s5xXI6/XXP6tz7R9xAOtHnSO/tXtF3WRTlA==}

  /mute-stream@0.0.8:
    resolution: {integrity: sha512-nnbWWOkoWyUsTjKrhgD0dcz22mdkSnpYqbEjIm2nhwhuxlSkpywJmBo8h0ZqJdkp73mb90SssHkN4rsRaBAfAA==}
    dev: true

  /mylas@2.1.13:
    resolution: {integrity: sha512-+MrqnJRtxdF+xngFfUUkIMQrUUL0KsxbADUkn23Z/4ibGg192Q+z+CQyiYwvWTsYjJygmMR8+w3ZDa98Zh6ESg==}
    engines: {node: '>=12.0.0'}
    dev: true

  /mz@2.7.0:
    resolution: {integrity: sha512-z81GNO7nnYMEhrGh9LeymoE4+Yr0Wn5McHIZMK5cfQCl+NDX08sCZgUc9/6MHni9IWuFLm1Z3HTCXu2z9fN62Q==}
    dependencies:
      any-promise: 1.3.0
      object-assign: 4.1.1
      thenify-all: 1.6.0
    dev: true

  /nanoid@3.3.6:
    resolution: {integrity: sha512-BGcqMMJuToF7i1rt+2PWSNVnWIkGCU78jBG3RxO/bZlnZPK2Cmi2QaffxGO/2RvWi9sL+FAiRiXMgsyxQ1DIDA==}
    engines: {node: ^10 || ^12 || ^13.7 || ^14 || >=15.0.1}
    hasBin: true
    dev: true

  /nanoid@4.0.2:
    resolution: {integrity: sha512-7ZtY5KTCNheRGfEFxnedV5zFiORN1+Y1N6zvPTnHQd8ENUvfaDBeuJDZb2bN/oXwXxu3qkTXDzy57W5vAmDTBw==}
    engines: {node: ^14 || ^16 || >=18}
    hasBin: true
    dev: true

  /napi-build-utils@1.0.2:
    resolution: {integrity: sha512-ONmRUqK7zj7DWX0D9ADe03wbwOBZxNAfF20PlGfCWQcD3+/MakShIHrMqx9YwPTfxDdF1zLeL+RGZiR9kGMLdg==}
    requiresBuild: true
    dev: true
    optional: true

  /napi-wasm@1.1.0:
    resolution: {integrity: sha512-lHwIAJbmLSjF9VDRm9GoVOy9AGp3aIvkjv+Kvz9h16QR3uSVYH78PNQUnT2U4X53mhlnV2M7wrhibQ3GHicDmg==}
    dev: true

  /natural-compare@1.4.0:
    resolution: {integrity: sha512-OWND8ei3VtNC9h7V60qff3SVobHr996CTwgxubgyQYEpg290h9J0buyECNNJexkFm5sOajh5G116RYA1c8ZMSw==}
    dev: true

  /negotiator@0.6.3:
    resolution: {integrity: sha512-+EUsqGPLsM+j/zdChZjsnX51g4XrHFOIXwfnCVPGlQk/k5giakcKsuxCObBRu6DSm9opw/O6slWbJdghQM4bBg==}
    engines: {node: '>= 0.6'}
    dev: true

  /new-github-issue-url@0.2.1:
    resolution: {integrity: sha512-md4cGoxuT4T4d/HDOXbrUHkTKrp/vp+m3aOA7XXVYwNsUNMK49g3SQicTSeV5GIz/5QVGAeYRAOlyp9OvlgsYA==}
    engines: {node: '>=10'}
    dev: false

  /next@12.3.1(@babel/core@7.23.2)(react-dom@18.2.0)(react@18.2.0):
    resolution: {integrity: sha512-l7bvmSeIwX5lp07WtIiP9u2ytZMv7jIeB8iacR28PuUEFG5j0HGAPnMqyG5kbZNBG2H7tRsrQ4HCjuMOPnANZw==}
    engines: {node: '>=12.22.0'}
    hasBin: true
    peerDependencies:
      fibers: '>= 3.1.0'
      node-sass: ^6.0.0 || ^7.0.0
      react: ^17.0.2 || ^18.0.0-0
      react-dom: ^17.0.2 || ^18.0.0-0
      sass: ^1.3.0
    peerDependenciesMeta:
      fibers:
        optional: true
      node-sass:
        optional: true
      sass:
        optional: true
    dependencies:
      '@next/env': 12.3.1
      '@swc/helpers': 0.4.11
      caniuse-lite: 1.0.30001509
      postcss: 8.4.14
      react: 18.2.0
      react-dom: 18.2.0(react@18.2.0)
      styled-jsx: 5.0.7(@babel/core@7.23.2)(react@18.2.0)
      use-sync-external-store: 1.2.0(react@18.2.0)
    optionalDependencies:
      '@next/swc-android-arm-eabi': 12.3.1
      '@next/swc-android-arm64': 12.3.1
      '@next/swc-darwin-arm64': 12.3.1
      '@next/swc-darwin-x64': 12.3.1
      '@next/swc-freebsd-x64': 12.3.1
      '@next/swc-linux-arm-gnueabihf': 12.3.1
      '@next/swc-linux-arm64-gnu': 12.3.1
      '@next/swc-linux-arm64-musl': 12.3.1
      '@next/swc-linux-x64-gnu': 12.3.1
      '@next/swc-linux-x64-musl': 12.3.1
      '@next/swc-win32-arm64-msvc': 12.3.1
      '@next/swc-win32-ia32-msvc': 12.3.1
      '@next/swc-win32-x64-msvc': 12.3.1
    transitivePeerDependencies:
      - '@babel/core'
      - babel-plugin-macros
    dev: true

  /next@13.4.5(@babel/core@7.23.2)(react-dom@18.2.0)(react@18.2.0):
    resolution: {integrity: sha512-pfNsRLVM9e5Y1/z02VakJRfD6hMQkr24FaN2xc9GbcZDBxoOgiNAViSg5cXwlWCoMhtm4U315D7XYhgOr96Q3Q==}
    engines: {node: '>=16.8.0'}
    hasBin: true
    peerDependencies:
      '@opentelemetry/api': ^1.1.0
      fibers: '>= 3.1.0'
      react: ^18.2.0
      react-dom: ^18.2.0
      sass: ^1.3.0
    peerDependenciesMeta:
      '@opentelemetry/api':
        optional: true
      fibers:
        optional: true
      sass:
        optional: true
    dependencies:
      '@next/env': 13.4.5
      '@swc/helpers': 0.5.1
      busboy: 1.6.0
      caniuse-lite: 1.0.30001509
      postcss: 8.4.14
      react: 18.2.0
      react-dom: 18.2.0(react@18.2.0)
      styled-jsx: 5.1.1(@babel/core@7.23.2)(react@18.2.0)
      watchpack: 2.4.0
      zod: 3.21.4
    optionalDependencies:
      '@next/swc-darwin-arm64': 13.4.5
      '@next/swc-darwin-x64': 13.4.5
      '@next/swc-linux-arm64-gnu': 13.4.5
      '@next/swc-linux-arm64-musl': 13.4.5
      '@next/swc-linux-x64-gnu': 13.4.5
      '@next/swc-linux-x64-musl': 13.4.5
      '@next/swc-win32-arm64-msvc': 13.4.5
      '@next/swc-win32-ia32-msvc': 13.4.5
      '@next/swc-win32-x64-msvc': 13.4.5
    transitivePeerDependencies:
      - '@babel/core'
      - babel-plugin-macros
    dev: true

  /next@13.4.7(@babel/core@7.23.2)(react-dom@18.2.0)(react@18.2.0):
    resolution: {integrity: sha512-M8z3k9VmG51SRT6v5uDKdJXcAqLzP3C+vaKfLIAM0Mhx1um1G7MDnO63+m52qPdZfrTFzMZNzfsgvm3ghuVHIQ==}
    engines: {node: '>=16.8.0'}
    hasBin: true
    peerDependencies:
      '@opentelemetry/api': ^1.1.0
      fibers: '>= 3.1.0'
      react: ^18.2.0
      react-dom: ^18.2.0
      sass: ^1.3.0
    peerDependenciesMeta:
      '@opentelemetry/api':
        optional: true
      fibers:
        optional: true
      sass:
        optional: true
    dependencies:
      '@next/env': 13.4.7
      '@swc/helpers': 0.5.1
      busboy: 1.6.0
      caniuse-lite: 1.0.30001509
      postcss: 8.4.14
      react: 18.2.0
      react-dom: 18.2.0(react@18.2.0)
      styled-jsx: 5.1.1(@babel/core@7.23.2)(react@18.2.0)
      watchpack: 2.4.0
      zod: 3.21.4
    optionalDependencies:
      '@next/swc-darwin-arm64': 13.4.7
      '@next/swc-darwin-x64': 13.4.7
      '@next/swc-linux-arm64-gnu': 13.4.7
      '@next/swc-linux-arm64-musl': 13.4.7
      '@next/swc-linux-x64-gnu': 13.4.7
      '@next/swc-linux-x64-musl': 13.4.7
      '@next/swc-win32-arm64-msvc': 13.4.7
      '@next/swc-win32-ia32-msvc': 13.4.7
      '@next/swc-win32-x64-msvc': 13.4.7
    transitivePeerDependencies:
      - '@babel/core'
      - babel-plugin-macros
    dev: true

  /nitropack@2.6.3:
    resolution: {integrity: sha512-k1GC9GiIrjAmLx48g52/38u6OfWVUAhvWtxm5G4vFUaGAt82WPVl+P5S9YXMRXgNtUnTFfzC4Vfp5TUEG0i7zQ==}
    engines: {node: ^16.11.0 || >=17.0.0}
    hasBin: true
    peerDependencies:
      xml2js: ^0.6.2
    peerDependenciesMeta:
      xml2js:
        optional: true
    dependencies:
      '@cloudflare/kv-asset-handler': 0.3.0
      '@netlify/functions': 2.2.1
      '@rollup/plugin-alias': 5.0.1(rollup@3.29.4)
      '@rollup/plugin-commonjs': 25.0.5(rollup@3.29.4)
      '@rollup/plugin-inject': 5.0.4(rollup@3.29.4)
      '@rollup/plugin-json': 6.0.1(rollup@3.29.4)
      '@rollup/plugin-node-resolve': 15.2.3(rollup@3.29.4)
      '@rollup/plugin-replace': 5.0.3(rollup@3.29.4)
      '@rollup/plugin-terser': 0.4.4(rollup@3.29.4)
      '@rollup/plugin-wasm': 6.2.2(rollup@3.29.4)
      '@rollup/pluginutils': 5.0.5(rollup@3.29.4)
      '@types/http-proxy': 1.17.12
      '@vercel/nft': 0.23.1
      archiver: 6.0.1
      c12: 1.4.2
      chalk: 5.3.0
      chokidar: 3.5.3
      citty: 0.1.4
      consola: 3.2.3
      cookie-es: 1.0.0
      defu: 6.1.2
      destr: 2.0.1
      dot-prop: 8.0.2
      esbuild: 0.19.4
      escape-string-regexp: 5.0.0
      etag: 1.8.1
      fs-extra: 11.1.1
      globby: 13.2.2
      gzip-size: 7.0.0
      h3: 1.8.2
      hookable: 5.5.3
      httpxy: 0.1.5
      is-primitive: 3.0.1
      jiti: 1.20.0
      klona: 2.0.6
      knitwork: 1.0.0
      listhen: 1.5.5
      magic-string: 0.30.4
      mime: 3.0.0
      mlly: 1.4.2
      mri: 1.2.0
      node-fetch-native: 1.4.0
      ofetch: 1.3.3
      ohash: 1.1.3
      openapi-typescript: 6.7.0
      pathe: 1.1.1
      perfect-debounce: 1.0.0
      pkg-types: 1.0.3
      pretty-bytes: 6.1.1
      radix3: 1.1.0
      rollup: 3.29.4
      rollup-plugin-visualizer: 5.9.2(rollup@3.29.4)
      scule: 1.0.0
      semver: 7.5.4
      serve-placeholder: 2.0.1
      serve-static: 1.15.0
      std-env: 3.4.3
      ufo: 1.3.1
      uncrypto: 0.1.3
      unctx: 2.3.1
      unenv: 1.7.4
      unimport: 3.4.0(rollup@3.29.4)
      unstorage: 1.9.0
    transitivePeerDependencies:
      - '@azure/app-configuration'
      - '@azure/cosmos'
      - '@azure/data-tables'
      - '@azure/identity'
      - '@azure/keyvault-secrets'
      - '@azure/storage-blob'
      - '@capacitor/preferences'
      - '@planetscale/database'
      - '@upstash/redis'
      - '@vercel/kv'
      - encoding
      - idb-keyval
      - supports-color
    dev: true

  /no-case@3.0.4:
    resolution: {integrity: sha512-fgAN3jGAh+RoxUGZHTSOLJIqUc2wmoBwGR4tbpNAKmmovFoWq0OdRkb0VkldReO2a2iBT/OEulG9XSUc10r3zg==}
    dependencies:
      lower-case: 2.0.2
      tslib: 2.6.0
    dev: false

  /nock@13.3.7:
    resolution: {integrity: sha512-z3voRxo6G0JxqCsjuzERh1ReFC4Vp2b7JpSgcMJB6jnJbUszf88awAeQLIID2UNMwbMh9/Zm5sFscagj0QYHEg==}
    engines: {node: '>= 10.13'}
    dependencies:
      debug: 4.3.4
      json-stringify-safe: 5.0.1
      propagate: 2.0.1
    transitivePeerDependencies:
      - supports-color
    dev: true

  /node-abi@3.45.0:
    resolution: {integrity: sha512-iwXuFrMAcFVi/ZoZiqq8BzAdsLw9kxDfTC0HMyjXfSL/6CSDAGD5UmR7azrAgWV1zKYq7dUUMj4owusBWKLsiQ==}
    engines: {node: '>=10'}
    requiresBuild: true
    dependencies:
      semver: 7.5.4
    dev: true
    optional: true

  /node-addon-api@4.3.0:
    resolution: {integrity: sha512-73sE9+3UaLYYFmDsFZnqCInzPyh3MqIwZO9cw58yIqAZhONrrabrYyYe3TuIqtIiOuTXVhsGau8hcrhhwSsDIQ==}
    requiresBuild: true
    dev: true
    optional: true

  /node-addon-api@7.0.0:
    resolution: {integrity: sha512-vgbBJTS4m5/KkE16t5Ly0WW9hz46swAstv0hYYwMtbG7AznRhNyfLRe8HZAiWIpcHzoO7HxhLuBQj9rJ/Ho0ZA==}
    dev: true

  /node-fetch-native@1.4.0:
    resolution: {integrity: sha512-F5kfEj95kX8tkDhUCYdV8dg3/8Olx/94zB8+ZNthFs6Bz31UpUi8Xh40TN3thLwXgrwXry1pEg9lJ++tLWTcqA==}
    dev: true

  /node-fetch@2.6.11:
    resolution: {integrity: sha512-4I6pdBY1EthSqDmJkiNk3JIT8cswwR9nfeW/cPdUagJYEQG7R95WRH74wpz7ma8Gh/9dI9FP+OU+0E4FvtA55w==}
    engines: {node: 4.x || >=6.0.0}
    peerDependencies:
      encoding: ^0.1.0
    peerDependenciesMeta:
      encoding:
        optional: true
    dependencies:
      whatwg-url: 5.0.0
    dev: false

  /node-fetch@2.6.12:
    resolution: {integrity: sha512-C/fGU2E8ToujUivIO0H+tpQ6HWo4eEmchoPIoXtxCrVghxdKq+QOHqEZW7tuP3KlV3bC8FRMO5nMCC7Zm1VP6g==}
    engines: {node: 4.x || >=6.0.0}
    peerDependencies:
      encoding: ^0.1.0
    peerDependenciesMeta:
      encoding:
        optional: true
    dependencies:
      whatwg-url: 5.0.0

  /node-forge@1.3.1:
    resolution: {integrity: sha512-dPEtOeMvF9VMcYV/1Wb8CPoVAXtp6MKMlcbAt4ddqmGqUJ6fQZFXkNZNkNlfevtNkGtaSoXf/vNNNSvgrdXwtA==}
    engines: {node: '>= 6.13.0'}
    dev: true

  /node-gyp-build@4.6.1:
    resolution: {integrity: sha512-24vnklJmyRS8ViBNI8KbtK/r/DmXQMRiOMXTNz2nrTnAYUwjmEEbnnpB/+kt+yWRv73bPsSPRFddrcIbAxSiMQ==}
    hasBin: true
    dev: true

  /node-int64@0.4.0:
    resolution: {integrity: sha512-O5lz91xSOeoXP6DulyHfllpq+Eg00MWitZIbtPfoSEvqIHdl5gfcY6hYzDWnj0qD5tz52PI08u9qUvSVeUBeHw==}
    dev: true

  /node-machine-id@1.1.12:
    resolution: {integrity: sha512-QNABxbrPa3qEIfrE6GOJ7BYIuignnJw7iQ2YPbc3Nla1HzRJjXzZOiikfF8m7eAMfichLt3M4VgLOetqgDmgGQ==}
    dev: false

  /node-releases@2.0.12:
    resolution: {integrity: sha512-QzsYKWhXTWx8h1kIvqfnC++o0pEmpRQA/aenALsL2F4pqNVr7YzcdMlDij5WBnwftRbJCNJL/O7zdKaxKPHqgQ==}
    dev: true

  /node-releases@2.0.13:
    resolution: {integrity: sha512-uYr7J37ae/ORWdZeQ1xxMJe3NtdmqMC/JZK+geofDrkLUApKRHPd18/TxtBOJ4A0/+uUIliorNrfYV6s1b02eQ==}
    dev: true

  /noms@0.0.0:
    resolution: {integrity: sha512-lNDU9VJaOPxUmXcLb+HQFeUgQQPtMI24Gt6hgfuMHRJgMRHMF/qZ4HJD3GDru4sSw9IQl2jPjAYnQrdIeLbwow==}
    dependencies:
      inherits: 2.0.4
      readable-stream: 1.0.34
    dev: true

  /nopt@5.0.0:
    resolution: {integrity: sha512-Tbj67rffqceeLpcRXrT7vKAN8CwfPeIBgM7E6iBkmKLV7bEMwpGgYLGv0jACUsECaa/vuxP0IjEont6umdMgtQ==}
    engines: {node: '>=6'}
    hasBin: true
    dependencies:
      abbrev: 1.1.1
    dev: true

  /normalize-package-data@2.5.0:
    resolution: {integrity: sha512-/5CMN3T0R4XTj4DcGaexo+roZSdSFW/0AOOTROrjxzCG1wrWXEsGbRKevjlIL+ZDE4sZlJr5ED4YW0yqmkK+eA==}
    dependencies:
      hosted-git-info: 2.8.9
      resolve: 1.22.2
      semver: 5.7.1
      validate-npm-package-license: 3.0.4

  /normalize-path@3.0.0:
    resolution: {integrity: sha512-6eZs5Ls3WtCisHWp9S2GUy8dqkpGi4BVSz3GaqiE6ezub0512ESztXUwUB6C6IKbQkY2Pnb/mD4WYojCRwcwLA==}
    engines: {node: '>=0.10.0'}

  /normalize-range@0.1.2:
    resolution: {integrity: sha512-bdok/XvKII3nUpklnV6P2hxtMNrCboOjAcyBuQnWEhO665FwrSNRxU+AqpsyvO6LgGYPspN+lu5CLtw4jPRKNA==}
    engines: {node: '>=0.10.0'}
    dev: true

  /npm-bundled@2.0.1:
    resolution: {integrity: sha512-gZLxXdjEzE/+mOstGDqR6b0EkhJ+kM6fxM6vUuckuctuVPh80Q6pw/rSZj9s4Gex9GxWtIicO1pc8DB9KZWudw==}
    engines: {node: ^12.13.0 || ^14.15.0 || >=16.0.0}
    dependencies:
      npm-normalize-package-bin: 2.0.0
    dev: false

  /npm-normalize-package-bin@2.0.0:
    resolution: {integrity: sha512-awzfKUO7v0FscrSpRoogyNm0sajikhBWpU0QMrW09AMi9n1PoKU6WaIqUzuJSQnpciZZmJ/jMZ2Egfmb/9LiWQ==}
    engines: {node: ^12.13.0 || ^14.15.0 || >=16.0.0}
    dev: false

  /npm-packlist@5.1.3:
    resolution: {integrity: sha512-263/0NGrn32YFYi4J533qzrQ/krmmrWwhKkzwTuM4f/07ug51odoaNjUexxO4vxlzURHcmYMH1QjvHjsNDKLVg==}
    engines: {node: ^12.13.0 || ^14.15.0 || >=16.0.0}
    hasBin: true
    dependencies:
      glob: 8.1.0
      ignore-walk: 5.0.1
      npm-bundled: 2.0.1
      npm-normalize-package-bin: 2.0.0
    dev: false

  /npm-run-path@4.0.1:
    resolution: {integrity: sha512-S48WzZW777zhNIrn7gxOlISNAqi9ZC/uQFnRdbeIHhZhCA6UqpkOT8T1G7BvfdgP4Er8gF4sUbaS0i7QvIfCWw==}
    engines: {node: '>=8'}
    dependencies:
      path-key: 3.1.1

  /npm-run-path@5.1.0:
    resolution: {integrity: sha512-sJOdmRGrY2sjNTRMbSvluQqg+8X7ZK61yvzBEIDhz4f8z1TZFYABsqjjCBd/0PUNE9M6QDgHJXQkGUEm7Q+l9Q==}
    engines: {node: ^12.20.0 || ^14.13.1 || >=16.0.0}
    dependencies:
      path-key: 4.0.0
    dev: true

  /npmlog@5.0.1:
    resolution: {integrity: sha512-AqZtDUWOMKs1G/8lwylVjrdYgqA4d9nu8hc+0gzRxlDb1I10+FHBGMXs6aiQHFdCUUlqH99MUMuLfzWDNDtfxw==}
    dependencies:
      are-we-there-yet: 2.0.0
      console-control-strings: 1.1.0
      gauge: 3.0.2
      set-blocking: 2.0.0
    dev: true

  /nth-check@2.1.1:
    resolution: {integrity: sha512-lqjrjmaOoAnWfMmBPL+XNnynZh2+swxiX3WUE0s4yEHI6m+AwrK2UZOimIRl3X/4QctVqS8AiZjFqyOGrMXb/w==}
    dependencies:
      boolbase: 1.0.0
    dev: true

  /nuxi@3.9.0:
    resolution: {integrity: sha512-roCfCnQsp/oaHm6PL3HFvvGrwm1d2y1n7G9KzIx+i91eiO4P7fBuaVKibB2e8uqEJBgTwN52KxFha6MJnDykJQ==}
    engines: {node: ^14.18.0 || >=16.10.0}
    hasBin: true
    optionalDependencies:
      fsevents: 2.3.3
    dev: true

  /nuxt@3.7.4(@types/node@20.10.2)(eslint@8.55.0)(typescript@5.3.2):
    resolution: {integrity: sha512-voXN2kheEpi7DJd0hkikfLuA41UiP9IwDDol65dvoJiHnRseWfaw1MyJl6FLHHDHwRzisX9QXWIyMfa9YF4nGg==}
    engines: {node: ^14.18.0 || >=16.10.0}
    hasBin: true
    peerDependencies:
      '@parcel/watcher': ^2.1.0
      '@types/node': ^14.18.0 || >=16.10.0
    peerDependenciesMeta:
      '@parcel/watcher':
        optional: true
      '@types/node':
        optional: true
    dependencies:
      '@nuxt/devalue': 2.0.2
      '@nuxt/kit': 3.7.4
      '@nuxt/schema': 3.7.4
      '@nuxt/telemetry': 2.5.2
      '@nuxt/ui-templates': 1.3.1
      '@nuxt/vite-builder': 3.7.4(@types/node@20.10.2)(eslint@8.55.0)(typescript@5.3.2)(vue@3.3.4)
      '@types/node': 20.10.2
      '@unhead/dom': 1.7.4
      '@unhead/ssr': 1.7.4
      '@unhead/vue': 1.7.4(vue@3.3.4)
      '@vue/shared': 3.3.4
      acorn: 8.10.0
      c12: 1.4.2
      chokidar: 3.5.3
      cookie-es: 1.0.0
      defu: 6.1.2
      destr: 2.0.1
      devalue: 4.3.2
      esbuild: 0.19.4
      escape-string-regexp: 5.0.0
      estree-walker: 3.0.3
      fs-extra: 11.1.1
      globby: 13.2.2
      h3: 1.8.2
      hookable: 5.5.3
      jiti: 1.20.0
      klona: 2.0.6
      knitwork: 1.0.0
      magic-string: 0.30.4
      mlly: 1.4.2
      nitropack: 2.6.3
      nuxi: 3.9.0
      nypm: 0.3.3
      ofetch: 1.3.3
      ohash: 1.1.3
      pathe: 1.1.1
      perfect-debounce: 1.0.0
      pkg-types: 1.0.3
      radix3: 1.1.0
      scule: 1.0.0
      std-env: 3.4.3
      strip-literal: 1.3.0
      ufo: 1.3.1
      ultrahtml: 1.5.2
      uncrypto: 0.1.3
      unctx: 2.3.1
      unenv: 1.7.4
      unimport: 3.4.0(rollup@3.29.4)
      unplugin: 1.5.0
      unplugin-vue-router: 0.7.0(vue-router@4.2.5)(vue@3.3.4)
      untyped: 1.4.0
      vue: 3.3.4
      vue-bundle-renderer: 2.0.0
      vue-devtools-stub: 0.1.0
      vue-router: 4.2.5(vue@3.3.4)
    transitivePeerDependencies:
      - '@azure/app-configuration'
      - '@azure/cosmos'
      - '@azure/data-tables'
      - '@azure/identity'
      - '@azure/keyvault-secrets'
      - '@azure/storage-blob'
      - '@capacitor/preferences'
      - '@planetscale/database'
      - '@upstash/redis'
      - '@vercel/kv'
      - encoding
      - eslint
      - idb-keyval
      - less
      - lightningcss
      - meow
      - optionator
      - rollup
      - sass
      - stylelint
      - stylus
      - sugarss
      - supports-color
      - terser
      - typescript
      - vls
      - vti
      - vue-tsc
      - xml2js
    dev: true

  /nwsapi@2.2.7:
    resolution: {integrity: sha512-ub5E4+FBPKwAZx0UwIQOjYWGHTEq5sPqHQNRN8Z9e4A7u3Tj1weLJsL59yH9vmvqEtBHaOmT6cYQKIZOxp35FQ==}
    dev: true

  /nypm@0.3.3:
    resolution: {integrity: sha512-FHoxtTscAE723e80d2M9cJRb4YVjL82Ra+ZV+YqC6rfNZUWahi+ZhPF+krnR+bdMvibsfHCtgKXnZf5R6kmEPA==}
    engines: {node: ^14.16.0 || >=16.10.0}
    hasBin: true
    dependencies:
      citty: 0.1.4
      execa: 8.0.1
      pathe: 1.1.1
      ufo: 1.3.1
    dev: true

  /object-assign@4.1.1:
    resolution: {integrity: sha512-rJgTQnkUnH1sFw8yT6VSU3zD3sWmu6sZhIseY8VX+GRu3P6F7Fu+JNDoXfklElbLJSnc3FUQHVe4cU5hj+BcUg==}
    engines: {node: '>=0.10.0'}
    dev: true

  /object-inspect@1.12.3:
    resolution: {integrity: sha512-geUvdk7c+eizMNUDkRpW1wJwgfOiOeHbxBR/hLXK1aT6zmVSO0jsQcs7fj6MGw89jC/cjGfLcNOrtMYtGqm81g==}
    dev: true

  /object-is@1.1.5:
    resolution: {integrity: sha512-3cyDsyHgtmi7I7DfSSI2LDp6SK2lwvtbg0p0R1e0RvTqF5ceGx+K2dfSjm1bKDMVCFEDAQvy+o8c6a7VujOddw==}
    engines: {node: '>= 0.4'}
    dependencies:
      call-bind: 1.0.2
      define-properties: 1.2.0
    dev: true

  /object-keys@1.1.1:
    resolution: {integrity: sha512-NuAESUOUMrlIXOfHKzD6bpPu3tYt3xvjNdRIQ+FeT0lNb4K8WR70CaDxhuNguS2XG+GjkyMwOzsN5ZktImfhLA==}
    engines: {node: '>= 0.4'}
    dev: true

  /object.assign@4.1.4:
    resolution: {integrity: sha512-1mxKf0e58bvyjSCtKYY4sRe9itRk3PJpquJOjeIkz885CczcI4IvJJDLPS72oowuSh+pBxUFROpX+TU++hxhZQ==}
    engines: {node: '>= 0.4'}
    dependencies:
      call-bind: 1.0.2
      define-properties: 1.2.0
      has-symbols: 1.0.3
      object-keys: 1.1.1
    dev: true

  /obuf@1.1.2:
    resolution: {integrity: sha512-PX1wu0AmAdPqOL1mWhqmlOd8kOIZQwGZw6rh7uby9fTc5lhaOWFLX3I6R1hrF9k3zUY40e6igsLGkDXK92LJNg==}
    dev: true

  /ofetch@1.3.3:
    resolution: {integrity: sha512-s1ZCMmQWXy4b5K/TW9i/DtiN8Ku+xCiHcjQ6/J/nDdssirrQNOoB165Zu8EqLMA2lln1JUth9a0aW9Ap2ctrUg==}
    dependencies:
      destr: 2.0.1
      node-fetch-native: 1.4.0
      ufo: 1.3.1
    dev: true

  /ohash@1.1.3:
    resolution: {integrity: sha512-zuHHiGTYTA1sYJ/wZN+t5HKZaH23i4yI1HMwbuXm24Nid7Dv0KcuRlKoNKS9UNfAVSBlnGLcuQrnOKWOZoEGaw==}
    dev: true

  /on-exit-leak-free@2.1.0:
    resolution: {integrity: sha512-VuCaZZAjReZ3vUwgOB8LxAosIurDiAW0s13rI1YwmaP++jvcxP77AWoQvenZebpCA2m8WC1/EosPYPMjnRAp/w==}
    dev: true

  /on-finished@2.4.1:
    resolution: {integrity: sha512-oVlzkg3ENAhCk2zdv7IJwd/QUD4z2RxRwpkcGY8psCVcCYZNq4wYnVWALHM+brtuJjePWiYF/ClmuDr8Ch5+kg==}
    engines: {node: '>= 0.8'}
    dependencies:
      ee-first: 1.1.1
    dev: true

  /once@1.4.0:
    resolution: {integrity: sha512-lNaJgI+2Q5URQBkccEKHTQOPaXdUxnZZElQTZY0MFUAuaEqe1E+Nyvgdz/aIyNi6Z9MzO5dv1H8n58/GELp3+w==}
    dependencies:
      wrappy: 1.0.2

  /onetime@5.1.2:
    resolution: {integrity: sha512-kbpaSSGJTWdAY5KPVeMOKXSrPtr8C8C7wodJbcsd51jRnmD+GZu8Y0VoU6Dm5Z4vWr0Ig/1NKuWRKf7j5aaYSg==}
    engines: {node: '>=6'}
    dependencies:
      mimic-fn: 2.1.0

  /onetime@6.0.0:
    resolution: {integrity: sha512-1FlR+gjXK7X+AsAHso35MnyN5KqGwJRi/31ft6x0M194ht7S+rWAvd7PHss9xSKMzE0asv1pyIHaJYq+BbacAQ==}
    engines: {node: '>=12'}
    dependencies:
      mimic-fn: 4.0.0
    dev: true

  /open@7.4.2:
    resolution: {integrity: sha512-MVHddDVweXZF3awtlAS+6pgKLlm/JgxZ90+/NBurBoQctVOOB/zDdVjcyPzQ+0laDGbsWgrRkflI65sQeOgT9Q==}
    engines: {node: '>=8'}
    dependencies:
      is-docker: 2.2.1
      is-wsl: 2.2.0
    dev: false

  /open@8.4.2:
    resolution: {integrity: sha512-7x81NCL719oNbsq/3mh+hVrAWmFuEYUqrq/Iw3kUzH8ReypT9QQ0BLoJS7/G9k6N81XjW4qHWtjWwe/9eLy1EQ==}
    engines: {node: '>=12'}
    dependencies:
      define-lazy-prop: 2.0.0
      is-docker: 2.2.1
      is-wsl: 2.2.0
    dev: true

  /openapi-types@12.1.0:
    resolution: {integrity: sha512-XpeCy01X6L5EpP+6Hc3jWN7rMZJ+/k1lwki/kTmWzbVhdPie3jd5O2ZtedEx8Yp58icJ0osVldLMrTB/zslQXA==}

  /openapi-typescript@6.7.0:
    resolution: {integrity: sha512-eoUfJwhnMEug7euZ1dATG7iRiDVsEROwdPkhLUDiaFjcClV4lzft9F0Ii0fYjULCPNIiWiFi0BqMpSxipuvAgQ==}
    hasBin: true
    dependencies:
      ansi-colors: 4.1.3
      fast-glob: 3.3.1
      js-yaml: 4.1.0
      supports-color: 9.4.0
      undici: 5.26.3
      yargs-parser: 21.1.1
    dev: true

  /optionator@0.9.3:
    resolution: {integrity: sha512-JjCoypp+jKn1ttEFExxhetCKeJt9zhAgAve5FXHixTvFDW/5aEktX9bufBKLRRMdU7bNtpLfcGu94B3cdEJgjg==}
    engines: {node: '>= 0.8.0'}
    dependencies:
      '@aashutoshrathi/word-wrap': 1.2.6
      deep-is: 0.1.4
      fast-levenshtein: 2.0.6
      levn: 0.4.1
      prelude-ls: 1.2.1
      type-check: 0.4.0
    dev: true

  /ora@5.4.1:
    resolution: {integrity: sha512-5b6Y85tPxZZ7QytO+BQzysW31HJku27cRIlkbAXaNx+BdcVi+LlRFmVXzeF6a7JCwJpyw5c4b+YSVImQIrBpuQ==}
    engines: {node: '>=10'}
    dependencies:
      bl: 4.1.0
      chalk: 4.1.2
      cli-cursor: 3.1.0
      cli-spinners: 2.9.0
      is-interactive: 1.0.0
      is-unicode-supported: 0.1.0
      log-symbols: 4.1.0
      strip-ansi: 6.0.1
      wcwidth: 1.0.1
    dev: false

  /os-tmpdir@1.0.2:
    resolution: {integrity: sha512-D2FR03Vir7FIu45XBY20mTb+/ZSWB00sjU9jdQXt83gDrI4Ztz5Fs7/yy74g2N5SVQY4xY1qDr4rNddwYRVX0g==}
    engines: {node: '>=0.10.0'}
    dev: true

  /outdent@0.5.0:
    resolution: {integrity: sha512-/jHxFIzoMXdqPzTaCpFzAAWhpkSjZPF4Vsn6jAfNpmbH/ymsmd7Qc6VE9BGn0L6YMj6uwpQLxCECpus4ukKS9Q==}
    dev: true

  /p-filter@2.1.0:
    resolution: {integrity: sha512-ZBxxZ5sL2HghephhpGAQdoskxplTwr7ICaehZwLIlfL6acuVgZPm8yBNuRAFBGEqtD/hmUeq9eqLg2ys9Xr/yw==}
    engines: {node: '>=8'}
    dependencies:
      p-map: 2.1.0

  /p-is-promise@3.0.0:
    resolution: {integrity: sha512-Wo8VsW4IRQSKVXsJCn7TomUaVtyfjVDn3nUP7kE967BQk0CwFpdbZs0X0uk5sW9mkBa9eNM7hCMaG93WUAwxYQ==}
    engines: {node: '>=8'}
    dev: false

  /p-limit@2.3.0:
    resolution: {integrity: sha512-//88mFWSJx8lxCzwdAABTJL2MyWB12+eIY7MDL2SqLmAkeKU9qxRvWuSyTjm3FUmpBEMuFfckAIqEaVGUDxb6w==}
    engines: {node: '>=6'}
    dependencies:
      p-try: 2.2.0

  /p-limit@3.1.0:
    resolution: {integrity: sha512-TYOanM3wGwNGsZN2cVTYPArw454xnXj5qmWF1bEoAc4+cU/ol7GVh7odevjp1FNHduHc3KZMcFduxU5Xc6uJRQ==}
    engines: {node: '>=10'}
    dependencies:
      yocto-queue: 0.1.0

  /p-limit@4.0.0:
    resolution: {integrity: sha512-5b0R4txpzjPWVw/cXXUResoD4hb6U/x9BH08L7nw+GN1sezDzPdxeRvpc9c433fZhBan/wusjbCsqwqm4EIBIQ==}
    engines: {node: ^12.20.0 || ^14.13.1 || >=16.0.0}
    dependencies:
      yocto-queue: 1.0.0
    dev: true

  /p-locate@4.1.0:
    resolution: {integrity: sha512-R79ZZ/0wAxKGu3oYMlz8jy/kbhsNrS7SKZ7PxEHBgJ5+F2mtFW2fK2cOtBh1cHYkQsbzFV7I+EoRKe6Yt0oK7A==}
    engines: {node: '>=8'}
    dependencies:
      p-limit: 2.3.0

  /p-locate@5.0.0:
    resolution: {integrity: sha512-LaNjtRWUBY++zB5nE/NwcaoMylSPk+S+ZHNB1TzdbMJMny6dynpAGt7X/tl/QYq3TIeE6nxHppbo2LGymrG5Pw==}
    engines: {node: '>=10'}
    dependencies:
      p-limit: 3.1.0

  /p-map@2.1.0:
    resolution: {integrity: sha512-y3b8Kpd8OAN444hxfBbFfj1FY/RjtTd8tzYwhUqNYXx0fXx2iX4maP4Qr6qhIKbQXI02wTLAda4fYUbDagTUFw==}
    engines: {node: '>=6'}

  /p-map@4.0.0:
    resolution: {integrity: sha512-/bjOqmgETBYB5BoEeGVea8dmvHb2m9GLy1E9W43yeyfP6QQCZGFNa+XRceJEuDB6zqr+gKpIAmlLebMpykw/MQ==}
    engines: {node: '>=10'}
    dependencies:
      aggregate-error: 3.1.0
    dev: false

  /p-retry@4.6.2:
    resolution: {integrity: sha512-312Id396EbJdvRONlngUx0NydfrIQ5lsYu0znKVUzVvArzEIt08V1qhtyESbGVd1FGX7UKtiFp5uwKZdM8wIuQ==}
    engines: {node: '>=8'}
    dependencies:
      '@types/retry': 0.12.0
      retry: 0.13.1
    dev: false

  /p-try@2.2.0:
    resolution: {integrity: sha512-R4nPAVTAU0B9D35/Gk3uJf/7XYbQcyohSKdvAxIRSNghFl4e71hVoGnBNQz9cWaXxO2I10KTC+3jMdvvoKw6dQ==}
    engines: {node: '>=6'}

  /packet-reader@1.0.0:
    resolution: {integrity: sha512-HAKu/fG3HpHFO0AA8WE8q2g+gBJaZ9MG7fcKk+IJPLTGAD6Psw4443l+9DGRbOIh3/aXr7Phy0TjilYivJo5XQ==}
    dev: false

  /param-case@3.0.4:
    resolution: {integrity: sha512-RXlj7zCYokReqWpOPH9oYivUzLYZ5vAPIfEmCTNViosC78F8F0H9y7T7gG2M39ymgutxF5gcFEsyZQSph9Bp3A==}
    dependencies:
      dot-case: 3.0.4
      tslib: 2.6.0
    dev: false

  /parent-module@1.0.1:
    resolution: {integrity: sha512-GQ2EWRpQV8/o+Aw8YqtfZZPfNRWZYkbidE9k5rpl/hC3vtHHBfGm2Ifi6qWV+coDGkrUKZAxE3Lot5kcsRlh+g==}
    engines: {node: '>=6'}
    dependencies:
      callsites: 3.1.0
    dev: true

  /parse-git-config@3.0.0:
    resolution: {integrity: sha512-wXoQGL1D+2COYWCD35/xbiKma1Z15xvZL8cI25wvxzled58V51SJM04Urt/uznS900iQor7QO04SgdfT/XlbuA==}
    engines: {node: '>=8'}
    dependencies:
      git-config-path: 2.0.0
      ini: 1.3.8
    dev: true

  /parse-headers@2.0.5:
    resolution: {integrity: sha512-ft3iAoLOB/MlwbNXgzy43SWGP6sQki2jQvAyBg/zDFAgr9bfNWZIUj42Kw2eJIl8kEi4PbgE6U1Zau/HwI75HA==}
    dev: false

  /parse-json@5.2.0:
    resolution: {integrity: sha512-ayCKvm/phCGxOkYRSCM82iDwct8/EonSEgCSxWxD7ve6jHggsFl4fZVQBPRNgQoKiuV/odhFrGzQXZwbifC8Rg==}
    engines: {node: '>=8'}
    dependencies:
      '@babel/code-frame': 7.22.13
      error-ex: 1.3.2
      json-parse-even-better-errors: 2.3.1
      lines-and-columns: 1.2.4

  /parse-path@7.0.0:
    resolution: {integrity: sha512-Euf9GG8WT9CdqwuWJGdf3RkUcTBArppHABkO7Lm8IzRQp0e2r/kkFnmhu4TSK30Wcu5rVAZLmfPKSBBi9tWFog==}
    dependencies:
      protocols: 2.0.1
    dev: true

  /parse-semver@1.1.1:
    resolution: {integrity: sha512-Eg1OuNntBMH0ojvEKSrvDSnwLmvVuUOSdylH/pSCPNMIspLlweJyIWXCE+k/5hm3cj/EBUYwmWkjhBALNP4LXQ==}
    dependencies:
      semver: 5.7.1
    dev: true

  /parse-url@8.1.0:
    resolution: {integrity: sha512-xDvOoLU5XRrcOZvnI6b8zA6n9O9ejNk/GExuz1yBuWUGn9KA97GI6HTs6u02wKara1CeVmZhH+0TZFdWScR89w==}
    dependencies:
      parse-path: 7.0.0
    dev: true

  /parse5-htmlparser2-tree-adapter@7.0.0:
    resolution: {integrity: sha512-B77tOZrqqfUfnVcOrUvfdLbz4pu4RopLD/4vmu3HUPswwTA8OH0EMW9BlWR2B0RCoiZRAHEUu7IxeP1Pd1UU+g==}
    dependencies:
      domhandler: 5.0.3
      parse5: 7.1.2
    dev: true

  /parse5@7.1.2:
    resolution: {integrity: sha512-Czj1WaSVpaoj0wbhMzLmWD69anp2WH7FXMB9n1Sy8/ZFF9jolSQVMu1Ij5WIyGmcBmhk7EOndpO4mIpihVqAXw==}
    dependencies:
      entities: 4.5.0
    dev: true

  /parseurl@1.3.3:
    resolution: {integrity: sha512-CiyeOxFT/JZyN5m0z9PfXw4SCBJ6Sygz1Dpl0wqjlhDEGGBP1GnsUVEL0p63hoG1fcj3fHynXi9NYO4nWOL+qQ==}
    engines: {node: '>= 0.8'}
    dev: true

  /pascal-case@3.1.2:
    resolution: {integrity: sha512-uWlGT3YSnK9x3BQJaOdcZwrnV6hPpd8jFH1/ucpiLRPh/2zCVJKS19E4GvYHvaCcACn3foXZ0cLB9Wrx1KGe5g==}
    dependencies:
      no-case: 3.0.4
      tslib: 2.6.0
    dev: false

  /path-browserify@1.0.1:
    resolution: {integrity: sha512-b7uo2UCUOYZcnF/3ID0lulOJi/bafxa1xPe7ZPsammBSpjSWQkjNxlt635YGS2MiR9GjvuXCtz2emr3jbsz98g==}
    dev: false

  /path-case@3.0.4:
    resolution: {integrity: sha512-qO4qCFjXqVTrcbPt/hQfhTQ+VhFsqNKOPtytgNKkKxSoEp3XPUQ8ObFuePylOIok5gjn69ry8XiULxCwot3Wfg==}
    dependencies:
      dot-case: 3.0.4
      tslib: 2.6.0
    dev: false

  /path-exists@4.0.0:
    resolution: {integrity: sha512-ak9Qy5Q7jYb2Wwcey5Fpvg2KoAc/ZIhLSLOSBmRmygPsGwkVVt0fZa0qrtMz+m6tJTAHfZQ8FnmB4MG4LWy7/w==}
    engines: {node: '>=8'}

  /path-is-absolute@1.0.1:
    resolution: {integrity: sha512-AVbw3UJ2e9bq64vSaS9Am0fje1Pa8pbGqTTsmXfaIiMpnr5DlDhfJOuLj9Sf95ZPVDAUerDfEk88MPmPe7UCQg==}
    engines: {node: '>=0.10.0'}

  /path-key@3.1.1:
    resolution: {integrity: sha512-ojmeN0qd+y0jszEtoY48r0Peq5dwMEkIlCOu6Q5f41lfkswXuKtYrhgoTpLnyIcHm24Uhqx+5Tqm2InSwLhE6Q==}
    engines: {node: '>=8'}

  /path-key@4.0.0:
    resolution: {integrity: sha512-haREypq7xkM7ErfgIyA0z+Bj4AGKlMSdlQE2jvJo6huWD1EdkKYV+G/T4nq0YEF2vgTT8kqMFKo1uHn950r4SQ==}
    engines: {node: '>=12'}
    dev: true

  /path-parse@1.0.7:
    resolution: {integrity: sha512-LDJzPVEEEPR+y48z93A0Ed0yXb8pAByGWo/k5YYdYgpY2/2EsOsksJrq7lOHxryrVOn1ejG6oAp8ahvOIQD8sw==}

  /path-to-regexp@0.1.7:
    resolution: {integrity: sha512-5DFkuoqlv1uYQKxy8omFBeJPQcdoE07Kv2sferDCrAq1ohOU+MSDswDIbnx3YAM60qIOnYa53wBhXW0EbMonrQ==}
    dev: true

  /path-type@4.0.0:
    resolution: {integrity: sha512-gDKb8aZMDeD/tZWs9P6+q0J9Mwkdl6xMV8TjnGP3qJVJ06bdMgkbBlLU8IdfOsIsFz2BW1rNVT3XuNEl8zPAvw==}
    engines: {node: '>=8'}

  /pathe@1.1.1:
    resolution: {integrity: sha512-d+RQGp0MAYTIaDBIMmOfMwz3E+LOZnxx1HZd5R18mmCZY0QBlK0LDZfPc8FW8Ed2DlvsuE6PRjroDY+wg4+j/Q==}
    dev: true

  /pathval@1.1.1:
    resolution: {integrity: sha512-Dp6zGqpTdETdR63lehJYPeIOqpiNBNtc7BpWSLrOje7UaIsE5aY92r/AunQA7rsXvet3lrJ3JnZX29UPTKXyKQ==}
    dev: true

  /pend@1.2.0:
    resolution: {integrity: sha512-F3asv42UuXchdzt+xXqfW1OGlVBe+mxa2mqI0pg5yAHZPvFmY3Y6drSf/GQ1A86WgWEN9Kzh/WrgKa6iGcHXLg==}
    dev: true

  /perfect-debounce@1.0.0:
    resolution: {integrity: sha512-xCy9V055GLEqoFaHoC1SoLIaLmWctgCUaBaWxDZ7/Zx4CTyX7cJQLJOok/orfjZAh9kEYpjJa4d0KcJmCbctZA==}
    dev: true

  /periscopic@3.1.0:
    resolution: {integrity: sha512-vKiQ8RRtkl9P+r/+oefh25C3fhybptkHKCZSPlcXiJux2tJF55GnEj3BVn4A5gKfq9NWWXXrxkHBwVPUfH0opw==}
    dependencies:
      '@types/estree': 1.0.1
      estree-walker: 3.0.3
      is-reference: 3.0.1
    dev: true

  /pg-cloudflare@1.1.1:
    resolution: {integrity: sha512-xWPagP/4B6BgFO+EKz3JONXv3YDgvkbVrGw2mTo3D6tVDQRh1e7cqVGvyR3BE+eQgAvx1XhW/iEASj4/jCWl3Q==}
    requiresBuild: true
    dev: false
    optional: true

  /pg-connection-string@2.6.1:
    resolution: {integrity: sha512-w6ZzNu6oMmIzEAYVw+RLK0+nqHPt8K3ZnknKi+g48Ak2pr3dtljJW3o+D/n2zzCG07Zoe9VOX3aiKpj+BN0pjg==}
    dev: false

  /pg-int8@1.0.1:
    resolution: {integrity: sha512-WCtabS6t3c8SkpDBUlb1kjOs7l66xsGdKpIPZsg4wR+B3+u9UAum2odSsF9tnvxg80h4ZxLWMy4pRjOsFIqQpw==}
    engines: {node: '>=4.0.0'}

  /pg-numeric@1.0.2:
    resolution: {integrity: sha512-BM/Thnrw5jm2kKLE5uJkXqqExRUY/toLHda65XgFTBTFYZyopbKjBe29Ii3RbkvlsMoFwD+tHeGaCjjv0gHlyw==}
    engines: {node: '>=4'}
    dev: true

  /pg-pool@3.6.1(pg@8.11.1):
    resolution: {integrity: sha512-jizsIzhkIitxCGfPRzJn1ZdcosIt3pz9Sh3V01fm1vZnbnCMgmGl5wvGGdNN2EL9Rmb0EcFoCkixH4Pu+sP9Og==}
    peerDependencies:
      pg: '>=8.0'
    dependencies:
      pg: 8.11.1
    dev: false

  /pg-protocol@1.6.0:
    resolution: {integrity: sha512-M+PDm637OY5WM307051+bsDia5Xej6d9IR4GwJse1qA1DIhiKlksvrneZOYQq42OM+spubpcNYEo2FcKQrDk+Q==}

  /pg-types@2.2.0:
    resolution: {integrity: sha512-qTAAlrEsl8s4OiEQY69wDvcMIdQN6wdz5ojQiOy6YRMuynxenON0O5oCpJI6lshc6scgAY8qvJ2On/p+CXY0GA==}
    engines: {node: '>=4'}
    dependencies:
      pg-int8: 1.0.1
      postgres-array: 2.0.0
      postgres-bytea: 1.0.0
      postgres-date: 1.0.7
      postgres-interval: 1.2.0
    dev: false

  /pg-types@4.0.1:
    resolution: {integrity: sha512-hRCSDuLII9/LE3smys1hRHcu5QGcLs9ggT7I/TCs0IE+2Eesxi9+9RWAAwZ0yaGjxoWICF/YHLOEjydGujoJ+g==}
    engines: {node: '>=10'}
    dependencies:
      pg-int8: 1.0.1
      pg-numeric: 1.0.2
      postgres-array: 3.0.2
      postgres-bytea: 3.0.0
      postgres-date: 2.0.1
      postgres-interval: 3.0.0
      postgres-range: 1.1.3
    dev: true

  /pg@8.11.1:
    resolution: {integrity: sha512-utdq2obft07MxaDg0zBJI+l/M3mBRfIpEN3iSemsz0G5F2/VXx+XzqF4oxrbIZXQxt2AZzIUzyVg/YM6xOP/WQ==}
    engines: {node: '>= 8.0.0'}
    peerDependencies:
      pg-native: '>=3.0.1'
    peerDependenciesMeta:
      pg-native:
        optional: true
    dependencies:
      buffer-writer: 2.0.0
      packet-reader: 1.0.0
      pg-connection-string: 2.6.1
      pg-pool: 3.6.1(pg@8.11.1)
      pg-protocol: 1.6.0
      pg-types: 2.2.0
      pgpass: 1.0.5
    optionalDependencies:
      pg-cloudflare: 1.1.1
    dev: false

  /pgpass@1.0.5:
    resolution: {integrity: sha512-FdW9r/jQZhSeohs1Z3sI1yxFQNFvMcnmfuj4WBMUTxOrAyLMaTcE1aAMBiTlbMNaXvBCQuVi0R7hd8udDSP7ug==}
    dependencies:
      split2: 4.2.0
    dev: false

  /picocolors@1.0.0:
    resolution: {integrity: sha512-1fygroTLlHu66zi26VoTDv8yRgm0Fccecssto+MhsZ0D/DGW2sm8E8AjW7NU5VVTRt5GxbeZ5qBuJr+HyLYkjQ==}
    dev: true

  /picomatch@2.3.1:
    resolution: {integrity: sha512-JU3teHTNjmE2VCGFzuY8EXzCDVwEqB2a8fsIvwaStHhAWJEeVd1o1QD80CU6+ZdEXXSLbSsuLwJjkCBWqRQUVA==}
    engines: {node: '>=8.6'}

  /pify@2.3.0:
    resolution: {integrity: sha512-udgsAY+fTnvv7kI7aaxbqwWNb0AHiB0qBO89PZKPkoTmGOgdbrHDKD+0B2X4uTfJ/FT1R09r9gTsjUjNJotuog==}
    engines: {node: '>=0.10.0'}
    dev: true

  /pify@4.0.1:
    resolution: {integrity: sha512-uB80kBFb/tfd68bVleG9T5GGsGPjJrLAUpR5PZIrhBnIaRTQRjqdJSsIKkOP6OAIFbj7GOrcudc5pNjZ+geV2g==}
    engines: {node: '>=6'}
    dev: true

  /pino-abstract-transport@1.0.0:
    resolution: {integrity: sha512-c7vo5OpW4wIS42hUVcT5REsL8ZljsUfBjqV/e2sFxmFEFZiq1XLUp5EYLtuDH6PEHq9W1egWqRbnLUP5FuZmOA==}
    dependencies:
      readable-stream: 4.4.0
      split2: 4.2.0
    dev: true

  /pino-std-serializers@6.2.2:
    resolution: {integrity: sha512-cHjPPsE+vhj/tnhCy/wiMh3M3z3h/j15zHQX+S9GkTBgqJuTuJzYJ4gUyACLhDaJ7kk9ba9iRDmbH2tJU03OiA==}
    dev: true

  /pino@8.14.1:
    resolution: {integrity: sha512-8LYNv7BKWXSfS+k6oEc6occy5La+q2sPwU3q2ljTX5AZk7v+5kND2o5W794FyRaqha6DJajmkNRsWtPpFyMUdw==}
    hasBin: true
    dependencies:
      atomic-sleep: 1.0.0
      fast-redact: 3.2.0
      on-exit-leak-free: 2.1.0
      pino-abstract-transport: 1.0.0
      pino-std-serializers: 6.2.2
      process-warning: 2.2.0
      quick-format-unescaped: 4.0.4
      real-require: 0.2.0
      safe-stable-stringify: 2.4.3
      sonic-boom: 3.3.0
      thread-stream: 2.3.0
    dev: true

  /pirates@4.0.6:
    resolution: {integrity: sha512-saLsH7WeYYPiD25LDuLRRY/i+6HaPYr6G1OUlN39otzkSTxKnubR9RTxS3/Kk50s1g2JTgFwWQDQyplC5/SHZg==}
    engines: {node: '>= 6'}
    dev: true

  /pkg-dir@4.2.0:
    resolution: {integrity: sha512-HRDzbaKjC+AOWVXxAU/x54COGeIv9eb+6CkDSQoNTt4XyWoIJvuPsXizxu/Fr23EiekbtZwmh1IcIG/l/a10GQ==}
    engines: {node: '>=8'}
    dependencies:
      find-up: 4.1.0

  /pkg-types@1.0.3:
    resolution: {integrity: sha512-nN7pYi0AQqJnoLPC9eHFQ8AcyaixBUOwvqc5TDnIKCMEE6I0y8P7OKA7fPexsXGCGxQDl/cmrLAp26LhcwxZ4A==}
    dependencies:
      jsonc-parser: 3.2.0
      mlly: 1.4.2
      pathe: 1.1.1
    dev: true

  /plimit-lit@1.5.0:
    resolution: {integrity: sha512-Eb/MqCb1Iv/ok4m1FqIXqvUKPISufcjZ605hl3KM/n8GaX8zfhtgdLwZU3vKjuHGh2O9Rjog/bHTq8ofIShdng==}
    dependencies:
      queue-lit: 1.5.0
    dev: true

  /plist2@1.1.3:
    resolution: {integrity: sha512-AOpoCuUdedSJYeeU2Be6UAIMZqFWno0fD43NNT64is8k5Fi2HyEylK4UAOZBmafeImnCO1FYc+u8cwwEExVztA==}
    hasBin: true
    dependencies:
      yaml: 1.10.2
    dev: true

  /pluralize@8.0.0:
    resolution: {integrity: sha512-Nc3IT5yHzflTfbjgqWcCPpo7DaKy4FnpB0l/zCAW0Tc7jxAiuqSxHasntB3D7887LSrA93kDJ9IXovxJYxyLCA==}
    engines: {node: '>=4'}

  /postcss-calc@9.0.1(postcss@8.4.31):
    resolution: {integrity: sha512-TipgjGyzP5QzEhsOZUaIkeO5mKeMFpebWzRogWG/ysonUlnHcq5aJe0jOjpfzUU8PeSaBQnrE8ehR0QA5vs8PQ==}
    engines: {node: ^14 || ^16 || >=18.0}
    peerDependencies:
      postcss: ^8.2.2
    dependencies:
      postcss: 8.4.31
      postcss-selector-parser: 6.0.13
      postcss-value-parser: 4.2.0
    dev: true

  /postcss-colormin@6.0.0(postcss@8.4.31):
    resolution: {integrity: sha512-EuO+bAUmutWoZYgHn2T1dG1pPqHU6L4TjzPlu4t1wZGXQ/fxV16xg2EJmYi0z+6r+MGV1yvpx1BHkUaRrPa2bw==}
    engines: {node: ^14 || ^16 || >=18.0}
    peerDependencies:
      postcss: ^8.2.15
    dependencies:
      browserslist: 4.21.9
      caniuse-api: 3.0.0
      colord: 2.9.3
      postcss: 8.4.31
      postcss-value-parser: 4.2.0
    dev: true

  /postcss-convert-values@6.0.0(postcss@8.4.31):
    resolution: {integrity: sha512-U5D8QhVwqT++ecmy8rnTb+RL9n/B806UVaS3m60lqle4YDFcpbS3ae5bTQIh3wOGUSDHSEtMYLs/38dNG7EYFw==}
    engines: {node: ^14 || ^16 || >=18.0}
    peerDependencies:
      postcss: ^8.2.15
    dependencies:
      browserslist: 4.21.9
      postcss: 8.4.31
      postcss-value-parser: 4.2.0
    dev: true

  /postcss-discard-comments@6.0.0(postcss@8.4.31):
    resolution: {integrity: sha512-p2skSGqzPMZkEQvJsgnkBhCn8gI7NzRH2683EEjrIkoMiwRELx68yoUJ3q3DGSGuQ8Ug9Gsn+OuDr46yfO+eFw==}
    engines: {node: ^14 || ^16 || >=18.0}
    peerDependencies:
      postcss: ^8.2.15
    dependencies:
      postcss: 8.4.31
    dev: true

  /postcss-discard-duplicates@6.0.0(postcss@8.4.31):
    resolution: {integrity: sha512-bU1SXIizMLtDW4oSsi5C/xHKbhLlhek/0/yCnoMQany9k3nPBq+Ctsv/9oMmyqbR96HYHxZcHyK2HR5P/mqoGA==}
    engines: {node: ^14 || ^16 || >=18.0}
    peerDependencies:
      postcss: ^8.2.15
    dependencies:
      postcss: 8.4.31
    dev: true

  /postcss-discard-empty@6.0.0(postcss@8.4.31):
    resolution: {integrity: sha512-b+h1S1VT6dNhpcg+LpyiUrdnEZfICF0my7HAKgJixJLW7BnNmpRH34+uw/etf5AhOlIhIAuXApSzzDzMI9K/gQ==}
    engines: {node: ^14 || ^16 || >=18.0}
    peerDependencies:
      postcss: ^8.2.15
    dependencies:
      postcss: 8.4.31
    dev: true

  /postcss-discard-overridden@6.0.0(postcss@8.4.31):
    resolution: {integrity: sha512-4VELwssYXDFigPYAZ8vL4yX4mUepF/oCBeeIT4OXsJPYOtvJumyz9WflmJWTfDwCUcpDR+z0zvCWBXgTx35SVw==}
    engines: {node: ^14 || ^16 || >=18.0}
    peerDependencies:
      postcss: ^8.2.15
    dependencies:
      postcss: 8.4.31
    dev: true

  /postcss-import-resolver@2.0.0:
    resolution: {integrity: sha512-y001XYgGvVwgxyxw9J1a5kqM/vtmIQGzx34g0A0Oy44MFcy/ZboZw1hu/iN3VYFjSTRzbvd7zZJJz0Kh0AGkTw==}
    dependencies:
      enhanced-resolve: 4.5.0
    dev: true

  /postcss-import@15.1.0(postcss@8.4.31):
    resolution: {integrity: sha512-hpr+J05B2FVYUAXHeK1YyI267J/dDDhMU6B6civm8hSY1jYJnBXxzKDKDswzJmtLHryrjhnDjqqp/49t8FALew==}
    engines: {node: '>=14.0.0'}
    peerDependencies:
      postcss: ^8.0.0
    dependencies:
      postcss: 8.4.31
      postcss-value-parser: 4.2.0
      read-cache: 1.0.0
      resolve: 1.22.2
    dev: true

  /postcss-load-config@4.0.1(ts-node@10.9.1):
    resolution: {integrity: sha512-vEJIc8RdiBRu3oRAI0ymerOn+7rPuMvRXslTvZUKZonDHFIczxztIyJ1urxM1x9JXEikvpWWTUUqal5j/8QgvA==}
    engines: {node: '>= 14'}
    peerDependencies:
      postcss: '>=8.0.9'
      ts-node: '>=9.0.0'
    peerDependenciesMeta:
      postcss:
        optional: true
      ts-node:
        optional: true
    dependencies:
      lilconfig: 2.1.0
      ts-node: 10.9.1(@types/node@20.10.2)(typescript@5.3.2)
      yaml: 2.3.2
    dev: true

  /postcss-merge-longhand@6.0.0(postcss@8.4.31):
    resolution: {integrity: sha512-4VSfd1lvGkLTLYcxFuISDtWUfFS4zXe0FpF149AyziftPFQIWxjvFSKhA4MIxMe4XM3yTDgQMbSNgzIVxChbIg==}
    engines: {node: ^14 || ^16 || >=18.0}
    peerDependencies:
      postcss: ^8.2.15
    dependencies:
      postcss: 8.4.31
      postcss-value-parser: 4.2.0
      stylehacks: 6.0.0(postcss@8.4.31)
    dev: true

  /postcss-merge-rules@6.0.1(postcss@8.4.31):
    resolution: {integrity: sha512-a4tlmJIQo9SCjcfiCcCMg/ZCEe0XTkl/xK0XHBs955GWg9xDX3NwP9pwZ78QUOWB8/0XCjZeJn98Dae0zg6AAw==}
    engines: {node: ^14 || ^16 || >=18.0}
    peerDependencies:
      postcss: ^8.2.15
    dependencies:
      browserslist: 4.21.9
      caniuse-api: 3.0.0
      cssnano-utils: 4.0.0(postcss@8.4.31)
      postcss: 8.4.31
      postcss-selector-parser: 6.0.13
    dev: true

  /postcss-minify-font-values@6.0.0(postcss@8.4.31):
    resolution: {integrity: sha512-zNRAVtyh5E8ndZEYXA4WS8ZYsAp798HiIQ1V2UF/C/munLp2r1UGHwf1+6JFu7hdEhJFN+W1WJQKBrtjhFgEnA==}
    engines: {node: ^14 || ^16 || >=18.0}
    peerDependencies:
      postcss: ^8.2.15
    dependencies:
      postcss: 8.4.31
      postcss-value-parser: 4.2.0
    dev: true

  /postcss-minify-gradients@6.0.0(postcss@8.4.31):
    resolution: {integrity: sha512-wO0F6YfVAR+K1xVxF53ueZJza3L+R3E6cp0VwuXJQejnNUH0DjcAFe3JEBeTY1dLwGa0NlDWueCA1VlEfiKgAA==}
    engines: {node: ^14 || ^16 || >=18.0}
    peerDependencies:
      postcss: ^8.2.15
    dependencies:
      colord: 2.9.3
      cssnano-utils: 4.0.0(postcss@8.4.31)
      postcss: 8.4.31
      postcss-value-parser: 4.2.0
    dev: true

  /postcss-minify-params@6.0.0(postcss@8.4.31):
    resolution: {integrity: sha512-Fz/wMQDveiS0n5JPcvsMeyNXOIMrwF88n7196puSuQSWSa+/Ofc1gDOSY2xi8+A4PqB5dlYCKk/WfqKqsI+ReQ==}
    engines: {node: ^14 || ^16 || >=18.0}
    peerDependencies:
      postcss: ^8.2.15
    dependencies:
      browserslist: 4.21.9
      cssnano-utils: 4.0.0(postcss@8.4.31)
      postcss: 8.4.31
      postcss-value-parser: 4.2.0
    dev: true

  /postcss-minify-selectors@6.0.0(postcss@8.4.31):
    resolution: {integrity: sha512-ec/q9JNCOC2CRDNnypipGfOhbYPuUkewGwLnbv6omue/PSASbHSU7s6uSQ0tcFRVv731oMIx8k0SP4ZX6be/0g==}
    engines: {node: ^14 || ^16 || >=18.0}
    peerDependencies:
      postcss: ^8.2.15
    dependencies:
      postcss: 8.4.31
      postcss-selector-parser: 6.0.13
    dev: true

  /postcss-normalize-charset@6.0.0(postcss@8.4.31):
    resolution: {integrity: sha512-cqundwChbu8yO/gSWkuFDmKrCZ2vJzDAocheT2JTd0sFNA4HMGoKMfbk2B+J0OmO0t5GUkiAkSM5yF2rSLUjgQ==}
    engines: {node: ^14 || ^16 || >=18.0}
    peerDependencies:
      postcss: ^8.2.15
    dependencies:
      postcss: 8.4.31
    dev: true

  /postcss-normalize-display-values@6.0.0(postcss@8.4.31):
    resolution: {integrity: sha512-Qyt5kMrvy7dJRO3OjF7zkotGfuYALETZE+4lk66sziWSPzlBEt7FrUshV6VLECkI4EN8Z863O6Nci4NXQGNzYw==}
    engines: {node: ^14 || ^16 || >=18.0}
    peerDependencies:
      postcss: ^8.2.15
    dependencies:
      postcss: 8.4.31
      postcss-value-parser: 4.2.0
    dev: true

  /postcss-normalize-positions@6.0.0(postcss@8.4.31):
    resolution: {integrity: sha512-mPCzhSV8+30FZyWhxi6UoVRYd3ZBJgTRly4hOkaSifo0H+pjDYcii/aVT4YE6QpOil15a5uiv6ftnY3rm0igPg==}
    engines: {node: ^14 || ^16 || >=18.0}
    peerDependencies:
      postcss: ^8.2.15
    dependencies:
      postcss: 8.4.31
      postcss-value-parser: 4.2.0
    dev: true

  /postcss-normalize-repeat-style@6.0.0(postcss@8.4.31):
    resolution: {integrity: sha512-50W5JWEBiOOAez2AKBh4kRFm2uhrT3O1Uwdxz7k24aKtbD83vqmcVG7zoIwo6xI2FZ/HDlbrCopXhLeTpQib1A==}
    engines: {node: ^14 || ^16 || >=18.0}
    peerDependencies:
      postcss: ^8.2.15
    dependencies:
      postcss: 8.4.31
      postcss-value-parser: 4.2.0
    dev: true

  /postcss-normalize-string@6.0.0(postcss@8.4.31):
    resolution: {integrity: sha512-KWkIB7TrPOiqb8ZZz6homet2KWKJwIlysF5ICPZrXAylGe2hzX/HSf4NTX2rRPJMAtlRsj/yfkrWGavFuB+c0w==}
    engines: {node: ^14 || ^16 || >=18.0}
    peerDependencies:
      postcss: ^8.2.15
    dependencies:
      postcss: 8.4.31
      postcss-value-parser: 4.2.0
    dev: true

  /postcss-normalize-timing-functions@6.0.0(postcss@8.4.31):
    resolution: {integrity: sha512-tpIXWciXBp5CiFs8sem90IWlw76FV4oi6QEWfQwyeREVwUy39VSeSqjAT7X0Qw650yAimYW5gkl2Gd871N5SQg==}
    engines: {node: ^14 || ^16 || >=18.0}
    peerDependencies:
      postcss: ^8.2.15
    dependencies:
      postcss: 8.4.31
      postcss-value-parser: 4.2.0
    dev: true

  /postcss-normalize-unicode@6.0.0(postcss@8.4.31):
    resolution: {integrity: sha512-ui5crYkb5ubEUDugDc786L/Me+DXp2dLg3fVJbqyAl0VPkAeALyAijF2zOsnZyaS1HyfPuMH0DwyY18VMFVNkg==}
    engines: {node: ^14 || ^16 || >=18.0}
    peerDependencies:
      postcss: ^8.2.15
    dependencies:
      browserslist: 4.21.9
      postcss: 8.4.31
      postcss-value-parser: 4.2.0
    dev: true

  /postcss-normalize-url@6.0.0(postcss@8.4.31):
    resolution: {integrity: sha512-98mvh2QzIPbb02YDIrYvAg4OUzGH7s1ZgHlD3fIdTHLgPLRpv1ZTKJDnSAKr4Rt21ZQFzwhGMXxpXlfrUBKFHw==}
    engines: {node: ^14 || ^16 || >=18.0}
    peerDependencies:
      postcss: ^8.2.15
    dependencies:
      postcss: 8.4.31
      postcss-value-parser: 4.2.0
    dev: true

  /postcss-normalize-whitespace@6.0.0(postcss@8.4.31):
    resolution: {integrity: sha512-7cfE1AyLiK0+ZBG6FmLziJzqQCpTQY+8XjMhMAz8WSBSCsCNNUKujgIgjCAmDT3cJ+3zjTXFkoD15ZPsckArVw==}
    engines: {node: ^14 || ^16 || >=18.0}
    peerDependencies:
      postcss: ^8.2.15
    dependencies:
      postcss: 8.4.31
      postcss-value-parser: 4.2.0
    dev: true

  /postcss-ordered-values@6.0.0(postcss@8.4.31):
    resolution: {integrity: sha512-K36XzUDpvfG/nWkjs6d1hRBydeIxGpKS2+n+ywlKPzx1nMYDYpoGbcjhj5AwVYJK1qV2/SDoDEnHzlPD6s3nMg==}
    engines: {node: ^14 || ^16 || >=18.0}
    peerDependencies:
      postcss: ^8.2.15
    dependencies:
      cssnano-utils: 4.0.0(postcss@8.4.31)
      postcss: 8.4.31
      postcss-value-parser: 4.2.0
    dev: true

  /postcss-reduce-initial@6.0.0(postcss@8.4.31):
    resolution: {integrity: sha512-s2UOnidpVuXu6JiiI5U+fV2jamAw5YNA9Fdi/GRK0zLDLCfXmSGqQtzpUPtfN66RtCbb9fFHoyZdQaxOB3WxVA==}
    engines: {node: ^14 || ^16 || >=18.0}
    peerDependencies:
      postcss: ^8.2.15
    dependencies:
      browserslist: 4.21.9
      caniuse-api: 3.0.0
      postcss: 8.4.31
    dev: true

  /postcss-reduce-transforms@6.0.0(postcss@8.4.31):
    resolution: {integrity: sha512-FQ9f6xM1homnuy1wLe9lP1wujzxnwt1EwiigtWwuyf8FsqqXUDUp2Ulxf9A5yjlUOTdCJO6lonYjg1mgqIIi2w==}
    engines: {node: ^14 || ^16 || >=18.0}
    peerDependencies:
      postcss: ^8.2.15
    dependencies:
      postcss: 8.4.31
      postcss-value-parser: 4.2.0
    dev: true

  /postcss-selector-parser@6.0.13:
    resolution: {integrity: sha512-EaV1Gl4mUEV4ddhDnv/xtj7sxwrwxdetHdWUGnT4VJQf+4d05v6lHYZr8N573k5Z0BViss7BDhfWtKS3+sfAqQ==}
    engines: {node: '>=4'}
    dependencies:
      cssesc: 3.0.0
      util-deprecate: 1.0.2
    dev: true

  /postcss-svgo@6.0.0(postcss@8.4.31):
    resolution: {integrity: sha512-r9zvj/wGAoAIodn84dR/kFqwhINp5YsJkLoujybWG59grR/IHx+uQ2Zo+IcOwM0jskfYX3R0mo+1Kip1VSNcvw==}
    engines: {node: ^14 || ^16 || >= 18}
    peerDependencies:
      postcss: ^8.2.15
    dependencies:
      postcss: 8.4.31
      postcss-value-parser: 4.2.0
      svgo: 3.0.2
    dev: true

  /postcss-unique-selectors@6.0.0(postcss@8.4.31):
    resolution: {integrity: sha512-EPQzpZNxOxP7777t73RQpZE5e9TrnCrkvp7AH7a0l89JmZiPnS82y216JowHXwpBCQitfyxrof9TK3rYbi7/Yw==}
    engines: {node: ^14 || ^16 || >=18.0}
    peerDependencies:
      postcss: ^8.2.15
    dependencies:
      postcss: 8.4.31
      postcss-selector-parser: 6.0.13
    dev: true

  /postcss-url@10.1.3(postcss@8.4.31):
    resolution: {integrity: sha512-FUzyxfI5l2tKmXdYc6VTu3TWZsInayEKPbiyW+P6vmmIrrb4I6CGX0BFoewgYHLK+oIL5FECEK02REYRpBvUCw==}
    engines: {node: '>=10'}
    peerDependencies:
      postcss: ^8.0.0
    dependencies:
      make-dir: 3.1.0
      mime: 2.5.2
      minimatch: 3.0.8
      postcss: 8.4.31
      xxhashjs: 0.2.2
    dev: true

  /postcss-value-parser@4.2.0:
    resolution: {integrity: sha512-1NNCs6uurfkVbeXG4S8JFT9t19m45ICnif8zWLd5oPSZ50QnwMfK+H3jv408d4jw/7Bttv5axS5IiHoLaVNHeQ==}
    dev: true

  /postcss@8.4.14:
    resolution: {integrity: sha512-E398TUmfAYFPBSdzgeieK2Y1+1cpdxJx8yXbK/m57nRhKSmk1GB2tO4lbLBtlkfPQTDKfe4Xqv1ASWPpayPEig==}
    engines: {node: ^10 || ^12 || >=14}
    dependencies:
      nanoid: 3.3.6
      picocolors: 1.0.0
      source-map-js: 1.0.2
    dev: true

  /postcss@8.4.24:
    resolution: {integrity: sha512-M0RzbcI0sO/XJNucsGjvWU9ERWxb/ytp1w6dKtxTKgixdtQDq4rmx/g8W1hnaheq9jgwL/oyEdH5Bc4WwJKMqg==}
    engines: {node: ^10 || ^12 || >=14}
    dependencies:
      nanoid: 3.3.6
      picocolors: 1.0.0
      source-map-js: 1.0.2
    dev: true

  /postcss@8.4.31:
    resolution: {integrity: sha512-PS08Iboia9mts/2ygV3eLpY5ghnUcfLV/EXTOW1E2qYxJKGGBUtNjN76FYHnMs36RmARn41bC0AZmn+rR0OVpQ==}
    engines: {node: ^10 || ^12 || >=14}
    dependencies:
      nanoid: 3.3.6
      picocolors: 1.0.0
      source-map-js: 1.0.2
    dev: true

  /postgres-array@2.0.0:
    resolution: {integrity: sha512-VpZrUqU5A69eQyW2c5CA1jtLecCsN2U/bD6VilrFDWq5+5UIEVO7nazS3TEcHf1zuPYO/sqGvUvW62g86RXZuA==}
    engines: {node: '>=4'}
    dev: false

  /postgres-array@3.0.2:
    resolution: {integrity: sha512-6faShkdFugNQCLwucjPcY5ARoW1SlbnrZjmGl0IrrqewpvxvhSLHimCVzqeuULCbG0fQv7Dtk1yDbG3xv7Veog==}
    engines: {node: '>=12'}
    dev: true

  /postgres-bytea@1.0.0:
    resolution: {integrity: sha512-xy3pmLuQqRBZBXDULy7KbaitYqLcmxigw14Q5sj8QBVLqEwXfeybIKVWiqAXTlcvdvb0+xkOtDbfQMOf4lST1w==}
    engines: {node: '>=0.10.0'}
    dev: false

  /postgres-bytea@3.0.0:
    resolution: {integrity: sha512-CNd4jim9RFPkObHSjVHlVrxoVQXz7quwNFpz7RY1okNNme49+sVyiTvTRobiLV548Hx/hb1BG+iE7h9493WzFw==}
    engines: {node: '>= 6'}
    dependencies:
      obuf: 1.1.2
    dev: true

  /postgres-date@1.0.7:
    resolution: {integrity: sha512-suDmjLVQg78nMK2UZ454hAG+OAW+HQPZ6n++TNDUX+L0+uUlLywnoxJKDou51Zm+zTCjrCl0Nq6J9C5hP9vK/Q==}
    engines: {node: '>=0.10.0'}
    dev: false

  /postgres-date@2.0.1:
    resolution: {integrity: sha512-YtMKdsDt5Ojv1wQRvUhnyDJNSr2dGIC96mQVKz7xufp07nfuFONzdaowrMHjlAzY6GDLd4f+LUHHAAM1h4MdUw==}
    engines: {node: '>=12'}
    dev: true

  /postgres-interval@1.2.0:
    resolution: {integrity: sha512-9ZhXKM/rw350N1ovuWHbGxnGh/SNJ4cnxHiM0rxE4VN41wsg8P8zWn9hv/buK00RP4WvlOyr/RBDiptyxVbkZQ==}
    engines: {node: '>=0.10.0'}
    dependencies:
      xtend: 4.0.2
    dev: false

  /postgres-interval@3.0.0:
    resolution: {integrity: sha512-BSNDnbyZCXSxgA+1f5UU2GmwhoI0aU5yMxRGO8CdFEcY2BQF9xm/7MqKnYoM1nJDk8nONNWDk9WeSmePFhQdlw==}
    engines: {node: '>=12'}
    dev: true

  /postgres-range@1.1.3:
    resolution: {integrity: sha512-VdlZoocy5lCP0c/t66xAfclglEapXPCIVhqqJRncYpvbCgImF0w67aPKfbqUMr72tO2k5q0TdTZwCLjPTI6C9g==}
    dev: true

  /prebuild-install@7.1.1:
    resolution: {integrity: sha512-jAXscXWMcCK8GgCoHOfIr0ODh5ai8mj63L2nWrjuAgXE6tDyYGnx4/8o/rCgU+B4JSyZBKbeZqzhtwtC3ovxjw==}
    engines: {node: '>=10'}
    hasBin: true
    requiresBuild: true
    dependencies:
      detect-libc: 2.0.1
      expand-template: 2.0.3
      github-from-package: 0.0.0
      minimist: 1.2.8
      mkdirp-classic: 0.5.3
      napi-build-utils: 1.0.2
      node-abi: 3.45.0
      pump: 3.0.0
      rc: 1.2.8
      simple-get: 4.0.1
      tar-fs: 2.1.1
      tunnel-agent: 0.6.0
    dev: true
    optional: true

  /preferred-pm@3.0.3:
    resolution: {integrity: sha512-+wZgbxNES/KlJs9q40F/1sfOd/j7f1O9JaHcW5Dsn3aUUOZg3L2bjpVUcKV2jvtElYfoTuQiNeMfQJ4kwUAhCQ==}
    engines: {node: '>=10'}
    dependencies:
      find-up: 5.0.0
      find-yarn-workspace-root2: 1.2.16
      path-exists: 4.0.0
      which-pm: 2.0.0
    dev: true

  /prelude-ls@1.2.1:
    resolution: {integrity: sha512-vkcDPrRZo1QZLbn5RLGPpg/WmIQ65qoWWhcGKf/b5eplkkarX0m9z8ppCat4mlOqUsWpyNuYgO3VRyrYHSzX5g==}
    engines: {node: '>= 0.8.0'}
    dev: true

  /prettier@2.8.8:
    resolution: {integrity: sha512-tdN8qQGvNjw4CHbY+XXk0JgCXn9QiF21a55rBe5LJAU+kDyC4WQn4+awm2Xfk2lQMk5fKup9XgzTZtGkjBdP9Q==}
    engines: {node: '>=10.13.0'}
    hasBin: true

  /pretty-bytes@6.1.1:
    resolution: {integrity: sha512-mQUvGU6aUFQ+rNvTIAcZuWGRT9a6f6Yrg9bHs4ImKF+HZCEK+plBvnAZYSIQztknZF2qnzNtr6F8s0+IuptdlQ==}
    engines: {node: ^14.13.1 || >=16.0.0}
    dev: true

  /pretty-format@27.5.1:
    resolution: {integrity: sha512-Qb1gy5OrP5+zDf2Bvnzdl3jsTf1qXVMazbvCoKhtKqVs4/YK4ozX4gKQJJVyNe+cajNPn0KoC0MC3FUmaHWEmQ==}
    engines: {node: ^10.13.0 || ^12.13.0 || ^14.15.0 || >=15.0.0}
    dependencies:
      ansi-regex: 5.0.1
      ansi-styles: 5.2.0
      react-is: 17.0.2
    dev: true

  /pretty-format@29.7.0:
    resolution: {integrity: sha512-Pdlw/oPxN+aXdmM9R00JVC9WVFoCLTKJvDVLgmJ+qAffBMxsV85l/Lu7sNx4zSzPyoL2euImuEwHhOXdEgNFZQ==}
    engines: {node: ^14.15.0 || ^16.10.0 || >=18.0.0}
    dependencies:
      '@jest/schemas': 29.6.3
      ansi-styles: 5.2.0
      react-is: 18.2.0
    dev: true

  /pretty-repl@4.0.0:
    resolution: {integrity: sha512-2WmwcEXvMDQ3UVb/emuYb0M7dVVU1NSm7L7lf9nwGxvzWovUbLaXWUve8VqOoAO34GQBQ2l+nYcXY0HGllNc5Q==}
    engines: {node: '>=14'}
    dependencies:
      ansi-regex: 5.0.1
      chalk: 4.1.2
      emphasize: 4.2.0
      strip-ansi: 6.0.1
    dev: false

  /printj@1.3.1:
    resolution: {integrity: sha512-GA3TdL8szPK4AQ2YnOe/b+Y1jUFwmmGMMK/qbY7VcE3Z7FU8JstbKiKRzO6CIiAKPhTO8m01NoQ0V5f3jc4OGg==}
    engines: {node: '>=0.8'}
    hasBin: true
    dev: true

  /prisma@4.16.2:
    resolution: {integrity: sha512-SYCsBvDf0/7XSJyf2cHTLjLeTLVXYfqp7pG5eEVafFLeT0u/hLFz/9W196nDRGUOo1JfPatAEb+uEnTQImQC1g==}
    engines: {node: '>=14.17'}
    hasBin: true
    requiresBuild: true
    dependencies:
      '@prisma/engines': 4.16.2
    dev: true

  /process-nextick-args@2.0.1:
    resolution: {integrity: sha512-3ouUOpQhtgrbOa17J7+uxOTpITYWaGP7/AhoR3+A+/1e9skrzelGi/dXzEYyvbxubEF6Wn2ypscTKiKJFFn1ag==}

  /process-warning@2.2.0:
    resolution: {integrity: sha512-/1WZ8+VQjR6avWOgHeEPd7SDQmFQ1B5mC1eRXsCm5TarlNmx/wCsa5GEaxGm05BORRtyG/Ex/3xq3TuRvq57qg==}
    dev: true

  /process@0.11.10:
    resolution: {integrity: sha512-cdGef/drWFoydD1JsMzuFf8100nZl+GT+yacc2bEced5f9Rjk4z+WtFUTBu9PhOi9j/jfmBPu0mMEY4wIdAF8A==}
    engines: {node: '>= 0.6.0'}
    dev: true

  /progress-stream@2.0.0:
    resolution: {integrity: sha512-xJwOWR46jcXUq6EH9yYyqp+I52skPySOeHfkxOZ2IY1AiBi/sFJhbhAKHoV3OTw/omQ45KTio9215dRJ2Yxd3Q==}
    dependencies:
      speedometer: 1.0.0
      through2: 2.0.5
    dev: false

  /progress@2.0.3:
    resolution: {integrity: sha512-7PiHtLll5LdnKIMw100I+8xJXR5gW2QwWYkT6iJva0bXitZKa/XMrSbdmg3r2Xnaidz9Qumd0VPaMrZlF9V9sA==}
    engines: {node: '>=0.4.0'}
    dev: false

  /promise-polyfill@8.3.0:
    resolution: {integrity: sha512-H5oELycFml5yto/atYqmjyigJoAo3+OXwolYiH7OfQuYlAqhxNvTfiNMbV9hsC6Yp83yE5r2KTVmtrG6R9i6Pg==}
    dev: true

  /promisify@0.0.3:
    resolution: {integrity: sha512-CcBGsRhhq466fsZVyHfptuKqon6eih0CqMsJE0kWIIjbpVNEyDoaKLELm2WVs//W/WXRBHip+6xhTExTkHUwtA==}
    dependencies:
      when: 3.7.8
    dev: false

  /prompts@2.4.2:
    resolution: {integrity: sha512-NxNv/kLguCA7p3jE8oL2aEBsrJWgAakBpgmgK6lpPWV+WuOmY6r2/zbAVnP+T8bQlA0nzHXSJSJW0Hq7ylaD2Q==}
    engines: {node: '>= 6'}
    dependencies:
      kleur: 3.0.3
      sisteransi: 1.0.5

  /propagate@2.0.1:
    resolution: {integrity: sha512-vGrhOavPSTz4QVNuBNdcNXePNdNMaO1xj9yBeH1ScQPjk/rhg9sSlCXPhMkFuaNNW/syTvYqsnbIJxMBfRbbag==}
    engines: {node: '>= 8'}
    dev: true

  /proto-list@1.2.4:
    resolution: {integrity: sha512-vtK/94akxsTMhe0/cbfpR+syPuszcuwhqVjJq26CuNDgFGj682oRBXOP5MJpv2r7JtE8MsiepGIqvvOTBwn2vA==}
    dev: false

  /protocols@2.0.1:
    resolution: {integrity: sha512-/XJ368cyBJ7fzLMwLKv1e4vLxOju2MNAIokcr7meSaNcVbWz/CPcW22cP04mwxOErdA5mwjA8Q6w/cdAQxVn7Q==}
    dev: true

  /proxy-addr@2.0.7:
    resolution: {integrity: sha512-llQsMLSUDUPT44jdrU/O37qlnifitDP+ZwrmmZcoSKyLKvtZxpyV0n2/bD/N4tBAAZ/gJEdZU7KMraoK1+XYAg==}
    engines: {node: '>= 0.10'}
    dependencies:
      forwarded: 0.2.0
      ipaddr.js: 1.9.1
    dev: true

  /prr@1.0.1:
    resolution: {integrity: sha512-yPw4Sng1gWghHQWj0B3ZggWUm4qVbPwPFcRG8KyxiU7J2OHFSoEHKS+EZ3fv5l1t9CyCiop6l/ZYeWbrgoQejw==}
    dev: true

  /pseudomap@1.0.2:
    resolution: {integrity: sha512-b/YwNhb8lk1Zz2+bXXpS/LK9OisiZZ1SNsSLxN1x2OXVEhW2Ckr/7mWE5vrC1ZTiJlD9g19jWszTmJsB+oEpFQ==}
    dev: true

  /psl@1.9.0:
    resolution: {integrity: sha512-E/ZsdU4HLs/68gYzgGTkMicWTLPdAftJLfJFlLUAAKZGkStNU72sZjT66SnMDVOfOWY/YAoiD7Jxa9iHvngcag==}
    dev: true

  /pump@3.0.0:
    resolution: {integrity: sha512-LwZy+p3SFs1Pytd/jYct4wpv49HiYCqd9Rlc5ZVdk0V+8Yzv6jR5Blk3TRmPL1ft69TxP0IMZGJ+WPFU2BFhww==}
    requiresBuild: true
    dependencies:
      end-of-stream: 1.4.4
      once: 1.4.0
    dev: true
    optional: true

  /punycode@2.3.0:
    resolution: {integrity: sha512-rRV+zQD8tVFys26lAGR9WUuS4iUAngJScM+ZRSKtvl5tKeZ2t5bvdNFdNHBW9FWR4guGHlgmsZ1G7BSm2wTbuA==}
    engines: {node: '>=6'}
    dev: true

  /pure-rand@6.0.2:
    resolution: {integrity: sha512-6Yg0ekpKICSjPswYOuC5sku/TSWaRYlA0qsXqJgM/d/4pLPHPuTxK7Nbf7jFKzAeedUhR8C7K9Uv63FBsSo8xQ==}
    dev: true

  /qs@6.11.0:
    resolution: {integrity: sha512-MvjoMCJwEarSbUYk5O+nmoSzSutSsTwF85zcHPQ9OrlFoZOYIjaqBAJIqIXjptyD5vThxGq52Xu/MaJzRkIk4Q==}
    engines: {node: '>=0.6'}
    dependencies:
      side-channel: 1.0.4
    dev: true

  /qs@6.11.2:
    resolution: {integrity: sha512-tDNIz22aBzCDxLtVH++VnTfzxlfeK5CbqohpSqpJgj1Wg/cQbStNAz3NuqCs5vV+pjBsK4x4pN9HlVh7rcYRiA==}
    engines: {node: '>=0.6'}
    dependencies:
      side-channel: 1.0.4
    dev: true

  /querystringify@2.2.0:
    resolution: {integrity: sha512-FIqgj2EUvTa7R50u0rGsyTftzjYmv/a3hO345bZNrqabNqjtgiDMgmo4mkUjd+nzU5oF3dClKqFIPUKybUyqoQ==}
    dev: true

  /queue-lit@1.5.0:
    resolution: {integrity: sha512-IslToJ4eiCEE9xwMzq3viOO5nH8sUWUCwoElrhNMozzr9IIt2qqvB4I+uHu/zJTQVqc9R5DFwok4ijNK1pU3fA==}
    dev: true

  /queue-microtask@1.2.3:
    resolution: {integrity: sha512-NuaNSa6flKT5JaSYQzJok04JzTL1CA6aGhv5rfLW3PgqA+M2ChpZQnAC8h8i4ZFkBS8X5RqkDBHA7r4hej3K9A==}

  /queue-tick@1.0.1:
    resolution: {integrity: sha512-kJt5qhMxoszgU/62PLP1CJytzd2NKetjSRnyuj31fDd3Rlcz3fzlFdFLD1SItunPwyqEOkca6GbV612BWfaBag==}
    dev: true

  /quick-format-unescaped@4.0.4:
    resolution: {integrity: sha512-tYC1Q1hgyRuHgloV/YXs2w15unPVh8qfu/qCTfhTYamaw7fyhumKa2yGpdSo87vY32rIclj+4fWYQXUMs9EHvg==}
    dev: true

  /quick-lru@4.0.1:
    resolution: {integrity: sha512-ARhCpm70fzdcvNQfPoy49IaanKkTlRWF2JMzqhcJbhSFRZv7nPTvZJdcY7301IPmvW+/p0RgIWnQDLJxifsQ7g==}
    engines: {node: '>=8'}
    dev: true

  /radix3@1.1.0:
    resolution: {integrity: sha512-pNsHDxbGORSvuSScqNJ+3Km6QAVqk8CfsCBIEoDgpqLrkD2f3QM4I7d1ozJJ172OmIcoUcerZaNWqtLkRXTV3A==}
    dev: true

  /randombytes@2.1.0:
    resolution: {integrity: sha512-vYl3iOX+4CKUWuxGi9Ukhie6fsqXqS9FE2Zaic4tNFD2N2QQaXOMFbuKK4QmDHC0JO6B1Zp41J0LpT0oR68amQ==}
    dependencies:
      safe-buffer: 5.2.1
    dev: true

  /range-parser@1.2.1:
    resolution: {integrity: sha512-Hrgsx+orqoygnmhFbKaHE6c296J+HTAQXoxEF6gNupROmmGJRoyzfG3ccAveqCBrwr/2yxQ5BVd/GTl5agOwSg==}
    engines: {node: '>= 0.6'}
    dev: true

  /raw-body@2.5.1:
    resolution: {integrity: sha512-qqJBtEyVgS0ZmPGdCFPWJ3FreoqvG4MVQln/kCgF7Olq95IbOp0/BWyMwbdtn4VTvkM8Y7khCQ2Xgk/tcrCXig==}
    engines: {node: '>= 0.8'}
    dependencies:
      bytes: 3.1.2
      http-errors: 2.0.0
      iconv-lite: 0.4.24
      unpipe: 1.0.0
    dev: true

  /raw-body@2.5.2:
    resolution: {integrity: sha512-8zGqypfENjCIqGhgXToC8aB2r7YrBX+AQAfIPs/Mlk+BtPTztOvTS01NRW/3Eh60J+a48lt8qsCzirQ6loCVfA==}
    engines: {node: '>= 0.8'}
    dependencies:
      bytes: 3.1.2
      http-errors: 2.0.0
      iconv-lite: 0.4.24
      unpipe: 1.0.0
    dev: true

  /rc9@2.1.1:
    resolution: {integrity: sha512-lNeOl38Ws0eNxpO3+wD1I9rkHGQyj1NU1jlzv4go2CtEnEQEUfqnIvZG7W+bC/aXdJ27n5x/yUjb6RoT9tko+Q==}
    dependencies:
      defu: 6.1.2
      destr: 2.0.1
      flat: 5.0.2
    dev: true

  /rc@1.2.8:
    resolution: {integrity: sha512-y3bGgqKj3QBdxLbLkomlohkvsA8gdAiUQlSBJnBhfn+BPxg4bc62d8TcBW15wavDfgexCgccckhcZvywyQYPOw==}
    hasBin: true
    dependencies:
      deep-extend: 0.6.0
      ini: 1.3.8
      minimist: 1.2.8
      strip-json-comments: 2.0.1

  /react-dom@18.2.0(react@18.2.0):
    resolution: {integrity: sha512-6IMTriUmvsjHUjNtEDudZfuDQUoWXVxKHhlEGSk81n4YFS+r/Kl99wXiwlVXtPBtJenozv2P+hxDsw9eA7Xo6g==}
    peerDependencies:
      react: ^18.2.0
    dependencies:
      loose-envify: 1.4.0
      react: 18.2.0
      scheduler: 0.23.0
    dev: true

  /react-is@17.0.2:
    resolution: {integrity: sha512-w2GsyukL62IJnlaff/nRegPQR94C/XXamvMWmSHRJ4y7Ts/4ocGRmTHvOs8PSE6pB3dWOrD/nueuU5sduBsQ4w==}
    dev: true

  /react-is@18.2.0:
    resolution: {integrity: sha512-xWGDIW6x921xtzPkhiULtthJHoJvBbF3q26fzloPCK0hsvxtPVelvftw3zjbHWSkR2km9Z+4uxbDDK/6Zw9B8w==}
    dev: true

  /react-shallow-renderer@16.15.0(react@18.2.0):
    resolution: {integrity: sha512-oScf2FqQ9LFVQgA73vr86xl2NaOIX73rh+YFqcOp68CWj56tSfgtGKrEbyhCj0rSijyG9M1CYprTh39fBi5hzA==}
    peerDependencies:
      react: ^16.0.0 || ^17.0.0 || ^18.0.0
    dependencies:
      object-assign: 4.1.1
      react: 18.2.0
      react-is: 18.2.0
    dev: true

  /react-ssr-prepass@1.5.0(react@18.2.0):
    resolution: {integrity: sha512-yFNHrlVEReVYKsLI5lF05tZoHveA5pGzjFbFJY/3pOqqjGOmMmqx83N4hIjN2n6E1AOa+eQEUxs3CgRnPmT0RQ==}
    peerDependencies:
      react: ^16.8.0 || ^17.0.0 || ^18.0.0
    dependencies:
      react: 18.2.0
    dev: true

  /react-test-renderer@18.2.0(react@18.2.0):
    resolution: {integrity: sha512-JWD+aQ0lh2gvh4NM3bBM42Kx+XybOxCpgYK7F8ugAlpaTSnWsX+39Z4XkOykGZAHrjwwTZT3x3KxswVWxHPUqA==}
    peerDependencies:
      react: ^18.2.0
    dependencies:
      react: 18.2.0
      react-is: 18.2.0
      react-shallow-renderer: 16.15.0(react@18.2.0)
      scheduler: 0.23.0
    dev: true

  /react@18.2.0:
    resolution: {integrity: sha512-/3IjMdb2L9QbBdWiW5e3P2/npwMBaU9mHCSCUzNln0ZCYbcfTsGbTJrU/kGemdH2IWmB2ioZ+zkxtmq6g09fGQ==}
    engines: {node: '>=0.10.0'}
    dependencies:
      loose-envify: 1.4.0
    dev: true

  /read-cache@1.0.0:
    resolution: {integrity: sha512-Owdv/Ft7IjOgm/i0xvNDZ1LrRANRfew4b2prF3OWMQLxLfu3bS8FVhCsrSCMK4lR56Y9ya+AThoTpDCTxCmpRA==}
    dependencies:
      pify: 2.3.0
    dev: true

  /read-pkg-up@7.0.1:
    resolution: {integrity: sha512-zK0TB7Xd6JpCLmlLmufqykGE+/TlOePD6qKClNW7hHDKFh/J7/7gCWGR7joEQEW1bKq3a3yUZSObOoWLFQ4ohg==}
    engines: {node: '>=8'}
    dependencies:
      find-up: 4.1.0
      read-pkg: 5.2.0
      type-fest: 0.8.1

  /read-pkg@5.2.0:
    resolution: {integrity: sha512-Ug69mNOpfvKDAc2Q8DRpMjjzdtrnv9HcSMX+4VsZxD1aZ6ZzrIE7rlzXBtWTyhULSMKg076AW6WR5iZpD0JiOg==}
    engines: {node: '>=8'}
    dependencies:
      '@types/normalize-package-data': 2.4.1
      normalize-package-data: 2.5.0
      parse-json: 5.2.0
      type-fest: 0.6.0

  /read-yaml-file@1.1.0:
    resolution: {integrity: sha512-VIMnQi/Z4HT2Fxuwg5KrY174U1VdUIASQVWXXyqtNRtxSr9IYkn1rsI6Tb6HsrHCmB7gVpNwX6JxPTHcH6IoTA==}
    engines: {node: '>=6'}
    dependencies:
      graceful-fs: 4.2.11
      js-yaml: 3.14.1
      pify: 4.0.1
      strip-bom: 3.0.0
    dev: true

  /read@1.0.7:
    resolution: {integrity: sha512-rSOKNYUmaxy0om1BNjMN4ezNT6VKK+2xF4GBhc81mkH7L60i6dp8qPYrkndNLT3QPphoII3maL9PVC9XmhHwVQ==}
    engines: {node: '>=0.8'}
    dependencies:
      mute-stream: 0.0.8
    dev: true

  /readable-stream@1.0.34:
    resolution: {integrity: sha512-ok1qVCJuRkNmvebYikljxJA/UEsKwLl2nI1OmaqAu4/UE+h0wKCHok4XkL/gvi39OacXvw59RJUOFUkDib2rHg==}
    dependencies:
      core-util-is: 1.0.3
      inherits: 2.0.4
      isarray: 0.0.1
      string_decoder: 0.10.31
    dev: true

  /readable-stream@2.3.8:
    resolution: {integrity: sha512-8p0AUk4XODgIewSi0l8Epjs+EVnWiK7NoDIEGU0HhE7+ZyY8D1IMY7odu5lRrFXGg71L15KG8QrPmum45RTtdA==}
    dependencies:
      core-util-is: 1.0.3
      inherits: 2.0.4
      isarray: 1.0.0
      process-nextick-args: 2.0.1
      safe-buffer: 5.1.2
      string_decoder: 1.1.1
      util-deprecate: 1.0.2

  /readable-stream@3.6.2:
    resolution: {integrity: sha512-9u/sniCrY3D5WdsERHzHE4G2YCXqoG5FTHUiCC4SIbr6XcLZBY05ya9EKjYek9O5xOAwjGq+1JdGBAS7Q9ScoA==}
    engines: {node: '>= 6'}
    dependencies:
      inherits: 2.0.4
      string_decoder: 1.3.0
      util-deprecate: 1.0.2

  /readable-stream@4.4.0:
    resolution: {integrity: sha512-kDMOq0qLtxV9f/SQv522h8cxZBqNZXuXNyjyezmfAAuribMyVXziljpQ/uQhfE1XLg2/TLTW2DsnoE4VAi/krg==}
    engines: {node: ^12.22.0 || ^14.17.0 || >=16.0.0}
    dependencies:
      abort-controller: 3.0.0
      buffer: 6.0.3
      events: 3.3.0
      process: 0.11.10
    dev: true

  /readdir-glob@1.1.3:
    resolution: {integrity: sha512-v05I2k7xN8zXvPD9N+z/uhXPaj0sUFCe2rcWZIpBsqxfP7xXFQ0tipAd/wjj1YxWyWtUS5IDJpOG82JKt2EAVA==}
    dependencies:
      minimatch: 5.1.6

  /readdirp@3.6.0:
    resolution: {integrity: sha512-hOS089on8RduqdbhvQ5Z37A0ESjsqz6qnRcffsMU3495FuTdqSm+7bhJ29JvIOsBDEEnan5DPu9t3To9VRlMzA==}
    engines: {node: '>=8.10.0'}
    dependencies:
      picomatch: 2.3.1
    dev: true

  /real-require@0.2.0:
    resolution: {integrity: sha512-57frrGM/OCTLqLOAh0mhVA9VBMHd+9U7Zb2THMGdBUoZVOtGbJzjxsYGDJ3A9AYYCP4hn6y1TVbaOfzWtm5GFg==}
    engines: {node: '>= 12.13.0'}
    dev: true

  /redent@3.0.0:
    resolution: {integrity: sha512-6tDA8g98We0zd0GvVeMT9arEOnTw9qM03L9cJXaCjrip1OO764RDBLBfrB4cwzNGDj5OA5ioymC9GkizgWJDUg==}
    engines: {node: '>=8'}
    dependencies:
      indent-string: 4.0.0
      strip-indent: 3.0.0
    dev: true

  /redis-errors@1.2.0:
    resolution: {integrity: sha512-1qny3OExCf0UvUV/5wpYKf2YwPcOqXzkwKKSmKHiE6ZMQs5heeE/c8eXK+PNllPvmjgAbfnsbpkGZWy8cBpn9w==}
    engines: {node: '>=4'}
    dev: true

  /redis-parser@3.0.0:
    resolution: {integrity: sha512-DJnGAeenTdpMEH6uAJRK/uiyEIH9WVsUmoLwzudwGJUwZPp80PDBWPHXSAGNPwNvIXAbe7MSUB1zQFugFml66A==}
    engines: {node: '>=4'}
    dependencies:
      redis-errors: 1.2.0
    dev: true

  /reduce-flatten@2.0.0:
    resolution: {integrity: sha512-EJ4UNY/U1t2P/2k6oqotuX2Cc3T6nxJwsM0N0asT7dhrtH1ltUxDn4NalSYmPE2rCkVpcf/X6R0wDwcFpzhd4w==}
    engines: {node: '>=6'}
    dev: true

  /regenerator-runtime@0.13.11:
    resolution: {integrity: sha512-kY1AZVr2Ra+t+piVaJ4gxaFaReZVH40AKNo7UCX6W+dEwBo/2oZJzqfuN1qLq1oL45o56cPaTXELwrTh8Fpggg==}
    dev: true

  /regexp-to-ast@0.5.0:
    resolution: {integrity: sha512-tlbJqcMHnPKI9zSrystikWKwHkBqu2a/Sgw01h3zFjvYrMxEDYHzzoMZnUrbIfpTFEsoRnnviOXNCzFiSc54Qw==}

  /regexp.prototype.flags@1.5.0:
    resolution: {integrity: sha512-0SutC3pNudRKgquxGoRGIz946MZVHqbNfPjBdxeOhBrdgDKlRoXmYLQN9xRbrR09ZXWeGAdPuif7egofn6v5LA==}
    engines: {node: '>= 0.4'}
    dependencies:
      call-bind: 1.0.2
      define-properties: 1.2.0
      functions-have-names: 1.2.3
    dev: true

  /registry-auth-token@5.0.2:
    resolution: {integrity: sha512-o/3ikDxtXaA59BmZuZrJZDJv8NMDGSj+6j6XaeBmHw8eY1i1qd9+6H+LjVvQXx3HN6aRCGa1cUdJ9RaJZUugnQ==}
    engines: {node: '>=14'}
    dependencies:
      '@pnpm/npm-conf': 2.2.2
    dev: false

  /registry-url@5.1.0:
    resolution: {integrity: sha512-8acYXXTI0AkQv6RAOjE3vOaIXZkT9wo4LOFbBKYQEEnnMNBpKqdUrI6S4NT0KPIo/WVvJ5tE/X5LF/TQUf0ekw==}
    engines: {node: '>=8'}
    dependencies:
      rc: 1.2.8
    dev: false

  /remove-accents@0.4.2:
    resolution: {integrity: sha512-7pXIJqJOq5tFgG1A2Zxti3Ht8jJF337m4sowbuHsW30ZnkQFnDzy9qBNhgzX8ZLW4+UBcXiiR7SwR6pokHsxiA==}
    dev: true

  /renamer@4.0.0:
    resolution: {integrity: sha512-yurufcXxbJfFBVAUoByNyDVH811zTZ/MrKo6gUH8pHGeAmdK7J5egj2lSNe57HuVIvnVzSalzeVGu8pi8UHGxg==}
    engines: {node: '>=12.17'}
    hasBin: true
    dependencies:
      array-back: 6.2.2
      chalk: 4.1.2
      command-line-args: 5.2.1
      command-line-usage: 6.1.3
      current-module-paths: 1.1.1
      fast-diff: 1.3.0
      file-set: 5.1.3
      global-dirs: 3.0.1
      load-module: 4.2.1
      printj: 1.3.1
      stream-read-all: 3.0.1
      typical: 7.1.1
    dev: true

  /replace-in-file@7.0.1:
    resolution: {integrity: sha512-KbhgPq04eA+TxXuUxpgWIH9k/TjF+28ofon2PXP7vq6izAILhxOtksCVcLuuQLtyjouBaPdlH6RJYYcSPVxCOA==}
    engines: {node: '>=10'}
    hasBin: true
    dependencies:
      chalk: 4.1.2
      glob: 8.1.0
      yargs: 17.7.2
    dev: true

  /replace-string@3.1.0:
    resolution: {integrity: sha512-yPpxc4ZR2makceA9hy/jHNqc7QVkd4Je/N0WRHm6bs3PtivPuPynxE5ejU/mp5EhnCv8+uZL7vhz8rkluSlx+Q==}
    engines: {node: '>=8'}
    dev: false

  /require-directory@2.1.1:
    resolution: {integrity: sha512-fGxEI7+wsG9xrvdjsrlmL22OMTTiHRwAMroiEeMgq8gzoLC/PQr7RsRDSTLUg/bZAZtF+TVIkHc6/4RIKrui+Q==}
    engines: {node: '>=0.10.0'}
    dev: true

  /require-from-string@2.0.2:
    resolution: {integrity: sha512-Xf0nWe6RseziFMu+Ap9biiUbmplq6S9/p+7w7YXP/JBHhrUDDUhwa+vANyubuqfZWTveU//DYVGsDG7RKL/vEw==}
    engines: {node: '>=0.10.0'}
    dev: true

  /require-main-filename@2.0.0:
    resolution: {integrity: sha512-NKN5kMDylKuldxYLSUfrbo5Tuzh4hd+2E8NPPX02mZtn1VuREQToYe/ZdlJy+J3uCpfaiGF05e7B8W0iXbQHmg==}
    dev: true

  /requires-port@1.0.0:
    resolution: {integrity: sha512-KigOCHcocU3XODJxsu8i/j8T9tzT4adHiecwORRQ0ZZFcp7ahwXuRU1m+yuO90C5ZUyGeGfocHDI14M3L3yDAQ==}
    dev: true

  /resolve-cwd@3.0.0:
    resolution: {integrity: sha512-OrZaX2Mb+rJCpH/6CpSqt9xFVpN++x01XnN2ie9g6P5/3xelLAkXWVADpdz1IHD/KFfEXyE6V0U01OQ3UO2rEg==}
    engines: {node: '>=8'}
    dependencies:
      resolve-from: 5.0.0
    dev: true

  /resolve-from@4.0.0:
    resolution: {integrity: sha512-pb/MYmXstAkysRFx8piNI1tGFNQIFA3vkE3Gq4EuA1dF6gHp/+vgZqsCGJapvy8N3Q+4o7FwvquPJcnZ7RYy4g==}
    engines: {node: '>=4'}
    dev: true

  /resolve-from@5.0.0:
    resolution: {integrity: sha512-qYg9KP24dD5qka9J47d0aVky0N+b4fTU89LN9iDnjB5waksiC49rvMB0PrUJQGoTmH50XPiqOvAjDfaijGxYZw==}
    engines: {node: '>=8'}
    dev: true

  /resolve.exports@2.0.2:
    resolution: {integrity: sha512-X2UW6Nw3n/aMgDVy+0rSqgHlv39WZAlZrXCdnbyEiKm17DSqHX4MmQMaST3FbeWR5FTuRcUwYAziZajji0Y7mg==}
    engines: {node: '>=10'}
    dev: true

  /resolve@1.22.2:
    resolution: {integrity: sha512-Sb+mjNHOULsBv818T40qSPeRiuWLyaGMa5ewydRLFimneixmVy2zdivRl+AF6jaYPC8ERxGDmFSiqui6SfPd+g==}
    hasBin: true
    dependencies:
      is-core-module: 2.12.1
      path-parse: 1.0.7
      supports-preserve-symlinks-flag: 1.0.0

  /restore-cursor@3.1.0:
    resolution: {integrity: sha512-l+sSefzHpj5qimhFSE5a8nufZYAM3sBSVMAPtYkmC+4EH2anSGaEMXSD0izRQbu9nfyQ9y5JrVmp7E8oZrUjvA==}
    engines: {node: '>=8'}
    dependencies:
      onetime: 5.1.2
      signal-exit: 3.0.7
    dev: false

  /ret@0.2.2:
    resolution: {integrity: sha512-M0b3YWQs7R3Z917WRQy1HHA7Ba7D8hvZg6UE5mLykJxQVE2ju0IXbGlaHPPlkY+WN7wFP+wUMXmBFA0aV6vYGQ==}
    engines: {node: '>=4'}
    dev: true

  /retry@0.13.1:
    resolution: {integrity: sha512-XQBQ3I8W1Cge0Seh+6gjj03LbmRFWuoszgK9ooCpwYIrhhoO80pfq4cUkU5DkknwfOfFteRwlZ56PYOGYyFWdg==}
    engines: {node: '>= 4'}
    dev: false

  /reusify@1.0.4:
    resolution: {integrity: sha512-U9nH88a3fc/ekCF1l0/UP1IosiuIjyTh7hBvXVMHYgVcfGvt897Xguj2UOLDeI5BG2m7/uwyaLVT6fbtCwTyzw==}
    engines: {iojs: '>=1.0.0', node: '>=0.10.0'}

  /rfdc@1.3.0:
    resolution: {integrity: sha512-V2hovdzFbOi77/WajaSMXk2OLm+xNIeQdMMuB7icj7bk6zi2F8GGAxigcnDFpJHbNyNcgyJDiP+8nOrY5cZGrA==}
    dev: true

  /rimraf@3.0.2:
    resolution: {integrity: sha512-JZkJMZkAGFFPP2YqXZXPbMlMBgsxzE8ILs4lMIX/2o0L9UBw9O/Y3o6wFw/i9YLapcUJWwqbi3kdxIPdC62TIA==}
    hasBin: true
    dependencies:
      glob: 7.2.3

  /rollup-plugin-visualizer@5.9.2(rollup@3.29.4):
    resolution: {integrity: sha512-waHktD5mlWrYFrhOLbti4YgQCn1uR24nYsNuXxg7LkPH8KdTXVWR9DNY1WU0QqokyMixVXJS4J04HNrVTMP01A==}
    engines: {node: '>=14'}
    hasBin: true
    peerDependencies:
      rollup: 2.x || 3.x
    peerDependenciesMeta:
      rollup:
        optional: true
    dependencies:
      open: 8.4.2
      picomatch: 2.3.1
      rollup: 3.29.4
      source-map: 0.7.4
      yargs: 17.7.2
    dev: true

  /rollup@3.25.3:
    resolution: {integrity: sha512-ZT279hx8gszBj9uy5FfhoG4bZx8c+0A1sbqtr7Q3KNWIizpTdDEPZbV2xcbvHsnFp4MavCQYZyzApJ+virB8Yw==}
    engines: {node: '>=14.18.0', npm: '>=8.0.0'}
    hasBin: true
    optionalDependencies:
      fsevents: 2.3.3
    dev: true

  /rollup@3.29.4:
    resolution: {integrity: sha512-oWzmBZwvYrU0iJHtDmhsm662rC15FRXmcjCk1xD771dFDx5jJ02ufAQQTn0etB2emNk4J9EZg/yWKpsn9BWGRw==}
    engines: {node: '>=14.18.0', npm: '>=8.0.0'}
    hasBin: true
    optionalDependencies:
      fsevents: 2.3.3
    dev: true

  /rollup@4.5.0:
    resolution: {integrity: sha512-41xsWhzxqjMDASCxH5ibw1mXk+3c4TNI2UjKbLxe6iEzrSQnqOzmmK8/3mufCPbzHNJ2e04Fc1ddI35hHy+8zg==}
    engines: {node: '>=18.0.0', npm: '>=8.0.0'}
    hasBin: true
    optionalDependencies:
      '@rollup/rollup-android-arm-eabi': 4.5.0
      '@rollup/rollup-android-arm64': 4.5.0
      '@rollup/rollup-darwin-arm64': 4.5.0
      '@rollup/rollup-darwin-x64': 4.5.0
      '@rollup/rollup-linux-arm-gnueabihf': 4.5.0
      '@rollup/rollup-linux-arm64-gnu': 4.5.0
      '@rollup/rollup-linux-arm64-musl': 4.5.0
      '@rollup/rollup-linux-x64-gnu': 4.5.0
      '@rollup/rollup-linux-x64-musl': 4.5.0
      '@rollup/rollup-win32-arm64-msvc': 4.5.0
      '@rollup/rollup-win32-ia32-msvc': 4.5.0
      '@rollup/rollup-win32-x64-msvc': 4.5.0
      fsevents: 2.3.3
    dev: true

  /run-parallel@1.2.0:
    resolution: {integrity: sha512-5l4VyZR86LZ/lDxZTR6jqL8AFE2S0IFLMP26AbjsLVADxHdhB/c0GUsH+y39UfCi3dzz8OlQuPmnaJOMoDHQBA==}
    dependencies:
      queue-microtask: 1.2.3

  /rxjs@7.8.1:
    resolution: {integrity: sha512-AA3TVj+0A2iuIoQkWEK/tqFjBq2j+6PO6Y0zJcvzLAFhEFIO3HL0vls9hWLncZbAAbK0mar7oZ4V079I/qPMxg==}
    dependencies:
      tslib: 2.6.0
    dev: true

  /sade@1.8.1:
    resolution: {integrity: sha512-xal3CZX1Xlo/k4ApwCFrHVACi9fBqJ7V+mwhBsuf/1IOKbBy098Fex+Wa/5QMubw09pSZ/u8EY8PWgevJsXp1A==}
    engines: {node: '>=6'}
    dependencies:
      mri: 1.2.0
    dev: true

  /safe-buffer@5.1.2:
    resolution: {integrity: sha512-Gd2UZBJDkXlY7GbJxfsE8/nvKkUEU1G38c1siN6QP6a9PT9MmHB8GnpscSmMJSoF8LOIrt8ud/wPtojys4G6+g==}

  /safe-buffer@5.2.1:
    resolution: {integrity: sha512-rp3So07KcdmmKbGvgaNxQSJr7bGVSVk5S9Eq1F+ppbRo70+YeaDxkw5Dd8NPN+GD6bjnYm2VuPuCXmpuYvmCXQ==}

  /safe-regex-test@1.0.0:
    resolution: {integrity: sha512-JBUUzyOgEwXQY1NuPtvcj/qcBDbDmEvWufhlnXZIm75DEHp+afM1r1ujJpJsV/gSM4t59tpDyPi1sd6ZaPFfsA==}
    dependencies:
      call-bind: 1.0.2
      get-intrinsic: 1.2.1
      is-regex: 1.1.4
    dev: true

  /safe-regex2@2.0.0:
    resolution: {integrity: sha512-PaUSFsUaNNuKwkBijoAPHAK6/eM6VirvyPWlZ7BAQy4D+hCvh4B6lIG+nPdhbFfIbP+gTGBcrdsOaUs0F+ZBOQ==}
    dependencies:
      ret: 0.2.2
    dev: true

  /safe-stable-stringify@2.4.3:
    resolution: {integrity: sha512-e2bDA2WJT0wxseVd4lsDP4+3ONX6HpMXQa1ZhFQ7SU+GjvORCmShbCMltrtIDfkYhVHrOcPtj+KhmDBdPdZD1g==}
    engines: {node: '>=10'}
    dev: true

  /safer-buffer@2.1.2:
    resolution: {integrity: sha512-YZo3K82SD7Riyi0E1EQPojLz7kpepnSQI9IyPbHHg1XXXevb5dJI7tpyN2ADxGcQbHG7vcyRHk0cbwqcQriUtg==}
    dev: true

  /sax@1.2.4:
    resolution: {integrity: sha512-NqVDv9TpANUjFm0N8uM5GxL36UgKi9/atZw+x7YFnQ8ckwFGKrl4xX4yWtrey3UJm5nP1kUbnYgLopqWNSRhWw==}
    dev: true

  /saxes@6.0.0:
    resolution: {integrity: sha512-xAg7SOnEhrm5zI3puOOKyy1OMcMlIJZYNJY7xLBwSze0UjhPLnWfj2GF2EpT0jmzaJKIWKHLsaSSajf35bcYnA==}
    engines: {node: '>=v12.22.7'}
    dependencies:
      xmlchars: 2.2.0
    dev: true

  /scheduler@0.23.0:
    resolution: {integrity: sha512-CtuThmgHNg7zIZWAXi3AsyIzA3n4xx7aNyjwC2VJldO2LMVDhFK+63xGqq6CsJH4rTAt6/M+N4GhZiDYPx9eUw==}
    dependencies:
      loose-envify: 1.4.0
    dev: true

  /scule@1.0.0:
    resolution: {integrity: sha512-4AsO/FrViE/iDNEPaAQlb77tf0csuq27EsVpy6ett584EcRTp6pTDLoGWVxCD77y5iU5FauOvhsI4o1APwPoSQ==}
    dev: true

  /secure-json-parse@2.7.0:
    resolution: {integrity: sha512-6aU+Rwsezw7VR8/nyvKTx8QpWH9FrcYiXXlqC4z5d5XQBDRqtbfsRjnwGyqbi3gddNtWHuEk9OANUotL26qKUw==}
    dev: true

  /semver@5.7.1:
    resolution: {integrity: sha512-sauaDf/PZdVgrLTNYHRtpXa1iRiKcaebiKQ1BJdpQlWH2lCvexQdX55snPFyK7QzpudqbCI0qXFfOasHdyNDGQ==}
    hasBin: true

  /semver@6.3.1:
    resolution: {integrity: sha512-BR7VvDCVHO+q2xBEWskxS6DJE1qRnb7DxzUrogb71CWoSficBxYsiAGd+Kl0mmq/MprG9yArRkyrQxTO6XjMzA==}
    hasBin: true

  /semver@7.3.8:
    resolution: {integrity: sha512-NB1ctGL5rlHrPJtFDVIVzTyQylMLu9N9VICA6HSFJo8MCGVTMW6gfpicwKmmK/dAjTOrqu5l63JJOpDSrAis3A==}
    engines: {node: '>=10'}
    hasBin: true
    dependencies:
      lru-cache: 6.0.0
    dev: false

  /semver@7.5.3:
    resolution: {integrity: sha512-QBlUtyVk/5EeHbi7X0fw6liDZc7BBmEaSYn01fMU1OUYbf6GPsbTtd8WmnqbI20SeycoHSeiybkE/q1Q+qlThQ==}
    engines: {node: '>=10'}
    hasBin: true
    dependencies:
      lru-cache: 6.0.0
    dev: false

  /semver@7.5.4:
    resolution: {integrity: sha512-1bCSESV6Pv+i21Hvpxp3Dx+pSD8lIPt8uVjRrxAUt/nbswYc+tK6Y2btiULjd4+fnq15PX+nqQDC7Oft7WkwcA==}
    engines: {node: '>=10'}
    hasBin: true
    dependencies:
      lru-cache: 6.0.0

  /send@0.18.0:
    resolution: {integrity: sha512-qqWzuOjSFOuqPjFe4NOsMLafToQQwBSOEpS+FwEt3A2V3vKubTquT3vmLTQpFgMXp8AlFWFuP1qKaJZOtPpVXg==}
    engines: {node: '>= 0.8.0'}
    dependencies:
      debug: 2.6.9
      depd: 2.0.0
      destroy: 1.2.0
      encodeurl: 1.0.2
      escape-html: 1.0.3
      etag: 1.8.1
      fresh: 0.5.2
      http-errors: 2.0.0
      mime: 1.6.0
      ms: 2.1.3
      on-finished: 2.4.1
      range-parser: 1.2.1
      statuses: 2.0.1
    transitivePeerDependencies:
      - supports-color
    dev: true

  /sentence-case@3.0.4:
    resolution: {integrity: sha512-8LS0JInaQMCRoQ7YUytAo/xUu5W2XnQxV2HI/6uM6U7CITS1RqPElr30V6uIqyMKM9lJGRVFy5/4CuzcixNYSg==}
    dependencies:
      no-case: 3.0.4
      tslib: 2.6.0
      upper-case-first: 2.0.2
    dev: false

  /serialize-javascript@6.0.1:
    resolution: {integrity: sha512-owoXEFjWRllis8/M1Q+Cw5k8ZH40e3zhp/ovX+Xr/vi1qj6QesbyXXViFbpNvWvPNAD62SutwEXavefrLJWj7w==}
    dependencies:
      randombytes: 2.1.0
    dev: true

  /serve-placeholder@2.0.1:
    resolution: {integrity: sha512-rUzLlXk4uPFnbEaIz3SW8VISTxMuONas88nYWjAWaM2W9VDbt9tyFOr3lq8RhVOFrT3XISoBw8vni5una8qMnQ==}
    dependencies:
      defu: 6.1.2
    dev: true

  /serve-static@1.15.0:
    resolution: {integrity: sha512-XGuRDNjXUijsUL0vl6nSD7cwURuzEgglbOaFuZM9g3kwDXOWVTck0jLzjPzGD+TazWbboZYu52/9/XPdUgne9g==}
    engines: {node: '>= 0.8.0'}
    dependencies:
      encodeurl: 1.0.2
      escape-html: 1.0.3
      parseurl: 1.3.3
      send: 0.18.0
    transitivePeerDependencies:
      - supports-color
    dev: true

  /set-blocking@2.0.0:
    resolution: {integrity: sha512-KiKBS8AnWGEyLzofFfmvKwpdPzqiy16LvQfK3yv/fVH7Bj13/wl3JSR1J+rfgRE9q7xUJK4qvgS8raSOeLUehw==}
    dev: true

  /set-cookie-parser@2.6.0:
    resolution: {integrity: sha512-RVnVQxTXuerk653XfuliOxBP81Sf0+qfQE73LIYKcyMYHG94AuH0kgrQpRDuTZnSmjpysHmzxJXKNfa6PjFhyQ==}
    dev: true

  /setprototypeof@1.2.0:
    resolution: {integrity: sha512-E5LDX7Wrp85Kil5bhZv46j8jOeboKq5JMmYM3gVGdGH8xFpPWXUMsNrlODCrkoxMEeNi/XZIwuRvY4XNwYMJpw==}
    dev: true

  /shebang-command@1.2.0:
    resolution: {integrity: sha512-EV3L1+UQWGor21OmnvojK36mhg+TyIKDh3iFBKBohr5xeXIhNBcx8oWdgkTEEQ+BEFFYdLRuqMfd5L84N1V5Vg==}
    engines: {node: '>=0.10.0'}
    dependencies:
      shebang-regex: 1.0.0
    dev: true

  /shebang-command@2.0.0:
    resolution: {integrity: sha512-kHxr2zZpYtdmrN1qDjrrX/Z1rR1kG8Dx+gkpK1G4eXmvXswmcE1hTWBWYUzlraYw1/yZp6YuDY77YtvbN0dmDA==}
    engines: {node: '>=8'}
    dependencies:
      shebang-regex: 3.0.0

  /shebang-regex@1.0.0:
    resolution: {integrity: sha512-wpoSFAxys6b2a2wHZ1XpDSgD7N9iVjg29Ph9uV/uaP9Ex/KXlkTZTeddxDPSYQpgvzKLGJke2UU0AzoGCjNIvQ==}
    engines: {node: '>=0.10.0'}
    dev: true

  /shebang-regex@3.0.0:
    resolution: {integrity: sha512-7++dFhtcx3353uBaq8DDR4NuxBetBzC7ZQOhmTQInHEd6bSrXdiEyzCvG07Z44UYdLShWUyXt5M/yhz8ekcb1A==}
    engines: {node: '>=8'}

  /shell-quote@1.8.1:
    resolution: {integrity: sha512-6j1W9l1iAs/4xYBI1SYOVZyFcCis9b4KCLQ8fgAGG07QvzaRLVVRQvAy85yNmmZSjYjg4MWh4gNvlPujU/5LpA==}
    dev: true

  /side-channel@1.0.4:
    resolution: {integrity: sha512-q5XPytqFEIKHkGdiMIrY10mvLRvnQh42/+GoBlFW3b2LXLE2xxJpZFdm94we0BaoV3RwJyGqg5wS7epxTv0Zvw==}
    dependencies:
      call-bind: 1.0.2
      get-intrinsic: 1.2.1
      object-inspect: 1.12.3
    dev: true

  /siginfo@2.0.0:
    resolution: {integrity: sha512-ybx0WO1/8bSBLEWXZvEd7gMW3Sn3JFlW3TvX1nREbDLRNQNaeNN8WK0meBwPdAaOI7TtRRRJn/Es1zhrrCHu7g==}
    dev: true

  /signal-exit@3.0.7:
    resolution: {integrity: sha512-wnD2ZE+l+SPC/uoS0vXeE9L1+0wuaMqKlfz9AMUo38JsyLSBWSFcHR1Rri62LZc12vLr1gb3jl7iwQhgwpAbGQ==}

  /signal-exit@4.1.0:
    resolution: {integrity: sha512-bzyZ1e88w9O1iNJbKnOlvYTrWPDl46O1bG0D3XInv+9tkPrxrN8jUUTiFlDkkmKWgn1M6CfIA13SuGqOa9Korw==}
    engines: {node: '>=14'}
    dev: true

  /simple-concat@1.0.1:
    resolution: {integrity: sha512-cSFtAPtRhljv69IK0hTVZQ+OfE9nePi/rtJmw5UjHeVyVroEqJXP1sFztKUy1qU+xvz3u/sfYJLa947b7nAN2Q==}
    requiresBuild: true
    dev: true
    optional: true

  /simple-get@4.0.1:
    resolution: {integrity: sha512-brv7p5WgH0jmQJr1ZDDfKDOSeWWg+OVypG99A/5vYGPqJ6pxiaHLy8nxtFjBA7oMa01ebA9gfh1uMCFqOuXxvA==}
    requiresBuild: true
    dependencies:
      decompress-response: 6.0.0
      once: 1.4.0
      simple-concat: 1.0.1
    dev: true
    optional: true

  /sirv@2.0.3:
    resolution: {integrity: sha512-O9jm9BsID1P+0HOi81VpXPoDxYP374pkOLzACAoyUQ/3OUVndNpsz6wMnY2z+yOxzbllCKZrM+9QrWsv4THnyA==}
    engines: {node: '>= 10'}
    dependencies:
      '@polka/url': 1.0.0-next.21
      mrmime: 1.0.1
      totalist: 3.0.1
    dev: true

  /sisteransi@1.0.5:
    resolution: {integrity: sha512-bLGGlR1QxBcynn2d5YmDX4MGjlZvy2MRBDRNHLJ8VI6l6+9FUiyTFNJ0IveOSP0bcXgVDPRcfGqA0pjaqUpfVg==}

  /slash@3.0.0:
    resolution: {integrity: sha512-g9Q1haeby36OSStwb4ntCGGGaKsaVSjQ68fBxoQcutl5fS1vuY18H3wSt3jFyFtrkx+Kz0V1G85A4MyAdDMi2Q==}
    engines: {node: '>=8'}

  /slash@4.0.0:
    resolution: {integrity: sha512-3dOsAHXXUkQTpOYcoAxLIorMTp4gIQr5IW3iVb7A7lFIp0VHhnynm9izx6TssdrIcVIESAlVjtnO2K8bg+Coew==}
    engines: {node: '>=12'}
    dev: true

  /sleep-promise@9.1.0:
    resolution: {integrity: sha512-UHYzVpz9Xn8b+jikYSD6bqvf754xL2uBUzDFwiU6NcdZeifPr6UfgU43xpkPu67VMS88+TI2PSI7Eohgqf2fKA==}
    dev: false

  /slice-ansi@3.0.0:
    resolution: {integrity: sha512-pSyv7bSTC7ig9Dcgbw9AuRNUb5k5V6oDudjZoMBSr13qpLBG7tB+zgCkARjq7xIUgdz5P1Qe8u+rSGdouOOIyQ==}
    engines: {node: '>=8'}
    dependencies:
      ansi-styles: 4.3.0
      astral-regex: 2.0.0
      is-fullwidth-code-point: 3.0.0
    dev: false

  /slice-ansi@5.0.0:
    resolution: {integrity: sha512-FC+lgizVPfie0kkhqUScwRu1O/lF6NOgJmlCgK+/LYxDCTk8sGelYaHDhFcDN+Sn3Cv+3VSa4Byeo+IMCzpMgQ==}
    engines: {node: '>=12'}
    dependencies:
      ansi-styles: 6.2.1
      is-fullwidth-code-point: 4.0.0
    dev: true

  /smartwrap@2.0.2:
    resolution: {integrity: sha512-vCsKNQxb7PnCNd2wY1WClWifAc2lwqsG8OaswpJkVJsvMGcnEntdTCDajZCkk93Ay1U3t/9puJmb525Rg5MZBA==}
    engines: {node: '>=6'}
    hasBin: true
    dependencies:
      array.prototype.flat: 1.3.1
      breakword: 1.0.6
      grapheme-splitter: 1.0.4
      strip-ansi: 6.0.1
      wcwidth: 1.0.1
      yargs: 15.4.1
    dev: true

  /smob@1.4.1:
    resolution: {integrity: sha512-9LK+E7Hv5R9u4g4C3p+jjLstaLe11MDsL21UpYaCNmapvMkYhqCV4A/f/3gyH8QjMyh6l68q9xC85vihY9ahMQ==}
    dev: true

  /snake-case@3.0.4:
    resolution: {integrity: sha512-LAOh4z89bGQvl9pFfNF8V146i7o7/CqFPbqzYgP+yYzDIDeS9HaNFtXABamRW+AQzEVODcvE79ljJ+8a9YSdMg==}
    dependencies:
      dot-case: 3.0.4
      tslib: 2.6.0
    dev: false

  /sonic-boom@3.3.0:
    resolution: {integrity: sha512-LYxp34KlZ1a2Jb8ZQgFCK3niIHzibdwtwNUWKg0qQRzsDoJ3Gfgkf8KdBTFU3SkejDEIlWwnSnpVdOZIhFMl/g==}
    dependencies:
      atomic-sleep: 1.0.0
    dev: true

  /source-map-js@1.0.2:
    resolution: {integrity: sha512-R0XvVJ9WusLiqTCEiGCmICCMplcCkIwwR11mOSD9CR5u+IXYdiseeEuXCVAjS54zqwkLcPNnmU4OeJ6tUrWhDw==}
    engines: {node: '>=0.10.0'}
    dev: true

  /source-map-support@0.5.13:
    resolution: {integrity: sha512-SHSKFHadjVA5oR4PPqhtAVdcBWwRYVd6g6cAXnIbRiIwc2EhPrTuKUBdSLvlEKyIP3GCf89fltvcZiP9MMFA1w==}
    dependencies:
      buffer-from: 1.1.2
      source-map: 0.6.1
    dev: true

  /source-map-support@0.5.21:
    resolution: {integrity: sha512-uBHU3L3czsIyYXKX88fdrGovxdSCoTGDRZ6SYXtSRxLZUzHg5P/66Ht6uoUlHu9EZod+inXhKo3qQgwXUT/y1w==}
    dependencies:
      buffer-from: 1.1.2
      source-map: 0.6.1
    dev: true

  /source-map@0.6.1:
    resolution: {integrity: sha512-UjgapumWlbMhkBgzT7Ykc5YXUT46F0iKu8SGXq0bcwP5dz/h0Plj6enJqjz1Zbq2l5WaqYnrVbwWOWMyF3F47g==}
    engines: {node: '>=0.10.0'}
    dev: true

  /source-map@0.7.4:
    resolution: {integrity: sha512-l3BikUxvPOcn5E74dZiq5BGsTb5yEwhaTSzccU6t4sDOH8NWJCstKO5QT2CvtFoK6F0saL7p9xHAqHOlCPJygA==}
    engines: {node: '>= 8'}
    dev: true

  /source-map@0.8.0-beta.0:
    resolution: {integrity: sha512-2ymg6oRBpebeZi9UUNsgQ89bhx01TcTkmNTGnNO88imTmbSgy4nfujrgVEFKWpMTEGA11EDkTt7mqObTPdigIA==}
    engines: {node: '>= 8'}
    dependencies:
      whatwg-url: 7.1.0
    dev: true

  /spawn-command@0.0.2-1:
    resolution: {integrity: sha512-n98l9E2RMSJ9ON1AKisHzz7V42VDiBQGY6PB1BwRglz99wpVsSuGzQ+jOi6lFXBGVTCrRpltvjm+/XA+tpeJrg==}
    dev: true

  /spawndamnit@2.0.0:
    resolution: {integrity: sha512-j4JKEcncSjFlqIwU5L/rp2N5SIPsdxaRsIv678+TZxZ0SRDJTm8JrxJMjE/XuiEZNEir3S8l0Fa3Ke339WI4qA==}
    dependencies:
      cross-spawn: 5.1.0
      signal-exit: 3.0.7
    dev: true

  /spdx-correct@3.2.0:
    resolution: {integrity: sha512-kN9dJbvnySHULIluDHy32WHRUu3Og7B9sbY7tsFLctQkIqnMh3hErYgdMjTYuqmcXX+lK5T1lnUt3G7zNswmZA==}
    dependencies:
      spdx-expression-parse: 3.0.1
      spdx-license-ids: 3.0.13

  /spdx-exceptions@2.3.0:
    resolution: {integrity: sha512-/tTrYOC7PPI1nUAgx34hUpqXuyJG+DTHJTnIULG4rDygi4xu/tfgmq1e1cIRwRzwZgo4NLySi+ricLkZkw4i5A==}

  /spdx-expression-parse@3.0.1:
    resolution: {integrity: sha512-cbqHunsQWnJNE6KhVSMsMeH5H/L9EpymbzqTQ3uLwNCLZ1Q481oWaofqH7nO6V07xlXwY6PhQdQ2IedWx/ZK4Q==}
    dependencies:
      spdx-exceptions: 2.3.0
      spdx-license-ids: 3.0.13

  /spdx-license-ids@3.0.13:
    resolution: {integrity: sha512-XkD+zwiqXHikFZm4AX/7JSCXA98U5Db4AFd5XUg/+9UNtnH75+Z9KxtpYiJZx36mUDVOwH83pl7yvCer6ewM3w==}

  /speedometer@1.0.0:
    resolution: {integrity: sha512-lgxErLl/7A5+vgIIXsh9MbeukOaCb2axgQ+bKCdIE+ibNT4XNYGNCR1qFEGq6F+YDASXK3Fh/c5FgtZchFolxw==}
    dev: false

  /split2@4.2.0:
    resolution: {integrity: sha512-UcjcJOWknrNkF6PLX83qcHM6KHgVKNkV62Y8a5uYDVv9ydGQVwAHMKqHdJje1VTWpljG0WYpCDhrCdAOYH4TWg==}
    engines: {node: '>= 10.x'}

  /sprintf-js@1.0.3:
    resolution: {integrity: sha512-D9cPgkvLlV3t3IzL0D0YLvGA9Ahk4PcvVwUbN0dSGr1aP0Nrt4AEnTUbuGvquEC0mA64Gqt1fzirlRs5ibXx8g==}
    dev: true

  /stack-utils@2.0.6:
    resolution: {integrity: sha512-XlkWvfIm6RmsWtNJx+uqtKLS8eqFbxUg0ZzLXqY0caEy9l7hruX8IpiDnjsLavoBgqCCR71TqWO8MaXYheJ3RQ==}
    engines: {node: '>=10'}
    dependencies:
      escape-string-regexp: 2.0.0
    dev: true

  /stackback@0.0.2:
    resolution: {integrity: sha512-1XMJE5fQo1jGH6Y/7ebnwPOBEkIEnT4QF32d5R1+VXdXveM0IBMJt8zfaxX1P3QhVwrYe+576+jkANtSS2mBbw==}
    dev: true

  /standard-as-callback@2.1.0:
    resolution: {integrity: sha512-qoRRSyROncaz1z0mvYqIE4lCd9p2R90i6GxW3uZv5ucSu8tU7B5HXUP1gG8pVZsYNVaXjk8ClXHPttLyxAL48A==}
    dev: true

  /statuses@2.0.1:
    resolution: {integrity: sha512-RwNA9Z/7PrK06rYLIzFMlaF+l73iwpzsqRIFgbMLbTcLD6cOao82TaWefPXQvB2fOC4AjuYSEndS7N/mTCbkdQ==}
    engines: {node: '>= 0.8'}
    dev: true

  /std-env@3.3.3:
    resolution: {integrity: sha512-Rz6yejtVyWnVjC1RFvNmYL10kgjC49EOghxWn0RFqlCHGFpQx+Xe7yW3I4ceK1SGrWIGMjD5Kbue8W/udkbMJg==}
    dev: true

  /std-env@3.4.3:
    resolution: {integrity: sha512-f9aPhy8fYBuMN+sNfakZV18U39PbalgjXG3lLB9WkaYTxijru61wb57V9wxxNthXM5Sd88ETBWi29qLAsHO52Q==}
    dev: true

  /stop-iteration-iterator@1.0.0:
    resolution: {integrity: sha512-iCGQj+0l0HOdZ2AEeBADlsRC+vsnDsZsbdSiH1yNSjcfKM7fdpCMfqAL/dwF5BLiw/XhRft/Wax6zQbhq2BcjQ==}
    engines: {node: '>= 0.4'}
    dependencies:
      internal-slot: 1.0.5
    dev: true

  /stream-read-all@3.0.1:
    resolution: {integrity: sha512-EWZT9XOceBPlVJRrYcykW8jyRSZYbkb/0ZK36uLEmoWVO5gxBOnntNTseNzfREsqxqdfEGQrD8SXQ3QWbBmq8A==}
    engines: {node: '>=10'}
    dev: true

  /stream-transform@2.1.3:
    resolution: {integrity: sha512-9GHUiM5hMiCi6Y03jD2ARC1ettBXkQBoQAe7nJsPknnI0ow10aXjTnew8QtYQmLjzn974BnmWEAJgCY6ZP1DeQ==}
    dependencies:
      mixme: 0.5.9
    dev: true

  /streamsearch@1.1.0:
    resolution: {integrity: sha512-Mcc5wHehp9aXz1ax6bZUyY5afg9u2rv5cqQI3mRrYkGC8rW2hM02jWuwjtL++LS5qinSyhj2QfLyNsuc+VsExg==}
    engines: {node: '>=10.0.0'}
    dev: true

  /streamx@2.15.1:
    resolution: {integrity: sha512-fQMzy2O/Q47rgwErk/eGeLu/roaFWV0jVsogDmrszM9uIw8L5OA+t+V93MgYlufNptfjmYR1tOMWhei/Eh7TQA==}
    dependencies:
      fast-fifo: 1.3.2
      queue-tick: 1.0.1
    dev: true

  /string-length@4.0.2:
    resolution: {integrity: sha512-+l6rNN5fYHNhZZy41RXsYptCjA2Igmq4EG7kZAYFQI1E1VTXarr6ZPXBg6eq7Y6eK4FEhY6AJlyuFIb/v/S0VQ==}
    engines: {node: '>=10'}
    dependencies:
      char-regex: 1.0.2
      strip-ansi: 6.0.1
    dev: true

  /string-width@4.2.3:
    resolution: {integrity: sha512-wKyQRQpjJ0sIp62ErSZdGsjMJWsap5oRNihHhu6G7JVO/9jIB6UyevL+tXuOqrng8j/cxKTWyWUwvSTriiZz/g==}
    engines: {node: '>=8'}
    dependencies:
      emoji-regex: 8.0.0
      is-fullwidth-code-point: 3.0.0
      strip-ansi: 6.0.1

  /string-width@5.1.2:
    resolution: {integrity: sha512-HnLOCR3vjcY8beoNLtcjZ5/nxn2afmME6lhrDrebokqMap+XbeW8n9TXpPDOqdGK5qcI3oT0GKTW6wC7EMiVqA==}
    engines: {node: '>=12'}
    dependencies:
      eastasianwidth: 0.2.0
      emoji-regex: 9.2.2
      strip-ansi: 7.1.0
    dev: true

  /string.prototype.trim@1.2.7:
    resolution: {integrity: sha512-p6TmeT1T3411M8Cgg9wBTMRtY2q9+PNy9EV1i2lIXUN/btt763oIfxwN3RR8VU6wHX8j/1CFy0L+YuThm6bgOg==}
    engines: {node: '>= 0.4'}
    dependencies:
      call-bind: 1.0.2
      define-properties: 1.2.0
      es-abstract: 1.21.2
    dev: true

  /string.prototype.trimend@1.0.6:
    resolution: {integrity: sha512-JySq+4mrPf9EsDBEDYMOb/lM7XQLulwg5R/m1r0PXEFqrV0qHvl58sdTilSXtKOflCsK2E8jxf+GKC0T07RWwQ==}
    dependencies:
      call-bind: 1.0.2
      define-properties: 1.2.0
      es-abstract: 1.21.2
    dev: true

  /string.prototype.trimstart@1.0.6:
    resolution: {integrity: sha512-omqjMDaY92pbn5HOX7f9IccLA+U1tA9GvtU4JrodiXFfYB7jPzzHpRzpglLAjtUV6bB557zwClJezTqnAiYnQA==}
    dependencies:
      call-bind: 1.0.2
      define-properties: 1.2.0
      es-abstract: 1.21.2
    dev: true

  /string_decoder@0.10.31:
    resolution: {integrity: sha512-ev2QzSzWPYmy9GuqfIVildA4OdcGLeFZQrq5ys6RtiuF+RQQiZWr8TZNyAcuVXyQRYfEO+MsoB/1BuQVhOJuoQ==}
    dev: true

  /string_decoder@1.1.1:
    resolution: {integrity: sha512-n/ShnvDi6FHbbVfviro+WojiFzv+s8MPMHBczVePfUpDJLwoLT0ht1l4YwBCbi8pJAveEEdnkHyPyTP/mzRfwg==}
    dependencies:
      safe-buffer: 5.1.2

  /string_decoder@1.3.0:
    resolution: {integrity: sha512-hkRX8U1WjJFd8LsDJ2yQ/wWWxaopEsABU1XfkM8A+j0+85JAGppt16cr1Whg6KIbb4okU6Mql6BOj+uup/wKeA==}
    dependencies:
      safe-buffer: 5.2.1

  /strip-ansi@6.0.1:
    resolution: {integrity: sha512-Y38VPSHcqkFrCpFnQ9vuSXmquuv5oXOKpGeT6aGrr3o3Gc9AlVa6JBfUSOCnbxGGZF+/0ooI7KrPuUSztUdU5A==}
    engines: {node: '>=8'}
    dependencies:
      ansi-regex: 5.0.1

  /strip-ansi@7.1.0:
    resolution: {integrity: sha512-iq6eVVI64nQQTRYq2KtEg2d2uU7LElhTJwsH4YzIHZshxlgZms/wIc4VoDQTlG/IvVIrBKG06CrZnp0qv7hkcQ==}
    engines: {node: '>=12'}
    dependencies:
      ansi-regex: 6.0.1
    dev: true

  /strip-bom@3.0.0:
    resolution: {integrity: sha512-vavAMRXOgBVNF6nyEEmL3DBK19iRpDcoIwW+swQ+CbGiu7lju6t+JklA1MHweoWtadgt4ISVUsXLyDq34ddcwA==}
    engines: {node: '>=4'}
    dev: true

  /strip-bom@4.0.0:
    resolution: {integrity: sha512-3xurFv5tEgii33Zi8Jtp55wEIILR9eh34FAW00PZf+JnSsTmV/ioewSgQl97JHvgjoRGwPShsWm+IdrxB35d0w==}
    engines: {node: '>=8'}
    dev: true

  /strip-color@0.1.0:
    resolution: {integrity: sha512-p9LsUieSjWNNAxVCXLeilaDlmuUOrDS5/dF9znM1nZc7EGX5+zEFC0bEevsNIaldjlks+2jns5Siz6F9iK6jwA==}
    engines: {node: '>=0.10.0'}
    dev: false

  /strip-final-newline@2.0.0:
    resolution: {integrity: sha512-BrpvfNAE3dcvq7ll3xVumzjKjZQ5tI1sEUIKr3Uoks0XUl45St3FlatVqef9prk4jRDzhW6WZg+3bk93y6pLjA==}
    engines: {node: '>=6'}

  /strip-final-newline@3.0.0:
    resolution: {integrity: sha512-dOESqjYr96iWYylGObzd39EuNTa5VJxyvVAEm5Jnh7KGo75V43Hk1odPQkNDyXNmUR6k+gEiDVXnjB8HJ3crXw==}
    engines: {node: '>=12'}
    dev: true

  /strip-indent@3.0.0:
    resolution: {integrity: sha512-laJTa3Jb+VQpaC6DseHhF7dXVqHTfJPCRDaEbid/drOhgitgYku/letMUqOXFoWV0zIIUbjpdH2t+tYj4bQMRQ==}
    engines: {node: '>=8'}
    dependencies:
      min-indent: 1.0.1

  /strip-json-comments@2.0.1:
    resolution: {integrity: sha512-4gB8na07fecVVkOI6Rs4e7T6NOTki5EmL7TUduTs6bu3EdnSycntVJ4re8kgZA+wx9IueI2Y11bfbgwtzuE0KQ==}
    engines: {node: '>=0.10.0'}

  /strip-json-comments@3.1.1:
    resolution: {integrity: sha512-6fPc+R4ihwqP6N/aIv2f1gMH8lOVtWQHoqC4yK6oSDVVocumAsfCqjkXnqiYMhmMwS/mEHLp7Vehlt3ql6lEig==}
    engines: {node: '>=8'}
    dev: true

  /strip-literal@1.0.1:
    resolution: {integrity: sha512-QZTsipNpa2Ppr6v1AmJHESqJ3Uz247MUS0OjrnnZjFAvEoWqxuyFuXn2xLgMtRnijJShAa1HL0gtJyUs7u7n3Q==}
    dependencies:
      acorn: 8.10.0
    dev: true

  /strip-literal@1.3.0:
    resolution: {integrity: sha512-PugKzOsyXpArk0yWmUwqOZecSO0GH0bPoctLcqNDH9J04pVW3lflYE0ujElBGTloevcxF5MofAOZ7C5l2b+wLg==}
    dependencies:
      acorn: 8.10.0
    dev: true

  /styled-jsx@5.0.7(@babel/core@7.23.2)(react@18.2.0):
    resolution: {integrity: sha512-b3sUzamS086YLRuvnaDigdAewz1/EFYlHpYBP5mZovKEdQQOIIYq8lApylub3HHZ6xFjV051kkGU7cudJmrXEA==}
    engines: {node: '>= 12.0.0'}
    peerDependencies:
      '@babel/core': '*'
      babel-plugin-macros: '*'
      react: '>= 16.8.0 || 17.x.x || ^18.0.0-0'
    peerDependenciesMeta:
      '@babel/core':
        optional: true
      babel-plugin-macros:
        optional: true
    dependencies:
      '@babel/core': 7.23.2
      react: 18.2.0
    dev: true

  /styled-jsx@5.1.1(@babel/core@7.23.2)(react@18.2.0):
    resolution: {integrity: sha512-pW7uC1l4mBZ8ugbiZrcIsiIvVx1UmTfw7UkC3Um2tmfUq9Bhk8IiyEIPl6F8agHgjzku6j0xQEZbfA5uSgSaCw==}
    engines: {node: '>= 12.0.0'}
    peerDependencies:
      '@babel/core': '*'
      babel-plugin-macros: '*'
      react: '>= 16.8.0 || 17.x.x || ^18.0.0-0'
    peerDependenciesMeta:
      '@babel/core':
        optional: true
      babel-plugin-macros:
        optional: true
    dependencies:
      '@babel/core': 7.23.2
      client-only: 0.0.1
      react: 18.2.0
    dev: true

  /stylehacks@6.0.0(postcss@8.4.31):
    resolution: {integrity: sha512-+UT589qhHPwz6mTlCLSt/vMNTJx8dopeJlZAlBMJPWA3ORqu6wmQY7FBXf+qD+FsqoBJODyqNxOUP3jdntFRdw==}
    engines: {node: ^14 || ^16 || >=18.0}
    peerDependencies:
      postcss: ^8.2.15
    dependencies:
      browserslist: 4.21.9
      postcss: 8.4.31
      postcss-selector-parser: 6.0.13
    dev: true

  /sucrase@3.33.0:
    resolution: {integrity: sha512-ARGC7vbufOHfpvyGcZZXFaXCMZ9A4fffOGC5ucOW7+WHDGlAe8LJdf3Jts1sWhDeiI1RSWrKy5Hodl+JWGdW2A==}
    engines: {node: '>=8'}
    hasBin: true
    dependencies:
      '@jridgewell/gen-mapping': 0.3.3
      commander: 4.1.1
      glob: 7.1.6
      lines-and-columns: 1.2.4
      mz: 2.7.0
      pirates: 4.0.6
      ts-interface-checker: 0.1.13
    dev: true

  /superagent@8.0.9:
    resolution: {integrity: sha512-4C7Bh5pyHTvU33KpZgwrNKh/VQnvgtCSqPRfJAUdmrtSYePVzVg4E4OzsrbkhJj9O7SO6Bnv75K/F8XVZT8YHA==}
    engines: {node: '>=6.4.0 <13 || >=14'}
    dependencies:
      component-emitter: 1.3.0
      cookiejar: 2.1.4
      debug: 4.3.4
      fast-safe-stringify: 2.1.1
      form-data: 4.0.0
      formidable: 2.1.2
      methods: 1.1.2
      mime: 2.6.0
      qs: 6.11.2
      semver: 7.5.4
    transitivePeerDependencies:
      - supports-color
    dev: true

  /superjson@1.11.0:
    resolution: {integrity: sha512-6PfAg1FKhqkwWvPb2uXhH4MkMttdc17eJ91+Aoz4s1XUEDZFmLfFx/xVA3wgkPxAGy5dpozgGdK6V/n20Wj9yg==}
    engines: {node: '>=10'}
    dependencies:
      copy-anything: 3.0.5
    dev: false

  /supertest@6.3.3:
    resolution: {integrity: sha512-EMCG6G8gDu5qEqRQ3JjjPs6+FYT1a7Hv5ApHvtSghmOFJYtsU5S+pSb6Y2EUeCEY3CmEL3mmQ8YWlPOzQomabA==}
    engines: {node: '>=6.4.0'}
    dependencies:
      methods: 1.1.2
      superagent: 8.0.9
    transitivePeerDependencies:
      - supports-color
    dev: true

  /supports-color@5.5.0:
    resolution: {integrity: sha512-QjVjwdXIt408MIiAqCX4oUKsgU2EqAGzs2Ppkm4aQYbjm+ZEWEcW4SfFNTr4uMNZma0ey4f5lgLrkB0aX0QMow==}
    engines: {node: '>=4'}
    dependencies:
      has-flag: 3.0.0

  /supports-color@7.2.0:
    resolution: {integrity: sha512-qpCAvRl9stuOHveKsn7HncJRvv501qIacKzQlO/+Lwxc9+0q2wLyv4Dfvt80/DPn2pqOBsJdDiogXGR9+OvwRw==}
    engines: {node: '>=8'}
    dependencies:
      has-flag: 4.0.0

  /supports-color@8.1.1:
    resolution: {integrity: sha512-MpUEN2OodtUzxvKQl72cUF7RQ5EiHsGvSsVG0ia9c5RbWGL2CI4C7EpPS8UTBIplnlzZiNuV56w+FuNxy3ty2Q==}
    engines: {node: '>=10'}
    dependencies:
      has-flag: 4.0.0
    dev: true

  /supports-color@9.4.0:
    resolution: {integrity: sha512-VL+lNrEoIXww1coLPOmiEmK/0sGigko5COxI09KzHc2VJXJsQ37UaQ+8quuxjDeA7+KnLGTWRyOXSLLR2Wb4jw==}
    engines: {node: '>=12'}
    dev: true

  /supports-hyperlinks@2.3.0:
    resolution: {integrity: sha512-RpsAZlpWcDwOPQA22aCH4J0t7L8JmAvsCxfOSEwm7cQs3LshN36QaTkwd70DnBOXDWGssw2eUoc8CaRWT0XunA==}
    engines: {node: '>=8'}
    dependencies:
      has-flag: 4.0.0
      supports-color: 7.2.0
    dev: false

  /supports-preserve-symlinks-flag@1.0.0:
    resolution: {integrity: sha512-ot0WnXS9fgdkgIcePe6RHNk1WA8+muPa6cSjeR3V8K27q9BB1rTE3R1p7Hv0z1ZyAc8s6Vvv8DIyWf681MAt0w==}
    engines: {node: '>= 0.4'}

  /svelte-hmr@0.15.2(svelte@4.2.1):
    resolution: {integrity: sha512-q/bAruCvFLwvNbeE1x3n37TYFb3mTBJ6TrCq6p2CoFbSTNhDE9oAtEfpy+wmc9So8AG0Tja+X0/mJzX9tSfvIg==}
    engines: {node: ^12.20 || ^14.13.1 || >= 16}
    peerDependencies:
      svelte: ^3.19.0 || ^4.0.0-next.0
    dependencies:
      svelte: 4.2.1
    dev: true

  /svelte@4.2.1:
    resolution: {integrity: sha512-LpLqY2Jr7cRxkrTc796/AaaoMLF/1ax7cto8Ot76wrvKQhrPmZ0JgajiWPmg9mTSDqO16SSLiD17r9MsvAPTmw==}
    engines: {node: '>=16'}
    dependencies:
      '@ampproject/remapping': 2.2.1
      '@jridgewell/sourcemap-codec': 1.4.15
      '@jridgewell/trace-mapping': 0.3.18
      acorn: 8.10.0
      aria-query: 5.3.0
      axobject-query: 3.2.1
      code-red: 1.0.3
      css-tree: 2.3.1
      estree-walker: 3.0.3
      is-reference: 3.0.1
      locate-character: 3.0.0
      magic-string: 0.30.4
      periscopic: 3.1.0
    dev: true

  /svg-tags@1.0.0:
    resolution: {integrity: sha512-ovssysQTa+luh7A5Weu3Rta6FJlFBBbInjOh722LIt6klpU2/HtdUbszju/G4devcvk8PGt7FCLv5wftu3THUA==}
    dev: true

  /svgo@3.0.2:
    resolution: {integrity: sha512-Z706C1U2pb1+JGP48fbazf3KxHrWOsLme6Rv7imFBn5EnuanDW1GPaA/P1/dvObE670JDePC3mnj0k0B7P0jjQ==}
    engines: {node: '>=14.0.0'}
    hasBin: true
    dependencies:
      '@trysound/sax': 0.2.0
      commander: 7.2.0
      css-select: 5.1.0
      css-tree: 2.3.1
      csso: 5.0.5
      picocolors: 1.0.0
    dev: true

  /swr@2.0.3(react@18.2.0):
    resolution: {integrity: sha512-sGvQDok/AHEWTPfhUWXEHBVEXmgGnuahyhmRQbjl9XBYxT/MSlAzvXEKQpyM++bMPaI52vcWS2HiKNaW7+9OFw==}
    engines: {pnpm: '7'}
    peerDependencies:
      react: ^16.11.0 || ^17.0.0 || ^18.0.0
    dependencies:
      react: 18.2.0
      use-sync-external-store: 1.2.0(react@18.2.0)
    dev: true

  /swr@2.2.4(react@18.2.0):
    resolution: {integrity: sha512-njiZ/4RiIhoOlAaLYDqwz5qH/KZXVilRLvomrx83HjzCWTfa+InyfAjv05PSFxnmLzZkNO9ZfvgoqzAaEI4sGQ==}
    peerDependencies:
      react: ^16.11.0 || ^17.0.0 || ^18.0.0
    dependencies:
      client-only: 0.0.1
      react: 18.2.0
      use-sync-external-store: 1.2.0(react@18.2.0)
    dev: true

  /symbol-tree@3.2.4:
    resolution: {integrity: sha512-9QNk5KwDF+Bvz+PyObkmSYjI5ksVUYtjW7AU22r2NKcfLJcXp96hkDWU3+XndOsUb+AQ9QhfzfCT2O+CNWT5Tw==}
    dev: true

  /table-layout@1.0.2:
    resolution: {integrity: sha512-qd/R7n5rQTRFi+Zf2sk5XVVd9UQl6ZkduPFC3S7WEGJAmetDTjY3qPN50eSKzwuzEyQKy5TN2TiZdkIjos2L6A==}
    engines: {node: '>=8.0.0'}
    dependencies:
      array-back: 4.0.2
      deep-extend: 0.6.0
      typical: 5.2.0
      wordwrapjs: 4.0.1
    dev: true

  /tapable@1.1.3:
    resolution: {integrity: sha512-4WK/bYZmj8xLr+HUCODHGF1ZFzsYffasLUgEiMBY4fgtltdO6B4WJtlSbPaDTLpYTcGVwM2qLnFTICEcNxs3kA==}
    engines: {node: '>=6'}
    dev: true

  /tapable@2.2.1:
    resolution: {integrity: sha512-GNzQvQTOIP6RyTfE2Qxb8ZVlNmw0n88vp1szwWRimP02mnTsx3Wtn5qRdqY9w2XduFNUgvOwhNnQsjwCp+kqaQ==}
    engines: {node: '>=6'}
    dev: true

  /tar-fs@2.1.1:
    resolution: {integrity: sha512-V0r2Y9scmbDRLCNex/+hYzvp/zyYjvFbHPNgVTKfQvVrb6guiE/fxP+XblDNR011utopbkex2nM4dHNV6GDsng==}
    requiresBuild: true
    dependencies:
      chownr: 1.1.4
      mkdirp-classic: 0.5.3
      pump: 3.0.0
      tar-stream: 2.2.0
    dev: true
    optional: true

  /tar-stream@2.2.0:
    resolution: {integrity: sha512-ujeqbceABgwMZxEJnk2HDY2DlnUZ+9oEcb1KzTVfYHio0UE6dG71n60d8D2I4qNvleWrrXpmjpt7vZeF1LnMZQ==}
    engines: {node: '>=6'}
    requiresBuild: true
    dependencies:
      bl: 4.1.0
      end-of-stream: 1.4.4
      fs-constants: 1.0.0
      inherits: 2.0.4
      readable-stream: 3.6.2

  /tar-stream@3.1.6:
    resolution: {integrity: sha512-B/UyjYwPpMBv+PaFSWAmtYjwdrlEaZQEhMIBFNC5oEG8lpiW8XjcSdmEaClj28ArfKScKHs2nshz3k2le6crsg==}
    dependencies:
      b4a: 1.6.4
      fast-fifo: 1.3.2
      streamx: 2.15.1
    dev: true

  /tar@6.2.0:
    resolution: {integrity: sha512-/Wo7DcT0u5HUV486xg675HtjNd3BXZ6xDbzsCUZPt5iw8bTQ63bP0Raut3mvro9u+CUyq7YQd8Cx55fsZXxqLQ==}
    engines: {node: '>=10'}
    dependencies:
      chownr: 2.0.0
      fs-minipass: 2.1.0
      minipass: 5.0.0
      minizlib: 2.1.2
      mkdirp: 1.0.4
      yallist: 4.0.0
    dev: true

  /temp-dir@1.0.0:
    resolution: {integrity: sha512-xZFXEGbG7SNC3itwBzI3RYjq/cEhBkx2hJuKGIUOcEULmkQExXiHat2z/qkISYsuR+IKumhEfKKbV5qXmhICFQ==}
    engines: {node: '>=4'}
    dev: false

  /temp-dir@2.0.0:
    resolution: {integrity: sha512-aoBAniQmmwtcKp/7BzsH8Cxzv8OL736p7v1ihGb5e9DJ9kTwGWHrQrVB5+lfVDzfGrdRzXch+ig7LHaY1JTOrg==}
    engines: {node: '>=8'}
    dev: false

  /temp-write@4.0.0:
    resolution: {integrity: sha512-HIeWmj77uOOHb0QX7siN3OtwV3CTntquin6TNVg6SHOqCP3hYKmox90eeFOGaY1MqJ9WYDDjkyZrW6qS5AWpbw==}
    engines: {node: '>=8'}
    dependencies:
      graceful-fs: 4.2.11
      is-stream: 2.0.1
      make-dir: 3.1.0
      temp-dir: 1.0.0
      uuid: 3.4.0
    dev: false

  /tempy@1.0.1:
    resolution: {integrity: sha512-biM9brNqxSc04Ee71hzFbryD11nX7VPhQQY32AdDmjFvodsRFz/3ufeoTZ6uYkRFfGo188tENcASNs3vTdsM0w==}
    engines: {node: '>=10'}
    dependencies:
      del: 6.1.1
      is-stream: 2.0.1
      temp-dir: 2.0.0
      type-fest: 0.16.0
      unique-string: 2.0.0
    dev: false

  /term-size@2.2.1:
    resolution: {integrity: sha512-wK0Ri4fOGjv/XPy8SBHZChl8CM7uMc5VML7SqiQ0zG7+J5Vr+RMQDoHa2CNT6KHUnTGIXH34UDMkPzAUyapBZg==}
    engines: {node: '>=8'}
    dev: true

  /terminal-link@2.1.1:
    resolution: {integrity: sha512-un0FmiRUQNr5PJqy9kP7c40F5BOfpGlYTrxonDChEZB7pzZxRNp/bt+ymiy9/npwXya9KH99nJ/GXFIiUkYGFQ==}
    engines: {node: '>=8'}
    dependencies:
      ansi-escapes: 4.3.2
      supports-hyperlinks: 2.3.0
    dev: false

  /terser@5.21.0:
    resolution: {integrity: sha512-WtnFKrxu9kaoXuiZFSGrcAvvBqAdmKx0SFNmVNYdJamMu9yyN3I/QF0FbH4QcqJQ+y1CJnzxGIKH0cSj+FGYRw==}
    engines: {node: '>=10'}
    hasBin: true
    dependencies:
      '@jridgewell/source-map': 0.3.5
      acorn: 8.10.0
      commander: 2.20.3
      source-map-support: 0.5.21
    dev: true

  /test-exclude@6.0.0:
    resolution: {integrity: sha512-cAGWPIyOHU6zlmg88jwm7VRyXnMN7iV68OGAbYDk/Mh/xC/pzVPlQtY6ngoIH/5/tciuhGfvESU8GrHrcxD56w==}
    engines: {node: '>=8'}
    dependencies:
      '@istanbuljs/schema': 0.1.3
      glob: 7.2.3
      minimatch: 3.1.2
    dev: true

  /text-table@0.2.0:
    resolution: {integrity: sha512-N+8UisAXDGk8PFXP4HAzVR9nbfmVJ3zYLAWiTIoqC5v5isinhr+r5uaO8+7r3BMfuNIufIsA7RdpVgacC2cSpw==}
    dev: true

  /thenify-all@1.6.0:
    resolution: {integrity: sha512-RNxQH/qI8/t3thXJDwcstUO4zeqo64+Uy/+sNVRBx4Xn2OX+OZ9oP+iJnNFqplFra2ZUVeKCSa2oVWi3T4uVmA==}
    engines: {node: '>=0.8'}
    dependencies:
      thenify: 3.3.1
    dev: true

  /thenify@3.3.1:
    resolution: {integrity: sha512-RVZSIV5IG10Hk3enotrhvz0T9em6cyHBLkH/YAZuKqd8hRkKhSfCGIcP2KUY0EPxndzANBmNllzWPwak+bheSw==}
    dependencies:
      any-promise: 1.3.0
    dev: true

  /thread-stream@2.3.0:
    resolution: {integrity: sha512-kaDqm1DET9pp3NXwR8382WHbnpXnRkN9xGN9dQt3B2+dmXiW8X1SOwmFOxAErEQ47ObhZ96J6yhZNXuyCOL7KA==}
    dependencies:
      real-require: 0.2.0
    dev: true

  /through2@2.0.5:
    resolution: {integrity: sha512-/mrRod8xqpA+IHSLyGCQ2s8SPHiCDEeQJSep1jqLYeEUClOFG2Qsh+4FU6G9VeqpZnGW/Su8LQGc4YKni5rYSQ==}
    dependencies:
      readable-stream: 2.3.8
      xtend: 4.0.2

  /tiny-invariant@1.3.1:
    resolution: {integrity: sha512-AD5ih2NlSssTCwsMznbvwMZpJ1cbhkGd2uueNxzv2jDlEeZdU04JQfRnggJQ8DrcVBGjAsCKwFBbDlVNtEMlzw==}

  /tiny-lru@10.4.1:
    resolution: {integrity: sha512-buLIzw7ppqymuO3pt10jHk/6QMeZLbidihMQU+N6sogF6EnBzG0qtDWIHuhw1x3dyNgVL/KTGIZsTK81+yCzLg==}
    engines: {node: '>=12'}
    dev: true

  /tinybench@2.5.0:
    resolution: {integrity: sha512-kRwSG8Zx4tjF9ZiyH4bhaebu+EDz1BOx9hOigYHlUW4xxI/wKIUQUqo018UlU4ar6ATPBsaMrdbKZ+tmPdohFA==}
    dev: true

  /tinypool@0.4.0:
    resolution: {integrity: sha512-2ksntHOKf893wSAH4z/+JbPpi92esw8Gn9N2deXX+B0EO92hexAVI9GIZZPx7P5aYo5KULfeOSt3kMOmSOy6uA==}
    engines: {node: '>=14.0.0'}
    dev: true

  /tinyspy@1.1.1:
    resolution: {integrity: sha512-UVq5AXt/gQlti7oxoIg5oi/9r0WpF7DGEVwXgqWSMmyN16+e3tl5lIvTaOpJ3TAtu5xFzWccFRM4R5NaWHF+4g==}
    engines: {node: '>=14.0.0'}
    dev: true

  /tmp@0.0.33:
    resolution: {integrity: sha512-jRCJlojKnZ3addtTOjdIqoRuPEKBvNXcGYqzO6zWZX8KfKEpnGY5jfggJQ3EjKuu8D4bJRr0y+cYJFmYbImXGw==}
    engines: {node: '>=0.6.0'}
    dependencies:
      os-tmpdir: 1.0.2
    dev: true

  /tmp@0.2.1:
    resolution: {integrity: sha512-76SUhtfqR2Ijn+xllcI5P1oyannHNHByD80W1q447gU3mp9G9PSpGdWmjUOHRDPiHYacIk66W7ubDTuPF3BEtQ==}
    engines: {node: '>=8.17.0'}
    dependencies:
      rimraf: 3.0.2

  /tmpl@1.0.5:
    resolution: {integrity: sha512-3f0uOEAQwIqGuWW2MVzYg8fV/QNnc/IpuJNG837rLuczAaLVHslWHZQj4IGiEl5Hs3kkbhwL9Ab7Hrsmuj+Smw==}
    dev: true

  /to-fast-properties@2.0.0:
    resolution: {integrity: sha512-/OaKK0xYrs3DmxRYqL/yDc+FxFUVYhDlXMhRmv3z915w2HF1tnN1omB354j8VUGO/hbRzyD6Y3sA7v7GS/ceog==}
    engines: {node: '>=4'}
    dev: true

  /to-regex-range@5.0.1:
    resolution: {integrity: sha512-65P7iz6X5yEr1cwcgvQxbbIw7Uk3gOy5dIdtZ4rDveLqhrdJP+Li/Hx6tyK0NEb+2GCyneCMJiGqrADCSNk8sQ==}
    engines: {node: '>=8.0'}
    dependencies:
      is-number: 7.0.0

  /toidentifier@1.0.1:
    resolution: {integrity: sha512-o5sSPKEkg/DIQNmH43V0/uerLrpzVedkUh8tGNvaeXpfpuwjKenlSox/2O/BTlZUtEe+JG7s5YhEz608PlAHRA==}
    engines: {node: '>=0.6'}
    dev: true

  /totalist@3.0.1:
    resolution: {integrity: sha512-sf4i37nQ2LBx4m3wB74y+ubopq6W/dIzXg0FDGjsYnZHVa1Da8FH853wlL2gtUhg+xJXjfk3kUZS3BRoQeoQBQ==}
    engines: {node: '>=6'}
    dev: true

  /tough-cookie@4.1.3:
    resolution: {integrity: sha512-aX/y5pVRkfRnfmuX+OdbSdXvPe6ieKX/G2s7e98f4poJHnqH3281gDPm/metm6E/WRamfx7WC4HUqkWHfQHprw==}
    engines: {node: '>=6'}
    dependencies:
      psl: 1.9.0
      punycode: 2.3.0
      universalify: 0.2.0
      url-parse: 1.5.10
    dev: true

  /tr46@0.0.3:
    resolution: {integrity: sha512-N3WMsuqV66lT30CrXNbEjx4GEwlow3v6rr4mCcv6prnfwhS01rkgyFdjPNBYd9br7LpXV1+Emh01fHnq2Gdgrw==}

  /tr46@1.0.1:
    resolution: {integrity: sha512-dTpowEjclQ7Kgx5SdBkqRzVhERQXov8/l9Ft9dVM9fmg0W0KQSVaXX9T4i6twCPNtYiZM53lpSSUAwJbFPOHxA==}
    dependencies:
      punycode: 2.3.0
    dev: true

  /tr46@3.0.0:
    resolution: {integrity: sha512-l7FvfAHlcmulp8kr+flpQZmVwtu7nfRV7NZujtN0OqES8EL4O4e0qqzL0DC5gAvx/ZC/9lk6rhcUwYvkBnBnYA==}
    engines: {node: '>=12'}
    dependencies:
      punycode: 2.3.0
    dev: true

  /tree-kill@1.2.2:
    resolution: {integrity: sha512-L0Orpi8qGpRG//Nd+H90vFB+3iHnue1zSSGmNOOCh1GLJ7rUKVwV2HvijphGQS2UmhUZewS9VgvxYIdgr+fG1A==}
    hasBin: true
    dev: true

  /trim-newlines@3.0.1:
    resolution: {integrity: sha512-c1PTsA3tYrIsLGkJkzHF+w9F2EyxfXGo4UyJc4pFL++FMjnq0HJS69T3M7d//gKrFKwy429bouPescbjecU+Zw==}
    engines: {node: '>=8'}
    dev: true

  /ts-api-utils@1.0.3(typescript@5.3.2):
    resolution: {integrity: sha512-wNMeqtMz5NtwpT/UZGY5alT+VoKdSsOOP/kqHFcUW1P/VRhH2wJ48+DN2WwUliNbQ976ETwDL0Ifd2VVvgonvg==}
    engines: {node: '>=16.13.0'}
    peerDependencies:
      typescript: '>=4.2.0'
    dependencies:
      typescript: 5.3.2
    dev: true

  /ts-interface-checker@0.1.13:
    resolution: {integrity: sha512-Y/arvbn+rrz3JCKl9C4kVNfTfSm2/mEp5FSz5EsZSANGPSlQrpRI5M4PKF+mJnE52jOO90PnPSc3Ur3bTQw0gA==}
    dev: true

  /ts-japi@1.8.0:
    resolution: {integrity: sha512-77cNpz1CMJsImcikE7gnihMKOME4c/prCaruBmr7yMRHGnmEt1llFyJbuokXCaEmm0hERPv2VlzTyZ+pb43leg==}
    engines: {node: '>=10'}
    dev: false

  /ts-jest@29.1.1(@babel/core@7.23.2)(esbuild@0.19.4)(jest@29.7.0)(typescript@5.3.2):
    resolution: {integrity: sha512-D6xjnnbP17cC85nliwGiL+tpoKN0StpgE0TeOjXQTU6MVCfsB4v7aW05CgQ/1OywGb0x/oy9hHFnN+sczTiRaA==}
    engines: {node: ^14.15.0 || ^16.10.0 || >=18.0.0}
    hasBin: true
    peerDependencies:
      '@babel/core': '>=7.0.0-beta.0 <8'
      '@jest/types': ^29.0.0
      babel-jest: ^29.0.0
      esbuild: '*'
      jest: ^29.0.0
      typescript: '>=4.3 <6'
    peerDependenciesMeta:
      '@babel/core':
        optional: true
      '@jest/types':
        optional: true
      babel-jest:
        optional: true
      esbuild:
        optional: true
    dependencies:
      '@babel/core': 7.23.2
      bs-logger: 0.2.6
      esbuild: 0.19.4
      fast-json-stable-stringify: 2.1.0
      jest: 29.7.0(@types/node@20.10.2)(ts-node@10.9.1)
      jest-util: 29.7.0
      json5: 2.2.3
      lodash.memoize: 4.1.2
      make-error: 1.3.6
      semver: 7.5.4
      typescript: 5.3.2
      yargs-parser: 21.1.1
    dev: true

  /ts-morph@16.0.0:
    resolution: {integrity: sha512-jGNF0GVpFj0orFw55LTsQxVYEUOCWBAbR5Ls7fTYE5pQsbW18ssTb/6UXx/GYAEjS+DQTp8VoTw0vqYMiaaQuw==}
    dependencies:
      '@ts-morph/common': 0.17.0
      code-block-writer: 11.0.3
    dev: false

  /ts-node@10.9.1(@types/node@20.10.2)(typescript@5.3.2):
    resolution: {integrity: sha512-NtVysVPkxxrwFGUUxGYhfux8k78pQB3JqYBXlLRZgdGUqTO5wU/UyHop5p70iEbGhB7q5KmiZiU0Y3KlJrScEw==}
    hasBin: true
    peerDependencies:
      '@swc/core': '>=1.2.50'
      '@swc/wasm': '>=1.2.50'
      '@types/node': '*'
      typescript: '>=2.7'
    peerDependenciesMeta:
      '@swc/core':
        optional: true
      '@swc/wasm':
        optional: true
    dependencies:
      '@cspotcode/source-map-support': 0.8.1
      '@tsconfig/node10': 1.0.9
      '@tsconfig/node12': 1.0.11
      '@tsconfig/node14': 1.0.3
      '@tsconfig/node16': 1.0.4
      '@types/node': 20.10.2
      acorn: 8.9.0
      acorn-walk: 8.2.0
      arg: 4.1.3
      create-require: 1.1.1
      diff: 4.0.2
      make-error: 1.3.6
      typescript: 5.3.2
      v8-compile-cache-lib: 3.0.1
      yn: 3.1.1
    dev: true

  /ts-pattern@4.3.0:
    resolution: {integrity: sha512-pefrkcd4lmIVR0LA49Imjf9DYLK8vtWhqBPA3Ya1ir8xCW0O2yjL9dsCVvI7pCodLC5q7smNpEtDR2yVulQxOg==}
    dev: false

  /tsc-alias@1.7.0:
    resolution: {integrity: sha512-n/K6g8S7Ec7Y/A2Z77Ikp2Uv1S1ERtT63ni69XV4W1YPT4rnNmz8ItgIiJYvKfFnKfqcZQ81UPjoKpMTxaC/rg==}
    hasBin: true
    dependencies:
      chokidar: 3.5.3
      commander: 9.5.0
      globby: 11.1.0
      mylas: 2.1.13
      normalize-path: 3.0.0
      plimit-lit: 1.5.0
    dev: true

  /tslib@1.14.1:
    resolution: {integrity: sha512-Xni35NKzjgMrwevysHTCArtLDpPvye8zV/0E4EyYn43P7/7qvQwPh9BGkHewbMulVntbigmcT7rdX3BNo9wRJg==}
    dev: true

  /tslib@2.4.1:
    resolution: {integrity: sha512-tGyy4dAjRIEwI7BzsB0lynWgOpfqjUdq91XXAlIWD2OwKBH7oCl/GZG/HT4BOHrTlPMOASlMQ7veyTqpmRcrNA==}
    dev: false

  /tslib@2.6.0:
    resolution: {integrity: sha512-7At1WUettjcSRHXCyYtTselblcHl9PJFFVKiCAy/bY97+BPZXSQ2wbq0P9s8tK2G7dFQfNnlJnPAiArVBVBsfA==}

  /tsup@8.0.1(ts-node@10.9.1)(typescript@5.3.2):
    resolution: {integrity: sha512-hvW7gUSG96j53ZTSlT4j/KL0q1Q2l6TqGBFc6/mu/L46IoNWqLLUzLRLP1R8Q7xrJTmkDxxDoojV5uCVs1sVOg==}
    engines: {node: '>=18'}
    hasBin: true
    peerDependencies:
      '@microsoft/api-extractor': ^7.36.0
      '@swc/core': ^1
      postcss: ^8.4.12
      typescript: '>=4.5.0'
    peerDependenciesMeta:
      '@microsoft/api-extractor':
        optional: true
      '@swc/core':
        optional: true
      postcss:
        optional: true
      typescript:
        optional: true
    dependencies:
      bundle-require: 4.0.1(esbuild@0.19.4)
      cac: 6.7.14
      chokidar: 3.5.3
      debug: 4.3.4
      esbuild: 0.19.4
      execa: 5.1.1
      globby: 11.1.0
      joycon: 3.1.1
      postcss-load-config: 4.0.1(ts-node@10.9.1)
      resolve-from: 5.0.0
      rollup: 4.5.0
      source-map: 0.8.0-beta.0
      sucrase: 3.33.0
      tree-kill: 1.2.2
      typescript: 5.3.2
    transitivePeerDependencies:
      - supports-color
      - ts-node
    dev: true

  /tsutils@3.21.0(typescript@5.3.2):
    resolution: {integrity: sha512-mHKK3iUXL+3UF6xL5k0PEhKRUBKPBCv/+RkEOpjRWxxx27KKRBmmA60A9pgOUvMi8GKhRMPEmjBRPzs2W7O1OA==}
    engines: {node: '>= 6'}
    peerDependencies:
      typescript: '>=2.8.0 || >= 3.2.0-dev || >= 3.3.0-dev || >= 3.4.0-dev || >= 3.5.0-dev || >= 3.6.0-dev || >= 3.6.0-beta || >= 3.7.0-dev || >= 3.7.0-beta'
    dependencies:
      tslib: 1.14.1
      typescript: 5.3.2
    dev: true

  /tty-table@4.2.1:
    resolution: {integrity: sha512-xz0uKo+KakCQ+Dxj1D/tKn2FSyreSYWzdkL/BYhgN6oMW808g8QRMuh1atAV9fjTPbWBjfbkKQpI/5rEcnAc7g==}
    engines: {node: '>=8.0.0'}
    hasBin: true
    dependencies:
      chalk: 4.1.2
      csv: 5.5.3
      kleur: 4.1.5
      smartwrap: 2.0.2
      strip-ansi: 6.0.1
      wcwidth: 1.0.1
      yargs: 17.7.2
    dev: true

  /tunnel-agent@0.6.0:
    resolution: {integrity: sha512-McnNiV1l8RYeY8tBgEpuodCC1mLUdbSN+CYBL7kJsJNInOP8UjDDEwdk6Mw60vdLLrr5NHKZhMAOSrR2NZuQ+w==}
    dependencies:
      safe-buffer: 5.2.1

  /tunnel@0.0.6:
    resolution: {integrity: sha512-1h/Lnq9yajKY2PEbBadPXj3VxsDDu844OnaAo52UVmIzIvwwtBPIuNvkjuzBlTWpfJyUbG3ez0KSBibQkj4ojg==}
    engines: {node: '>=0.6.11 <=0.7.0 || >=0.7.3'}
    dev: true

  /type-check@0.4.0:
    resolution: {integrity: sha512-XleUoc9uwGXqjWwXaUTZAmzMcFZ5858QA2vvx1Ur5xIcixXIP+8LnFDgRplU30us6teqdlskFfu+ae4K79Ooew==}
    engines: {node: '>= 0.8.0'}
    dependencies:
      prelude-ls: 1.2.1
    dev: true

  /type-detect@4.0.8:
    resolution: {integrity: sha512-0fr/mIH1dlO+x7TlcMy+bIDqKPsw/70tVyeHW787goQjhmqaZe10uwLujubK9q9Lg6Fiho1KUKDYz0Z7k7g5/g==}
    engines: {node: '>=4'}

  /type-fest@0.13.1:
    resolution: {integrity: sha512-34R7HTnG0XIJcBSn5XhDd7nNFPRcXYRZrBB2O2jdKqYODldSzBAqzsWoZYYvduky73toYS/ESqxPvkDf/F0XMg==}
    engines: {node: '>=10'}
    dev: true

  /type-fest@0.16.0:
    resolution: {integrity: sha512-eaBzG6MxNzEn9kiwvtre90cXaNLkmadMWa1zQMs3XORCXNbsH/OewwbxC5ia9dCxIxnTAsSxXJaa/p5y8DlvJg==}
    engines: {node: '>=10'}
    dev: false

  /type-fest@0.20.2:
    resolution: {integrity: sha512-Ne+eE4r0/iWnpAxD852z3A+N0Bt5RN//NjJwRd2VFHEmrywxf5vsZlh4R6lixl6B+wz/8d+maTSAkN1FIkI3LQ==}
    engines: {node: '>=10'}
    dev: true

  /type-fest@0.21.3:
    resolution: {integrity: sha512-t0rzBq87m3fVcduHDUFhKmyyX+9eo6WQjZvf51Ea/M0Q7+T374Jp1aUiyUl0GKxp8M/OETVHSDvmkyPgvX+X2w==}
    engines: {node: '>=10'}

  /type-fest@0.6.0:
    resolution: {integrity: sha512-q+MB8nYR1KDLrgr4G5yemftpMC7/QLqVndBmEEdqzmNj5dcFOO4Oo8qlwZE3ULT3+Zim1F8Kq4cBnikNhlCMlg==}
    engines: {node: '>=8'}

  /type-fest@0.8.1:
    resolution: {integrity: sha512-4dbzIzqvjtgiM5rw1k5rEHtBANKmdudhGyBEajN01fEyhaAIhsoKNy6y7+IN93IfpFtwY9iqi7kD+xwKhQsNJA==}
    engines: {node: '>=8'}

  /type-fest@3.13.1:
    resolution: {integrity: sha512-tLq3bSNx+xSpwvAJnzrK0Ep5CLNWjvFTOp71URMaAEWBfRb9nnJiBoUe0tF8bI4ZFO3omgBR6NvnbzVUT3Ly4g==}
    engines: {node: '>=14.16'}
    dev: true

  /type-is@1.6.18:
    resolution: {integrity: sha512-TkRKr9sUTxEH8MdfuCSP7VizJyzRNMjj2J2do2Jr3Kym598JVdEksuzPQCnlFPW4ky9Q+iA+ma9BGm06XQBy8g==}
    engines: {node: '>= 0.6'}
    dependencies:
      media-typer: 0.3.0
      mime-types: 2.1.35
    dev: true

  /typed-array-length@1.0.4:
    resolution: {integrity: sha512-KjZypGq+I/H7HI5HlOoGHkWUUGq+Q0TPhQurLbyrVrvnKTBgzLhIJ7j6J/XTQOi0d1RjyZ0wdas8bKs2p0x3Ng==}
    dependencies:
      call-bind: 1.0.2
      for-each: 0.3.3
      is-typed-array: 1.1.10
    dev: true

  /typed-rest-client@1.8.10:
    resolution: {integrity: sha512-32LDnqtreD3LMO/vdV2NSXUrTcaerRM7JRrI/e+4TI/AmvLXDPuw7COdWQPALkc10hxRQOFnUUKmS9FlInIu9A==}
    dependencies:
      qs: 6.11.2
      tunnel: 0.0.6
      underscore: 1.13.6
    dev: true

  /typescript@5.3.2:
    resolution: {integrity: sha512-6l+RyNy7oAHDfxC4FzSJcz9vnjTKxrLpDG5M2Vu4SHRVNg6xzqZp6LYSR9zjqQTu8DU/f5xwxUdADOkbrIX2gQ==}
    engines: {node: '>=14.17'}
    hasBin: true
    dev: true

  /typical@4.0.0:
    resolution: {integrity: sha512-VAH4IvQ7BDFYglMd7BPRDfLgxZZX4O4TFcRDA6EN5X7erNJJq+McIEp8np9aVtxrCJ6qx4GTYVfOWNjcqwZgRw==}
    engines: {node: '>=8'}
    dev: true

  /typical@5.2.0:
    resolution: {integrity: sha512-dvdQgNDNJo+8B2uBQoqdb11eUCE1JQXhvjC/CZtgvZseVd5TYMXnq0+vuUemXbd/Se29cTaUuPX3YIc2xgbvIg==}
    engines: {node: '>=8'}
    dev: true

  /typical@7.1.1:
    resolution: {integrity: sha512-T+tKVNs6Wu7IWiAce5BgMd7OZfNYUndHwc5MknN+UHOudi7sGZzuHdCadllRuqJ3fPtgFtIH9+lt9qRv6lmpfA==}
    engines: {node: '>=12.17'}
    dev: true

  /uc.micro@1.0.6:
    resolution: {integrity: sha512-8Y75pvTYkLJW2hWQHXxoqRgV7qb9B+9vFEtidML+7koHUFapnVJAZ6cKs+Qjz5Aw3aZWHMC6u0wJE3At+nSGwA==}
    dev: true

  /ufo@1.3.1:
    resolution: {integrity: sha512-uY/99gMLIOlJPwATcMVYfqDSxUR9//AUcgZMzwfSTJPDKzA1S8mX4VLqa+fiAtveraQUBCz4FFcwVZBGbwBXIw==}
    dev: true

  /ultrahtml@1.5.2:
    resolution: {integrity: sha512-qh4mBffhlkiXwDAOxvSGxhL0QEQsTbnP9BozOK3OYPEGvPvdWzvAUaXNtUSMdNsKDtuyjEbyVUPFZ52SSLhLqw==}
    dev: true

  /unbox-primitive@1.0.2:
    resolution: {integrity: sha512-61pPlCD9h51VoreyJ0BReideM3MDKMKnh6+V9L08331ipq6Q8OFXZYiqP6n/tbHx4s5I9uRhcye6BrbkizkBDw==}
    dependencies:
      call-bind: 1.0.2
      has-bigints: 1.0.2
      has-symbols: 1.0.3
      which-boxed-primitive: 1.0.2
    dev: true

  /uncrypto@0.1.3:
    resolution: {integrity: sha512-Ql87qFHB3s/De2ClA9e0gsnS6zXG27SkTiSJwjCc9MebbfapQfuPzumMIUMi38ezPZVNFcHI9sUIepeQfw8J8Q==}
    dev: true

  /unctx@2.3.1:
    resolution: {integrity: sha512-PhKke8ZYauiqh3FEMVNm7ljvzQiph0Mt3GBRve03IJm7ukfaON2OBK795tLwhbyfzknuRRkW0+Ze+CQUmzOZ+A==}
    dependencies:
      acorn: 8.10.0
      estree-walker: 3.0.3
      magic-string: 0.30.4
      unplugin: 1.5.0
    dev: true

  /underscore@1.13.6:
    resolution: {integrity: sha512-+A5Sja4HP1M08MaXya7p5LvjuM7K6q/2EaC0+iovj/wOcMsTzMvDFbasi/oSapiwOlt252IqsKqPjCl7huKS0A==}
    dev: true

  /undici-types@5.26.5:
    resolution: {integrity: sha512-JlCMO+ehdEIKqlFxk6IfVoAUVmgz7cU7zD/h9XZ0qzeosSHmUJVOzSQvvYSYWXkFXC+IfLKSIffhv0sVZup6pA==}
    dev: true

  /undici@5.22.1:
    resolution: {integrity: sha512-Ji2IJhFXZY0x/0tVBXeQwgPlLWw13GVzpsWPQ3rV50IFMMof2I55PZZxtm4P6iNq+L5znYN9nSTAq0ZyE6lSJw==}
    engines: {node: '>=14.0'}
    dependencies:
      busboy: 1.6.0
    dev: true

  /undici@5.26.3:
    resolution: {integrity: sha512-H7n2zmKEWgOllKkIUkLvFmsJQj062lSm3uA4EYApG8gLuiOM0/go9bIoC3HVaSnfg4xunowDE2i9p8drkXuvDw==}
    engines: {node: '>=14.0'}
    dependencies:
      '@fastify/busboy': 2.0.0
    dev: true

  /unenv@1.7.4:
    resolution: {integrity: sha512-fjYsXYi30It0YCQYqLOcT6fHfMXsBr2hw9XC7ycf8rTG7Xxpe3ZssiqUnD0khrjiZEmkBXWLwm42yCSCH46fMw==}
    dependencies:
      consola: 3.2.3
      defu: 6.1.2
      mime: 3.0.0
      node-fetch-native: 1.4.0
      pathe: 1.1.1
    dev: true

  /unhead@1.7.4:
    resolution: {integrity: sha512-oOv+9aQS85DQUd0f1uJBtb2uG3SKwCURSTuUWp9WKKzANCb1TjW2dWp5TFmJH5ILF6urXi4uUQfjK+SawzBJAA==}
    dependencies:
      '@unhead/dom': 1.7.4
      '@unhead/schema': 1.7.4
      '@unhead/shared': 1.7.4
      hookable: 5.5.3
    dev: true

  /unimport@3.4.0(rollup@3.29.4):
    resolution: {integrity: sha512-M/lfFEgufIT156QAr/jWHLUn55kEmxBBiQsMxvRSIbquwmeJEyQYgshHDEvQDWlSJrVOOTAgnJ3FvlsrpGkanA==}
    dependencies:
      '@rollup/pluginutils': 5.0.5(rollup@3.29.4)
      escape-string-regexp: 5.0.0
      fast-glob: 3.3.1
      local-pkg: 0.4.3
      magic-string: 0.30.4
      mlly: 1.4.2
      pathe: 1.1.1
      pkg-types: 1.0.3
      scule: 1.0.0
      strip-literal: 1.3.0
      unplugin: 1.5.0
    transitivePeerDependencies:
      - rollup
    dev: true

  /unique-string@2.0.0:
    resolution: {integrity: sha512-uNaeirEPvpZWSgzwsPGtU2zVSTrn/8L5q/IexZmH0eH6SA73CmAA5U4GwORTxQAZs95TAXLNqeLoPPNO5gZfWg==}
    engines: {node: '>=8'}
    dependencies:
      crypto-random-string: 2.0.0
    dev: false

  /universalify@0.1.2:
    resolution: {integrity: sha512-rBJeI5CXAlmy1pV+617WB9J63U6XcazHHF2f2dbJix4XzpUF0RS3Zbj0FGIOCAva5P/d/GBOYaACQ1w+0azUkg==}
    engines: {node: '>= 4.0.0'}
    dev: true

  /universalify@0.2.0:
    resolution: {integrity: sha512-CJ1QgKmNg3CwvAv/kOFmtnEN05f0D/cn9QntgNOQlQF9dgvVTHj3t+8JPdjqawCHk7V/KA+fbUqzZ9XWhcqPUg==}
    engines: {node: '>= 4.0.0'}
    dev: true

  /universalify@2.0.0:
    resolution: {integrity: sha512-hAZsKq7Yy11Zu1DE0OzWjw7nnLZmJZYTDZZyEFHZdUhV8FkH5MCfoU1XMaxXovpyW5nq5scPqq0ZDP9Zyl04oQ==}
    engines: {node: '>= 10.0.0'}

  /unpipe@1.0.0:
    resolution: {integrity: sha512-pjy2bYhSsufwWlKwPc+l3cN7+wuJlK6uz0YdJEOlQDbl6jo/YlPi4mb8agUkVC8BF7V8NuzeyPNqRksA3hztKQ==}
    engines: {node: '>= 0.8'}
    dev: true

  /unplugin-vue-router@0.7.0(vue-router@4.2.5)(vue@3.3.4):
    resolution: {integrity: sha512-ddRreGq0t5vlSB7OMy4e4cfU1w2AwBQCwmvW3oP/0IHQiokzbx4hd3TpwBu3eIAFVuhX2cwNQwp1U32UybTVCw==}
    peerDependencies:
      vue-router: ^4.1.0
    peerDependenciesMeta:
      vue-router:
        optional: true
    dependencies:
      '@babel/types': 7.23.0
      '@rollup/pluginutils': 5.0.5(rollup@3.29.4)
      '@vue-macros/common': 1.8.0(vue@3.3.4)
      ast-walker-scope: 0.5.0
      chokidar: 3.5.3
      fast-glob: 3.3.1
      json5: 2.2.3
      local-pkg: 0.4.3
      mlly: 1.4.2
      pathe: 1.1.1
      scule: 1.0.0
      unplugin: 1.5.0
      vue-router: 4.2.5(vue@3.3.4)
      yaml: 2.3.2
    transitivePeerDependencies:
      - rollup
      - vue
    dev: true

  /unplugin@1.5.0:
    resolution: {integrity: sha512-9ZdRwbh/4gcm1JTOkp9lAkIDrtOyOxgHmY7cjuwI8L/2RTikMcVG25GsZwNAgRuap3iDw2jeq7eoqtAsz5rW3A==}
    dependencies:
      acorn: 8.10.0
      chokidar: 3.5.3
      webpack-sources: 3.2.3
      webpack-virtual-modules: 0.5.0
    dev: true

  /unstorage@1.9.0:
    resolution: {integrity: sha512-VpD8ZEYc/le8DZCrny3bnqKE4ZjioQxBRnWE+j5sGNvziPjeDlaS1NaFFHzl/kkXaO3r7UaF8MGQrs14+1B4pQ==}
    peerDependencies:
      '@azure/app-configuration': ^1.4.1
      '@azure/cosmos': ^3.17.3
      '@azure/data-tables': ^13.2.2
      '@azure/identity': ^3.2.3
      '@azure/keyvault-secrets': ^4.7.0
      '@azure/storage-blob': ^12.14.0
      '@capacitor/preferences': ^5.0.0
      '@planetscale/database': ^1.8.0
      '@upstash/redis': ^1.22.0
      '@vercel/kv': ^0.2.2
      idb-keyval: ^6.2.1
    peerDependenciesMeta:
      '@azure/app-configuration':
        optional: true
      '@azure/cosmos':
        optional: true
      '@azure/data-tables':
        optional: true
      '@azure/identity':
        optional: true
      '@azure/keyvault-secrets':
        optional: true
      '@azure/storage-blob':
        optional: true
      '@capacitor/preferences':
        optional: true
      '@planetscale/database':
        optional: true
      '@upstash/redis':
        optional: true
      '@vercel/kv':
        optional: true
      idb-keyval:
        optional: true
    dependencies:
      anymatch: 3.1.3
      chokidar: 3.5.3
      destr: 2.0.1
      h3: 1.8.2
      ioredis: 5.3.2
      listhen: 1.5.5
      lru-cache: 10.0.1
      mri: 1.2.0
      node-fetch-native: 1.4.0
      ofetch: 1.3.3
      ufo: 1.3.1
    transitivePeerDependencies:
      - supports-color
    dev: true

  /untildify@4.0.0:
    resolution: {integrity: sha512-KK8xQ1mkzZeg9inewmFVDNkg3l5LUhoq9kN6iWYB/CC9YMG8HA+c1Q8HwDe6dEX7kErrEVNVBO3fWsVq5iDgtw==}
    engines: {node: '>=8'}
    dev: true

  /untun@0.1.2:
    resolution: {integrity: sha512-wLAMWvxfqyTiBODA1lg3IXHQtjggYLeTK7RnSfqtOXixWJ3bAa2kK/HHmOOg19upteqO3muLvN6O/icbyQY33Q==}
    hasBin: true
    dependencies:
      citty: 0.1.4
      consola: 3.2.3
      pathe: 1.1.1
    dev: true

  /untyped@1.4.0:
    resolution: {integrity: sha512-Egkr/s4zcMTEuulcIb7dgURS6QpN7DyqQYdf+jBtiaJvQ+eRsrtWUoX84SbvQWuLkXsOjM+8sJC9u6KoMK/U7Q==}
    hasBin: true
    dependencies:
      '@babel/core': 7.23.2
      '@babel/standalone': 7.23.2
      '@babel/types': 7.23.0
      defu: 6.1.2
      jiti: 1.20.0
      mri: 1.2.0
      scule: 1.0.0
    transitivePeerDependencies:
      - supports-color
    dev: true

  /update-browserslist-db@1.0.11(browserslist@4.21.9):
    resolution: {integrity: sha512-dCwEFf0/oT85M1fHBg4F0jtLwJrutGoHSQXCh7u4o2t1drG+c0a9Flnqww6XUKSfQMPpJBRjU8d4RXB09qtvaA==}
    hasBin: true
    peerDependencies:
      browserslist: '>= 4.21.0'
    dependencies:
      browserslist: 4.21.9
      escalade: 3.1.1
      picocolors: 1.0.0
    dev: true

  /update-browserslist-db@1.0.13(browserslist@4.22.1):
    resolution: {integrity: sha512-xebP81SNcPuNpPP3uzeW1NYXxI3rxyJzF3pD6sH4jE7o/IX+WtSpwnVU+qIsDPyk0d3hmFQ7mjqc6AtV604hbg==}
    hasBin: true
    peerDependencies:
      browserslist: '>= 4.21.0'
    dependencies:
      browserslist: 4.22.1
      escalade: 3.1.1
      picocolors: 1.0.0
    dev: true

  /upper-case-first@2.0.2:
    resolution: {integrity: sha512-514ppYHBaKwfJRK/pNC6c/OxfGa0obSnAl106u97Ed0I625Nin96KAjttZF6ZL3e1XLtphxnqrOi9iWgm+u+bg==}
    dependencies:
      tslib: 2.6.0
    dev: false

  /upper-case@2.0.2:
    resolution: {integrity: sha512-KgdgDGJt2TpuwBUIjgG6lzw2GWFRCW9Qkfkiv0DxqHHLYJHmtmdUIKcZd8rHgFSjopVTlw6ggzCm1b8MFQwikg==}
    dependencies:
      tslib: 2.6.0
    dev: false

  /uqr@0.1.2:
    resolution: {integrity: sha512-MJu7ypHq6QasgF5YRTjqscSzQp/W11zoUk6kvmlH+fmWEs63Y0Eib13hYFwAzagRJcVY8WVnlV+eBDUGMJ5IbA==}
    dev: true

  /uri-js@4.4.1:
    resolution: {integrity: sha512-7rKUyy33Q1yc98pQ1DAmLtwX109F7TIfWlW1Ydo8Wl1ii1SeHieeh0HHfPeL2fMXK6z0s8ecKs9frCuLJvndBg==}
    dependencies:
      punycode: 2.3.0
    dev: true

  /url-join@4.0.1:
    resolution: {integrity: sha512-jk1+QP6ZJqyOiuEI9AEWQfju/nB2Pw466kbA0LEZljHwKeMgd9WrAEgEGxjPDD2+TNbbb37rTyhEfrCXfuKXnA==}
    dev: true

  /url-parse@1.5.10:
    resolution: {integrity: sha512-WypcfiRhfeUP9vvF0j6rw0J3hrWrw6iZv3+22h6iRMJ/8z1Tj6XfLP4DsUix5MhMPnXpiHDoKyoZ/bdCkwBCiQ==}
    dependencies:
      querystringify: 2.2.0
      requires-port: 1.0.0
    dev: true

  /url-pattern@1.0.3:
    resolution: {integrity: sha512-uQcEj/2puA4aq1R3A2+VNVBgaWYR24FdWjl7VNW83rnWftlhyzOZ/tBjezRiC2UkIzuxC8Top3IekN3vUf1WxA==}
    engines: {node: '>=0.12.0'}
    dev: false

  /urlpattern-polyfill@8.0.2:
    resolution: {integrity: sha512-Qp95D4TPJl1kC9SKigDcqgyM2VDVO4RiJc2d4qe5GrYm+zbIQCWWKAFaJNQ4BhdFeDGwBmAxqJBwWSJDb9T3BQ==}
    dev: true

  /urlpattern-polyfill@9.0.0:
    resolution: {integrity: sha512-WHN8KDQblxd32odxeIgo83rdVDE2bvdkb86it7bMhYZwWKJz0+O0RK/eZiHYnM+zgt/U7hAHOlCQGfjjvSkw2g==}
    dev: true

  /use-sync-external-store@1.2.0(react@18.2.0):
    resolution: {integrity: sha512-eEgnFxGQ1Ife9bzYs6VLi8/4X6CObHMw9Qr9tPY43iKwsPw8xE8+EFsf/2cFZ5S3esXgpWgtSCtLNS41F+sKPA==}
    peerDependencies:
      react: ^16.8.0 || ^17.0.0 || ^18.0.0
    dependencies:
      react: 18.2.0
    dev: true

  /util-deprecate@1.0.2:
    resolution: {integrity: sha512-EPD5q1uXyFxJpCrLnCc1nHnq3gOa6DZBocAIiI2TaSCA7VCJ1UJDMagCzIkXNsUYfD1daK//LTEQ8xiIbrHtcw==}

  /utils-merge@1.0.1:
    resolution: {integrity: sha1-n5VxD1CiZ5R7LMwSR0HBAoQn5xM=}
    engines: {node: '>= 0.4.0'}
    dev: true

  /uuid@3.4.0:
    resolution: {integrity: sha512-HjSDRw6gZE5JMggctHBcjVak08+KEVhSIiDzFnT9S9aegmp85S/bReBVTb4QTFaRNptJ9kuYaNhnbNEOkbKb/A==}
    deprecated: Please upgrade  to version 7 or higher.  Older versions may use Math.random() in certain circumstances, which is known to be problematic.  See https://v8.dev/blog/math-random for details.
    hasBin: true
    dev: false

  /uuid@9.0.0:
    resolution: {integrity: sha512-MXcSTerfPa4uqyzStbRoTgt5XIe3x5+42+q1sDuy3R5MDk66URdLMOZe5aPX/SQd+kuYAh0FdP/pO28IkQyTeg==}
    hasBin: true

  /v8-compile-cache-lib@3.0.1:
    resolution: {integrity: sha512-wa7YjyUGfNZngI/vtK0UHAN+lgDCxBPCylVXGp0zu59Fz5aiGtNXaq3DhIov063MorB+VfufLh3JlF2KdTK3xg==}
    dev: true

  /v8-to-istanbul@9.1.0:
    resolution: {integrity: sha512-6z3GW9x8G1gd+JIIgQQQxXuiJtCXeAjp6RaPEPLv62mH3iPHPxV6W3robxtCzNErRo6ZwTmzWhsbNvjyEBKzKA==}
    engines: {node: '>=10.12.0'}
    dependencies:
      '@jridgewell/trace-mapping': 0.3.18
      '@types/istanbul-lib-coverage': 2.0.4
      convert-source-map: 1.9.0
    dev: true

  /validate-npm-package-license@3.0.4:
    resolution: {integrity: sha512-DpKm2Ui/xN7/HQKCtpZxoRWBhZ9Z0kqtygG8XCgNQ8ZlDnxuQmWhj566j8fN4Cu3/JmbhsDo7fcAJq4s9h27Ew==}
    dependencies:
      spdx-correct: 3.2.0
      spdx-expression-parse: 3.0.1

  /value-or-promise@1.0.12:
    resolution: {integrity: sha512-Z6Uz+TYwEqE7ZN50gwn+1LCVo9ZVrpxRPOhOLnncYkY1ZzOYtrX8Fwf/rFktZ8R5mJms6EZf5TqNOMeZmnPq9Q==}
    engines: {node: '>=12'}
    dev: true

  /vary@1.1.2:
    resolution: {integrity: sha512-BNGbWLfd0eUPabhkXUVm0j8uuvREyTh5ovRa/dyow/BqAbZJyC+5fU+IzQOzmAKzYqYRAISoRhdQr3eIZ/PXqg==}
    engines: {node: '>= 0.8'}
    dev: true

  /vite-node@0.29.7(@types/node@18.0.0):
    resolution: {integrity: sha512-PakCZLvz37yFfUPWBnLa1OYHPCGm5v4pmRrTcFN4V/N/T3I6tyP3z07S//9w+DdeL7vVd0VSeyMZuAh+449ZWw==}
    engines: {node: '>=v14.16.0'}
    hasBin: true
    dependencies:
      cac: 6.7.14
      debug: 4.3.4
      mlly: 1.4.0
      pathe: 1.1.1
      picocolors: 1.0.0
      vite: 4.3.9(@types/node@18.0.0)
    transitivePeerDependencies:
      - '@types/node'
      - less
      - sass
      - stylus
      - sugarss
      - supports-color
      - terser
    dev: true

  /vite-node@0.33.0(@types/node@20.10.2):
    resolution: {integrity: sha512-19FpHYbwWWxDr73ruNahC+vtEdza52kA90Qb3La98yZ0xULqV8A5JLNPUff0f5zID4984tW7l3DH2przTJUZSw==}
    engines: {node: '>=v14.18.0'}
    hasBin: true
    dependencies:
      cac: 6.7.14
      debug: 4.3.4
      mlly: 1.4.2
      pathe: 1.1.1
      picocolors: 1.0.0
      vite: 4.4.11(@types/node@20.10.2)
    transitivePeerDependencies:
      - '@types/node'
      - less
      - lightningcss
      - sass
      - stylus
      - sugarss
      - supports-color
      - terser
    dev: true

  /vite-plugin-checker@0.6.2(eslint@8.55.0)(typescript@5.3.2)(vite@4.4.11):
    resolution: {integrity: sha512-YvvvQ+IjY09BX7Ab+1pjxkELQsBd4rPhWNw8WLBeFVxu/E7O+n6VYAqNsKdK/a2luFlX/sMpoWdGFfg4HvwdJQ==}
    engines: {node: '>=14.16'}
    peerDependencies:
      eslint: '>=7'
      meow: ^9.0.0
      optionator: ^0.9.1
      stylelint: '>=13'
      typescript: '*'
      vite: '>=2.0.0'
      vls: '*'
      vti: '*'
      vue-tsc: '>=1.3.9'
    peerDependenciesMeta:
      eslint:
        optional: true
      meow:
        optional: true
      optionator:
        optional: true
      stylelint:
        optional: true
      typescript:
        optional: true
      vls:
        optional: true
      vti:
        optional: true
      vue-tsc:
        optional: true
    dependencies:
      '@babel/code-frame': 7.22.13
      ansi-escapes: 4.3.2
      chalk: 4.1.2
      chokidar: 3.5.3
      commander: 8.3.0
      eslint: 8.55.0
      fast-glob: 3.3.1
      fs-extra: 11.1.1
      lodash.debounce: 4.0.8
      lodash.pick: 4.4.0
      npm-run-path: 4.0.1
      semver: 7.5.4
      strip-ansi: 6.0.1
      tiny-invariant: 1.3.1
      typescript: 5.3.2
      vite: 4.4.11(@types/node@20.10.2)
      vscode-languageclient: 7.0.0
      vscode-languageserver: 7.0.0
      vscode-languageserver-textdocument: 1.0.8
      vscode-uri: 3.0.7
    dev: true

  /vite@4.3.9(@types/node@18.0.0):
    resolution: {integrity: sha512-qsTNZjO9NoJNW7KnOrgYwczm0WctJ8m/yqYAMAK9Lxt4SoySUfS5S8ia9K7JHpa3KEeMfyF8LoJ3c5NeBJy6pg==}
    engines: {node: ^14.18.0 || >=16.0.0}
    hasBin: true
    peerDependencies:
      '@types/node': '>= 14'
      less: '*'
      sass: '*'
      stylus: '*'
      sugarss: '*'
      terser: ^5.4.0
    peerDependenciesMeta:
      '@types/node':
        optional: true
      less:
        optional: true
      sass:
        optional: true
      stylus:
        optional: true
      sugarss:
        optional: true
      terser:
        optional: true
    dependencies:
      '@types/node': 18.0.0
      esbuild: 0.17.19
      postcss: 8.4.24
      rollup: 3.25.3
    optionalDependencies:
      fsevents: 2.3.3
    dev: true

  /vite@4.4.11(@types/node@20.10.2):
    resolution: {integrity: sha512-ksNZJlkcU9b0lBwAGZGGaZHCMqHsc8OpgtoYhsQ4/I2v5cnpmmmqe5pM4nv/4Hn6G/2GhTdj0DhZh2e+Er1q5A==}
    engines: {node: ^14.18.0 || >=16.0.0}
    hasBin: true
    peerDependencies:
      '@types/node': '>= 14'
      less: '*'
      lightningcss: ^1.21.0
      sass: '*'
      stylus: '*'
      sugarss: '*'
      terser: ^5.4.0
    peerDependenciesMeta:
      '@types/node':
        optional: true
      less:
        optional: true
      lightningcss:
        optional: true
      sass:
        optional: true
      stylus:
        optional: true
      sugarss:
        optional: true
      terser:
        optional: true
    dependencies:
      '@types/node': 20.10.2
      esbuild: 0.18.14
      postcss: 8.4.31
      rollup: 3.29.4
    optionalDependencies:
      fsevents: 2.3.3
    dev: true

  /vitefu@0.2.4(vite@4.4.11):
    resolution: {integrity: sha512-fanAXjSaf9xXtOOeno8wZXIhgia+CZury481LsDaV++lSvcU2R9Ch2bPh3PYFyoHW+w9LqAeYRISVQjUIew14g==}
    peerDependencies:
      vite: ^3.0.0 || ^4.0.0
    peerDependenciesMeta:
      vite:
        optional: true
    dependencies:
      vite: 4.4.11(@types/node@20.10.2)
    dev: true

  /vitest@0.29.7:
    resolution: {integrity: sha512-aWinOSOu4jwTuZHkb+cCyrqQ116Q9TXaJrNKTHudKBknIpR0VplzeaOUuDF9jeZcrbtQKZQt6yrtd+eakbaxHg==}
    engines: {node: '>=v14.16.0'}
    hasBin: true
    peerDependencies:
      '@edge-runtime/vm': '*'
      '@vitest/browser': '*'
      '@vitest/ui': '*'
      happy-dom: '*'
      jsdom: '*'
      safaridriver: '*'
      webdriverio: '*'
    peerDependenciesMeta:
      '@edge-runtime/vm':
        optional: true
      '@vitest/browser':
        optional: true
      '@vitest/ui':
        optional: true
      happy-dom:
        optional: true
      jsdom:
        optional: true
      safaridriver:
        optional: true
      webdriverio:
        optional: true
    dependencies:
      '@types/chai': 4.3.5
      '@types/chai-subset': 1.3.3
      '@types/node': 18.0.0
      '@vitest/expect': 0.29.7
      '@vitest/runner': 0.29.7
      '@vitest/spy': 0.29.7
      '@vitest/utils': 0.29.7
      acorn: 8.9.0
      acorn-walk: 8.2.0
      cac: 6.7.14
      chai: 4.3.7
      debug: 4.3.4
      local-pkg: 0.4.3
      pathe: 1.1.1
      picocolors: 1.0.0
      source-map: 0.6.1
      std-env: 3.3.3
      strip-literal: 1.0.1
      tinybench: 2.5.0
      tinypool: 0.4.0
      tinyspy: 1.1.1
      vite: 4.3.9(@types/node@18.0.0)
      vite-node: 0.29.7(@types/node@18.0.0)
      why-is-node-running: 2.2.2
    transitivePeerDependencies:
      - less
      - sass
      - stylus
      - sugarss
      - supports-color
      - terser
    dev: true

  /vscode-jsonrpc@6.0.0:
    resolution: {integrity: sha512-wnJA4BnEjOSyFMvjZdpiOwhSq9uDoK8e/kpRJDTaMYzwlkrhG1fwDIZI94CLsLzlCK5cIbMMtFlJlfR57Lavmg==}
    engines: {node: '>=8.0.0 || >=10.0.0'}
    dev: true

  /vscode-jsonrpc@8.0.2:
    resolution: {integrity: sha512-RY7HwI/ydoC1Wwg4gJ3y6LpU9FJRZAUnTYMXthqhFXXu77ErDd/xkREpGuk4MyYkk4a+XDWAMqe0S3KkelYQEQ==}
    engines: {node: '>=14.0.0'}

  /vscode-languageclient@7.0.0:
    resolution: {integrity: sha512-P9AXdAPlsCgslpP9pRxYPqkNYV7Xq8300/aZDpO35j1fJm/ncize8iGswzYlcvFw5DQUx4eVk+KvfXdL0rehNg==}
    engines: {vscode: ^1.52.0}
    dependencies:
      minimatch: 3.1.2
      semver: 7.5.4
      vscode-languageserver-protocol: 3.16.0
    dev: true

  /vscode-languageclient@8.0.2:
    resolution: {integrity: sha512-lHlthJtphG9gibGb/y72CKqQUxwPsMXijJVpHEC2bvbFqxmkj9LwQ3aGU9dwjBLqsX1S4KjShYppLvg1UJDF/Q==}
    engines: {vscode: ^1.67.0}
    dependencies:
      minimatch: 3.1.2
      semver: 7.5.4
      vscode-languageserver-protocol: 3.17.2
    dev: false

  /vscode-languageserver-protocol@3.16.0:
    resolution: {integrity: sha512-sdeUoAawceQdgIfTI+sdcwkiK2KU+2cbEYA0agzM2uqaUy2UpnnGHtWTHVEtS0ES4zHU0eMFRGN+oQgDxlD66A==}
    dependencies:
      vscode-jsonrpc: 6.0.0
      vscode-languageserver-types: 3.16.0
    dev: true

  /vscode-languageserver-protocol@3.17.2:
    resolution: {integrity: sha512-8kYisQ3z/SQ2kyjlNeQxbkkTNmVFoQCqkmGrzLH6A9ecPlgTbp3wDTnUNqaUxYr4vlAcloxx8zwy7G5WdguYNg==}
    dependencies:
      vscode-jsonrpc: 8.0.2
      vscode-languageserver-types: 3.17.2

  /vscode-languageserver-textdocument@1.0.7:
    resolution: {integrity: sha512-bFJH7UQxlXT8kKeyiyu41r22jCZXG8kuuVVA33OEJn1diWOZK5n8zBSPZFHVBOu8kXZ6h0LIRhf5UnCo61J4Hg==}
    dev: false

  /vscode-languageserver-textdocument@1.0.8:
    resolution: {integrity: sha512-1bonkGqQs5/fxGT5UchTgjGVnfysL0O8v1AYMBjqTbWQTFn721zaPGDYFkOKtfDgFiSgXM3KwaG3FMGfW4Ed9Q==}

  /vscode-languageserver-types@3.16.0:
    resolution: {integrity: sha512-k8luDIWJWyenLc5ToFQQMaSrqCHiLwyKPHKPQZ5zz21vM+vIVUSvsRpcbiECH4WR88K2XZqc4ScRcZ7nk/jbeA==}
    dev: true

  /vscode-languageserver-types@3.17.2:
    resolution: {integrity: sha512-zHhCWatviizPIq9B7Vh9uvrH6x3sK8itC84HkamnBWoDFJtzBf7SWlpLCZUit72b3os45h6RWQNC9xHRDF8dRA==}

  /vscode-languageserver@7.0.0:
    resolution: {integrity: sha512-60HTx5ID+fLRcgdHfmz0LDZAXYEV68fzwG0JWwEPBode9NuMYTIxuYXPg4ngO8i8+Ou0lM7y6GzaYWbiDL0drw==}
    hasBin: true
    dependencies:
      vscode-languageserver-protocol: 3.16.0
    dev: true

  /vscode-languageserver@8.0.2:
    resolution: {integrity: sha512-bpEt2ggPxKzsAOZlXmCJ50bV7VrxwCS5BI4+egUmure/oI/t4OlFzi/YNtVvY24A2UDOZAgwFGgnZPwqSJubkA==}
    hasBin: true
    dependencies:
      vscode-languageserver-protocol: 3.17.2

  /vscode-uri@3.0.6:
    resolution: {integrity: sha512-fmL7V1eiDBFRRnu+gfRWTzyPpNIHJTc4mWnFkwBUmO9U3KPgJAmTx7oxi2bl/Rh6HLdU7+4C9wlj0k2E4AdKFQ==}
    dev: false

  /vscode-uri@3.0.7:
    resolution: {integrity: sha512-eOpPHogvorZRobNqJGhapa0JdwaxpjVvyBp0QIUMRMSf8ZAlqOdEquKuRmw9Qwu0qXtJIWqFtMkmvJjUZmMjVA==}

  /vue-bundle-renderer@2.0.0:
    resolution: {integrity: sha512-oYATTQyh8XVkUWe2kaKxhxKVuuzK2Qcehe+yr3bGiaQAhK3ry2kYE4FWOfL+KO3hVFwCdLmzDQTzYhTi9C+R2A==}
    dependencies:
      ufo: 1.3.1
    dev: true

  /vue-demi@0.13.11(vue@3.3.4):
    resolution: {integrity: sha512-IR8HoEEGM65YY3ZJYAjMlKygDQn25D5ajNFNoKh9RSDMQtlzCxtfQjdQgv9jjK+m3377SsJXY8ysq8kLCZL25A==}
    engines: {node: '>=12'}
    hasBin: true
    requiresBuild: true
    peerDependencies:
      '@vue/composition-api': ^1.0.0-rc.1
      vue: ^3.0.0-0 || ^2.6.0
    peerDependenciesMeta:
      '@vue/composition-api':
        optional: true
    dependencies:
      vue: 3.3.4
    dev: true

  /vue-devtools-stub@0.1.0:
    resolution: {integrity: sha512-RutnB7X8c5hjq39NceArgXg28WZtZpGc3+J16ljMiYnFhKvd8hITxSWQSQ5bvldxMDU6gG5mkxl1MTQLXckVSQ==}
    dev: true

  /vue-router@4.2.5(vue@3.3.4):
    resolution: {integrity: sha512-DIUpKcyg4+PTQKfFPX88UWhlagBEBEfJ5A8XDXRJLUnZOvcpMF8o/dnL90vpVkGaPbjvXazV/rC1qBKrZlFugw==}
    peerDependencies:
      vue: ^3.2.0
    dependencies:
      '@vue/devtools-api': 6.5.1
      vue: 3.3.4
    dev: true

  /vue@3.3.4:
    resolution: {integrity: sha512-VTyEYn3yvIeY1Py0WaYGZsXnz3y5UnGi62GjVEqvEGPl6nxbOrCXbVOTQWBEJUqAyTUk2uJ5JLVnYJ6ZzGbrSw==}
    dependencies:
      '@vue/compiler-dom': 3.3.4
      '@vue/compiler-sfc': 3.3.4
      '@vue/runtime-dom': 3.3.4
      '@vue/server-renderer': 3.3.4(vue@3.3.4)
      '@vue/shared': 3.3.4
    dev: true

  /w3c-xmlserializer@4.0.0:
    resolution: {integrity: sha512-d+BFHzbiCx6zGfz0HyQ6Rg69w9k19nviJspaj4yNscGjrHu94sVP+aRm75yEbCh+r2/yR+7q6hux9LVtbuTGBw==}
    engines: {node: '>=14'}
    dependencies:
      xml-name-validator: 4.0.0
    dev: true

  /walker@1.0.8:
    resolution: {integrity: sha512-ts/8E8l5b7kY0vlWLewOkDXMmPdLcVV4GmOQLyxuSswIJsweeFZtAsMF7k1Nszz+TYBQrlYRmzOnr398y1JemQ==}
    dependencies:
      makeerror: 1.0.12
    dev: true

  /watchpack@2.4.0:
    resolution: {integrity: sha512-Lcvm7MGST/4fup+ifyKi2hjyIAwcdI4HRgtvTpIUxBRhB+RFtUh8XtDOxUfctVCnhVi+QQj49i91OyvzkJl6cg==}
    engines: {node: '>=10.13.0'}
    dependencies:
      glob-to-regexp: 0.4.1
      graceful-fs: 4.2.11
    dev: true

  /wcwidth@1.0.1:
    resolution: {integrity: sha512-XHPEwS0q6TaxcvG85+8EYkbiCux2XtWG2mkc47Ng2A77BQu9+DqIOJldST4HgPkuea7dvKSj5VgX3P1d4rW8Tg==}
    dependencies:
      defaults: 1.0.4

  /webidl-conversions@3.0.1:
    resolution: {integrity: sha512-2JAn3z8AR6rjK8Sm8orRC0h/bcl/DqL7tRPdGZ4I1CjdF+EaMLmYxBHyXuKL849eucPFhvBoxMsflfOb8kxaeQ==}

  /webidl-conversions@4.0.2:
    resolution: {integrity: sha512-YQ+BmxuTgd6UXZW3+ICGfyqRyHXVlD5GtQr5+qjiNW7bF0cqrzX500HVXPBOvgXb5YnzDd+h0zqyv61KUD7+Sg==}
    dev: true

  /webidl-conversions@7.0.0:
    resolution: {integrity: sha512-VwddBukDzu71offAQR975unBIGqfKZpM+8ZX6ySk8nYhVoo5CYaZyzt3YBvYtRtO+aoGlqxPg/B87NGVZ/fu6g==}
    engines: {node: '>=12'}
    dev: true

  /webpack-sources@3.2.3:
    resolution: {integrity: sha512-/DyMEOrDgLKKIG0fmvtz+4dUX/3Ghozwgm6iPp8KRhvn+eQf9+Q7GWxVNMk3+uCPWfdXYC4ExGBckIXdFEfH1w==}
    engines: {node: '>=10.13.0'}
    dev: true

  /webpack-virtual-modules@0.5.0:
    resolution: {integrity: sha512-kyDivFZ7ZM0BVOUteVbDFhlRt7Ah/CSPwJdi8hBpkK7QLumUqdLtVfm/PX/hkcnrvr0i77fO5+TjZ94Pe+C9iw==}
    dev: true

  /whatwg-encoding@2.0.0:
    resolution: {integrity: sha512-p41ogyeMUrw3jWclHWTQg1k05DSVXPLcVxRTYsXUk+ZooOCZLcoYgPZ/HL/D/N+uQPOtcp1me1WhBEaX02mhWg==}
    engines: {node: '>=12'}
    dependencies:
      iconv-lite: 0.6.3
    dev: true

  /whatwg-fetch@3.6.2:
    resolution: {integrity: sha512-bJlen0FcuU/0EMLrdbJ7zOnW6ITZLrZMIarMUVmdKtsGvZna8vxKYaexICWPfZ8qwf9fzNq+UEIZrnSaApt6RA==}
    dev: true

  /whatwg-mimetype@3.0.0:
    resolution: {integrity: sha512-nt+N2dzIutVRxARx1nghPKGv1xHikU7HKdfafKkLNLindmPU/ch3U31NOCGGA/dmPcmb1VlofO0vnKAcsm0o/Q==}
    engines: {node: '>=12'}
    dev: true

  /whatwg-url@11.0.0:
    resolution: {integrity: sha512-RKT8HExMpoYx4igMiVMY83lN6UeITKJlBQ+vR/8ZJ8OCdSiN3RwCq+9gH0+Xzj0+5IrM6i4j/6LuvzbZIQgEcQ==}
    engines: {node: '>=12'}
    dependencies:
      tr46: 3.0.0
      webidl-conversions: 7.0.0
    dev: true

  /whatwg-url@5.0.0:
    resolution: {integrity: sha512-saE57nupxk6v3HY35+jzBwYa0rKSy0XR8JSxZPwgLr7ys0IBzhGviA1/TUGJLmSVqs8pb9AnvICXEuOHLprYTw==}
    dependencies:
      tr46: 0.0.3
      webidl-conversions: 3.0.1

  /whatwg-url@7.1.0:
    resolution: {integrity: sha512-WUu7Rg1DroM7oQvGWfOiAK21n74Gg+T4elXEQYkOhtyLeWiJFoOGLXPKI/9gzIie9CtwVLm8wtw6YJdKyxSjeg==}
    dependencies:
      lodash.sortby: 4.7.0
      tr46: 1.0.1
      webidl-conversions: 4.0.2
    dev: true

  /when@3.7.8:
    resolution: {integrity: sha512-5cZ7mecD3eYcMiCH4wtRPA5iFJZ50BJYDfckI5RRpQiktMiYTcn0ccLTZOvcbBume+1304fQztxeNzNS9Gvrnw==}
    dev: false

  /which-boxed-primitive@1.0.2:
    resolution: {integrity: sha512-bwZdv0AKLpplFY2KZRX6TvyuN7ojjr7lwkg6ml0roIy9YeuSr7JS372qlNW18UQYzgYK9ziGcerWqZOmEn9VNg==}
    dependencies:
      is-bigint: 1.0.4
      is-boolean-object: 1.1.2
      is-number-object: 1.0.7
      is-string: 1.0.7
      is-symbol: 1.0.4
    dev: true

  /which-collection@1.0.1:
    resolution: {integrity: sha512-W8xeTUwaln8i3K/cY1nGXzdnVZlidBcagyNFtBdD5kxnb4TvGKR7FfSIS3mYpwWS1QUCutfKz8IY8RjftB0+1A==}
    dependencies:
      is-map: 2.0.2
      is-set: 2.0.2
      is-weakmap: 2.0.1
      is-weakset: 2.0.2
    dev: true

  /which-module@2.0.1:
    resolution: {integrity: sha512-iBdZ57RDvnOR9AGBhML2vFZf7h8vmBjhoaZqODJBFWHVtKkDmKuHai3cx5PgVMrX5YDNp27AofYbAwctSS+vhQ==}
    dev: true

  /which-pm@2.0.0:
    resolution: {integrity: sha512-Lhs9Pmyph0p5n5Z3mVnN0yWcbQYUAD7rbQUiMsQxOJ3T57k7RFe35SUwWMf7dsbDZks1uOmw4AecB/JMDj3v/w==}
    engines: {node: '>=8.15'}
    dependencies:
      load-yaml-file: 0.2.0
      path-exists: 4.0.0
    dev: true

  /which-typed-array@1.1.9:
    resolution: {integrity: sha512-w9c4xkx6mPidwp7180ckYWfMmvxpjlZuIudNtDf4N/tTAUB8VJbX25qZoAsrtGuYNnGw3pa0AXgbGKRB8/EceA==}
    engines: {node: '>= 0.4'}
    dependencies:
      available-typed-arrays: 1.0.5
      call-bind: 1.0.2
      for-each: 0.3.3
      gopd: 1.0.1
      has-tostringtag: 1.0.0
      is-typed-array: 1.1.10
    dev: true

  /which@1.3.1:
    resolution: {integrity: sha512-HxJdYWq1MTIQbJ3nw0cqssHoTNU267KlrDuGZ1WYlxDStUtKUhOaJmh112/TZmHxxUfuJqPXSOm7tDyas0OSIQ==}
    hasBin: true
    dependencies:
      isexe: 2.0.0
    dev: true

  /which@2.0.2:
    resolution: {integrity: sha512-BLI3Tl1TW3Pvl70l3yq3Y64i+awpwXqsGBYWkkqMtnbXgrMD+yj7rhW0kuEDxzJaYXGjEW5ogapKNMEKNMjibA==}
    engines: {node: '>= 8'}
    hasBin: true
    dependencies:
      isexe: 2.0.0

  /why-is-node-running@2.2.2:
    resolution: {integrity: sha512-6tSwToZxTOcotxHeA+qGCq1mVzKR3CwcJGmVcY+QE8SHy6TnpFnh8PAvPNHYr7EcuVeG0QSMxtYCuO1ta/G/oA==}
    engines: {node: '>=8'}
    hasBin: true
    dependencies:
      siginfo: 2.0.0
      stackback: 0.0.2
    dev: true

  /wide-align@1.1.5:
    resolution: {integrity: sha512-eDMORYaPNZ4sQIuuYPDHdQvf4gyCF9rEEV/yPxGfwPkRodwEgiMUUXTx/dex+Me0wxx53S+NgUHaP7y3MGlDmg==}
    dependencies:
      string-width: 4.2.3
    dev: true

  /wordwrapjs@4.0.1:
    resolution: {integrity: sha512-kKlNACbvHrkpIw6oPeYDSmdCTu2hdMHoyXLTcUKala++lx5Y+wjJ/e474Jqv5abnVmwxw08DiTuHmw69lJGksA==}
    engines: {node: '>=8.0.0'}
    dependencies:
      reduce-flatten: 2.0.0
      typical: 5.2.0
    dev: true

  /wrap-ansi@6.2.0:
    resolution: {integrity: sha512-r6lPcBGxZXlIcymEu7InxDMhdW0KDxpLgoFLcguasxCaJ/SOIZwINatK9KY/tf+ZrlywOKU0UDj3ATXUBfxJXA==}
    engines: {node: '>=8'}
    dependencies:
      ansi-styles: 4.3.0
      string-width: 4.2.3
      strip-ansi: 6.0.1
    dev: true

  /wrap-ansi@7.0.0:
    resolution: {integrity: sha512-YVGIj2kamLSTxw6NsZjoBxfSwsn0ycdesmc4p+Q21c5zPuZ1pl+NfxVdxPtdHvmNVOQ6XSYG4AUtyt/Fi7D16Q==}
    engines: {node: '>=10'}
    dependencies:
      ansi-styles: 4.3.0
      string-width: 4.2.3
      strip-ansi: 6.0.1
    dev: true

  /wrappy@1.0.2:
    resolution: {integrity: sha512-l4Sp/DRseor9wL6EvV2+TuQn63dMkPjZ/sp9XkghTEbV9KlPS1xUsZ3u7/IQO4wxtcFB4bgpQPRcR3QCvezPcQ==}

  /write-file-atomic@4.0.2:
    resolution: {integrity: sha512-7KxauUdBmSdWnmpaGFg+ppNjKF8uNLry8LyzjauQDOVONfFLNKrKvQOxZ/VuTIcS/gge/YNahf5RIIQWTSarlg==}
    engines: {node: ^12.13.0 || ^14.15.0 || >=16.0.0}
    dependencies:
      imurmurhash: 0.1.4
      signal-exit: 3.0.7
    dev: true

  /ws@8.14.2:
    resolution: {integrity: sha512-wEBG1ftX4jcglPxgFCMJmZ2PLtSbJ2Peg6TmpJFTbe9GZYOQCDPdMYu/Tm0/bGZkw8paZnJY45J4K2PZrLYq8g==}
    engines: {node: '>=10.0.0'}
    peerDependencies:
      bufferutil: ^4.0.1
      utf-8-validate: '>=5.0.2'
    peerDependenciesMeta:
      bufferutil:
        optional: true
      utf-8-validate:
        optional: true
    dev: true

  /xml-name-validator@4.0.0:
    resolution: {integrity: sha512-ICP2e+jsHvAj2E2lIHxa5tjXRlKDJo4IdvPvCXbXQGdzSfmSpNVyIKMvoZHjDY9DP0zV17iI85o90vRFXNccRw==}
    engines: {node: '>=12'}
    dev: true

  /xml2js@0.5.0:
    resolution: {integrity: sha512-drPFnkQJik/O+uPKpqSgr22mpuFHqKdbS835iAQrUC73L2F5WkboIRd63ai/2Yg6I1jzifPFKH2NTK+cfglkIA==}
    engines: {node: '>=4.0.0'}
    dependencies:
      sax: 1.2.4
      xmlbuilder: 11.0.1
    dev: true

  /xmlbuilder@11.0.1:
    resolution: {integrity: sha512-fDlsI/kFEx7gLvbecc0/ohLG50fugQp8ryHzMTuW9vSa1GJ0XYWKnhsUx7oie3G98+r56aTQIUB4kht42R3JvA==}
    engines: {node: '>=4.0'}
    dev: true

  /xmlchars@2.2.0:
    resolution: {integrity: sha512-JZnDKK8B0RCDw84FNdDAIpZK+JuJw+s7Lz8nksI7SIuU3UXJJslUthsi+uWBUYOwPFwW7W7PRLRfUKpxjtjFCw==}
    dev: true

  /xtend@4.0.2:
    resolution: {integrity: sha512-LKYU1iAXJXUgAXn9URjiu+MWhyUXHsvfp7mcuYm9dSUKK0/CjtrUwFAxD82/mCWbtLsGjFIad0wIsod4zrTAEQ==}
    engines: {node: '>=0.4'}

  /xxhashjs@0.2.2:
    resolution: {integrity: sha512-AkTuIuVTET12tpsVIQo+ZU6f/qDmKuRUcjaqR+OIvm+aCBsZ95i7UVY5WJ9TMsSaZ0DA2WxoZ4acu0sPH+OKAw==}
    dependencies:
      cuint: 0.2.2
    dev: true

  /y18n@4.0.3:
    resolution: {integrity: sha512-JKhqTOwSrqNA1NY5lSztJ1GrBiUodLMmIZuLiDaMRJ+itFd+ABVE8XBjOvIWL+rSqNDC74LCSFmlb/U4UZ4hJQ==}
    dev: true

  /y18n@5.0.8:
    resolution: {integrity: sha512-0pfFzegeDWJHJIAmTLRP2DwHjdF5s7jo9tuztdQxAhINCdvS+3nGINqPd00AphqJR/0LhANUS6/+7SCb98YOfA==}
    engines: {node: '>=10'}
    dev: true

  /yallist@2.1.2:
    resolution: {integrity: sha512-ncTzHV7NvsQZkYe1DW7cbDLm0YpzHmZF5r/iyP3ZnQtMiJ+pjzisCiMNI+Sj+xQF5pXhSHxSB3uDbsBTzY/c2A==}
    dev: true

  /yallist@3.1.1:
    resolution: {integrity: sha512-a4UGQaWPH59mOXUYnAG2ewncQS4i4F43Tv3JoAM+s2VDAmS9NsK8GpDMLrCHPksFT7h3K6TOoUNn2pb7RoXx4g==}
    dev: true

  /yallist@4.0.0:
    resolution: {integrity: sha512-3wdGidZyq5PB084XLES5TpOSRA3wjXAlIWMhum2kRcv/41Sn2emQ0dycQW4uZXLejwKvg6EsvbdlVL+FYEct7A==}

  /yaml@1.10.2:
    resolution: {integrity: sha512-r3vXyErRCYJ7wg28yvBY5VSoAF8ZvlcW9/BwUzEtUsjvX/DKs24dIkuwjtuprwJJHsbyUbLApepYTR1BN4uHrg==}
    engines: {node: '>= 6'}
    dev: true

  /yaml@2.2.1:
    resolution: {integrity: sha512-e0WHiYql7+9wr4cWMx3TVQrNwejKaEe7/rHNmQmqRjazfOP5W8PB6Jpebb5o6fIapbz9o9+2ipcaTM2ZwDI6lw==}
    engines: {node: '>= 14'}
    dev: false

  /yaml@2.3.2:
    resolution: {integrity: sha512-N/lyzTPaJasoDmfV7YTrYCI0G/3ivm/9wdG0aHuheKowWQwGTsK0Eoiw6utmzAnI6pkJa0DUVygvp3spqqEKXg==}
    engines: {node: '>= 14'}
    dev: true

  /yargs-parser@18.1.3:
    resolution: {integrity: sha512-o50j0JeToy/4K6OZcaQmW6lyXXKhq7csREXcDwk2omFPJEwUNOVtJKvmDr9EI1fAJZUyZcRF7kxGBWmRXudrCQ==}
    engines: {node: '>=6'}
    dependencies:
      camelcase: 5.3.1
      decamelize: 1.2.0
    dev: true

  /yargs-parser@20.2.9:
    resolution: {integrity: sha512-y11nGElTIV+CT3Zv9t7VKl+Q3hTQoT9a1Qzezhhl6Rp21gJ/IVTW7Z3y9EWXhuUBC2Shnf+DX0antecpAwSP8w==}
    engines: {node: '>=10'}
    dev: true

  /yargs-parser@21.1.1:
    resolution: {integrity: sha512-tVpsJW7DdjecAiFpbIB1e3qxIQsE6NoPc5/eTdrbbIC4h0LVsWhnoa3g+m2HclBIujHzsxZ4VJVA+GUuc2/LBw==}
    engines: {node: '>=12'}
    dev: true

  /yargs@15.4.1:
    resolution: {integrity: sha512-aePbxDmcYW++PaqBsJ+HYUFwCdv4LVvdnhBy78E57PIor8/OVvhMrADFFEDh8DHDFRv/O9i3lPhsENjO7QX0+A==}
    engines: {node: '>=8'}
    dependencies:
      cliui: 6.0.0
      decamelize: 1.2.0
      find-up: 4.1.0
      get-caller-file: 2.0.5
      require-directory: 2.1.1
      require-main-filename: 2.0.0
      set-blocking: 2.0.0
      string-width: 4.2.3
      which-module: 2.0.1
      y18n: 4.0.3
      yargs-parser: 18.1.3
    dev: true

  /yargs@16.2.0:
    resolution: {integrity: sha512-D1mvvtDG0L5ft/jGWkLpG1+m0eQxOfaBvTNELraWj22wSVUMWxZUvYgJYcKh6jGGIkJFhH4IZPQhR4TKpc8mBw==}
    engines: {node: '>=10'}
    dependencies:
      cliui: 7.0.4
      escalade: 3.1.1
      get-caller-file: 2.0.5
      require-directory: 2.1.1
      string-width: 4.2.3
      y18n: 5.0.8
      yargs-parser: 20.2.9
    dev: true

  /yargs@17.7.2:
    resolution: {integrity: sha512-7dSzzRQ++CKnNI/krKnYRV7JKKPUXMEh61soaHKg9mrWEhzFWhFnxPxGl+69cD1Ou63C13NUPCnmIcrvqCuM6w==}
    engines: {node: '>=12'}
    dependencies:
      cliui: 8.0.1
      escalade: 3.1.1
      get-caller-file: 2.0.5
      require-directory: 2.1.1
      string-width: 4.2.3
      y18n: 5.0.8
      yargs-parser: 21.1.1
    dev: true

  /yauzl@2.10.0:
    resolution: {integrity: sha512-p4a9I6X6nu6IhoGmBqAcbJy1mlC4j27vEPZX9F4L4/vZT3Lyq1VkFHw/V/PUcB9Buo+DG3iHkT0x3Qya58zc3g==}
    dependencies:
      buffer-crc32: 0.2.13
      fd-slicer: 1.1.0
    dev: true

  /yazl@2.5.1:
    resolution: {integrity: sha512-phENi2PLiHnHb6QBVot+dJnaAZ0xosj7p3fWl+znIjBDlnMI2PsZCJZ306BPTFOaHf5qdDEI8x5qFrSOBN5vrw==}
    dependencies:
      buffer-crc32: 0.2.13
    dev: true

  /yn@3.1.1:
    resolution: {integrity: sha512-Ux4ygGWsu2c7isFWe8Yu1YluJmqVhxqK2cLXNQA5AcC3QfbGNpM7fu0Y8b/z16pXLnFxZYvWhd3fhBY9DLmC6Q==}
    engines: {node: '>=6'}
    dev: true

  /yocto-queue@0.1.0:
    resolution: {integrity: sha512-rVksvsnNCdJ/ohGc6xgPwyN8eheCxsiLM8mxuE/t/mOVqJewPuO1miLpTHQiRgTKCLexL4MeAFVagts7HmNZ2Q==}
    engines: {node: '>=10'}

  /yocto-queue@1.0.0:
    resolution: {integrity: sha512-9bnSc/HEW2uRy67wc+T8UwauLuPJVn28jb+GtJY16iiKWyvmYJRXVT4UamsAEGQfPohgr2q4Tq0sQbQlxTfi1g==}
    engines: {node: '>=12.20'}
    dev: true

  /zhead@2.1.3:
    resolution: {integrity: sha512-T6kZx8TYdLhuy2vURjPUj9EK9Dobnctu12CYw9ibu6Xj/UAqh2q2bQaA3vFrL4Rna5+CXYHYN3uJrUu6VulYzw==}
    dev: true

  /zip-stream@4.1.0:
    resolution: {integrity: sha512-zshzwQW7gG7hjpBlgeQP9RuyPGNxvJdzR8SUM3QhxCnLjWN2E7j3dOvpeDcQoETfHx0urRS7EtmVToql7YpU4A==}
    engines: {node: '>= 10'}
    dependencies:
      archiver-utils: 2.1.0
      compress-commons: 4.1.1
      readable-stream: 3.6.2
    dev: false

  /zip-stream@5.0.1:
    resolution: {integrity: sha512-UfZ0oa0C8LI58wJ+moL46BDIMgCQbnsb+2PoiJYtonhBsMh2bq1eRBVkvjfVsqbEHd9/EgKPUuL9saSSsec8OA==}
    engines: {node: '>= 12.0.0'}
    dependencies:
      archiver-utils: 4.0.1
      compress-commons: 5.0.1
      readable-stream: 3.6.2
    dev: true

  /zod-validation-error@1.5.0(zod@3.22.4):
    resolution: {integrity: sha512-/7eFkAI4qV0tcxMBB/3+d2c1P6jzzZYdYSlBuAklzMuCrJu5bzJfHS0yVAS87dRHVlhftd6RFJDIvv03JgkSbw==}
    engines: {node: '>=16.0.0'}
    peerDependencies:
      zod: ^3.18.0
    dependencies:
      zod: 3.22.4
    dev: false

  /zod@3.21.4:
    resolution: {integrity: sha512-m46AKbrzKVzOzs/DZgVnG5H55N1sv1M8qZU3A8RIKbs3mrACDNeIOeilDymVb2HdmP8uwshOCF4uJ8uM9rCqJw==}
    dev: true

  /zod@3.22.4:
    resolution: {integrity: sha512-iC+8Io04lddc+mVqQ9AZ7OQ2MrUKGN+oIQyq1vemgt46jwCwLfhq7/pwnBnNXXXZb8VTVLKwp9EDkx+ryxIWmg==}
    dev: false<|MERGE_RESOLUTION|>--- conflicted
+++ resolved
@@ -604,11 +604,7 @@
         specifier: ^2.0.2
         version: 2.0.2
       prettier:
-<<<<<<< HEAD
-        specifier: ^2.8.3
-=======
         specifier: ^2.8.3 || 3.x
->>>>>>> 0e422adf
         version: 2.8.8
       semver:
         specifier: ^7.3.8
