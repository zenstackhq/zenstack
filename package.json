--- conflicted
+++ resolved
@@ -1,10 +1,6 @@
 {
     "name": "zenstack-monorepo",
-<<<<<<< HEAD
-    "version": "1.0.0-alpha.36",
-=======
     "version": "1.0.0-alpha.40",
->>>>>>> 311303fe
     "description": "",
     "scripts": {
         "build": "pnpm -r build",
