--- conflicted
+++ resolved
@@ -623,13 +623,9 @@
                     }
                 `);
 
-<<<<<<< HEAD
         expect(errors[0]).toEqual(
-            `Model A cannot be extended because it's neither abstract nor marked as "@@delegate"`
+            'Model must have at least one unique criteria. Either mark a single field with `@id`, `@unique` or add a multi field criterion with `@@id([])` or `@@unique([])` to the model.'
         );
-=======
-        expect(errors).toContain(`Model A cannot be extended because it's not abstract`);
->>>>>>> ad182913
 
         // relation incomplete from multiple level inheritance
         expect(
