--- conflicted
+++ resolved
@@ -3,11 +3,7 @@
     "publisher": "zenstack",
     "displayName": "ZenStack Language Tools",
     "description": "A toolkit for building secure CRUD apps with Next.js + Typescript",
-<<<<<<< HEAD
-    "version": "1.0.0-alpha.31",
-=======
     "version": "1.0.0-alpha.32",
->>>>>>> 39ae9bf3
     "author": {
         "name": "ZenStack Team"
     },
