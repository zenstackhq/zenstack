/* eslint-disable @typescript-eslint/no-var-requires */
/* eslint-disable @typescript-eslint/no-explicit-any */
import type { DMMF } from '@prisma/generator-helper';
import type { Model } from '@zenstackhq/language/ast';
import type { AuthUser, CrudContract, EnhancementKind, EnhancementOptions } from '@zenstackhq/runtime';
import { getDMMF } from '@zenstackhq/sdk';
import { execSync } from 'child_process';
import * as fs from 'fs';
import json from 'json5';
import * as path from 'path';
import tmp from 'tmp';
import { loadDocument } from 'zenstack/cli/cli-util';
import prismaPlugin from 'zenstack/plugins/prisma';

/** 
 * Use it to represent multiple files in a single string like this
   `schema.zmodel
    import "user"
    ${FILE_SPLITTER}user.zmodel
    import "schema"
    model User {
    ...
    }`
*/
export const FILE_SPLITTER = '#FILE_SPLITTER#';

export type FullDbClientContract = CrudContract & {
    $on(eventType: any, callback: (event: any) => void): void;
    $use(cb: any): void;
    $disconnect: () => Promise<void>;
    $transaction: (input: ((tx: FullDbClientContract) => Promise<any>) | any[], options?: any) => Promise<any>;
    $queryRaw: (query: TemplateStringsArray, ...args: any[]) => Promise<any>;
    $executeRaw: (query: TemplateStringsArray, ...args: any[]) => Promise<number>;
    $extends: (args: any) => FullDbClientContract;
};

export function run(cmd: string, env?: Record<string, string>, cwd?: string) {
<<<<<<< HEAD
    // const start = Date.now();
    execSync(cmd, {
        stdio: 'pipe',
        encoding: 'utf-8',
        env: { ...process.env, DO_NOT_TRACK: '1', ...env },
        cwd,
    });
    // console.log('Execution took', Date.now() - start, 'ms', '-', cmd);
=======
    try {
        const start = Date.now();
        execSync(cmd, {
            stdio: 'pipe',
            encoding: 'utf-8',
            env: { ...process.env, DO_NOT_TRACK: '1', ...env },
            cwd,
        });
        console.log('Execution took', Date.now() - start, 'ms', '-', cmd);
    } catch (err) {
        console.error('Command failed:', cmd, err);
        throw err;
    }
}

export function installPackage(pkg: string, dev = false) {
    run(`npm install ${dev ? '-D' : ''} --no-audit --no-fund ${pkg}`);
>>>>>>> da53753f
}

function normalizePath(p: string) {
    return p ? p.split(path.sep).join(path.posix.sep) : p;
}

export function getWorkspaceRoot(start: string) {
    let curr = normalizePath(start);
    while (curr && curr !== '/') {
        if (fs.existsSync(path.join(curr, 'pnpm-workspace.yaml'))) {
            return curr;
        } else {
            curr = normalizePath(path.dirname(curr));
        }
    }
    return undefined;
}

export function getWorkspaceNpmCacheFolder(start: string) {
    const root = getWorkspaceRoot(start);
    return root ? path.join(root, '.npmcache') : './.npmcache';
}

function makePrelude(options: SchemaLoadOptions) {
    let dbUrl = options.dbUrl ?? (options.provider === 'postgresql' ? 'env("DATABASE_URL")' : 'file:./dev.db');

    if (!dbUrl.includes('env(') && !dbUrl.startsWith("'") && !dbUrl.startsWith('"')) {
        dbUrl = `'${dbUrl}'`;
    }

    return `
datasource db {
    provider = '${options.provider}'
    url = ${dbUrl}
}

generator js {
    provider = 'prisma-client-js'
}

<<<<<<< HEAD
plugin enhancer {
    provider = '@core/enhancer'
    preserveTsFiles = true
=======
plugin meta {
    provider = '@core/model-meta'
    // preserveTsFiles = true
}

plugin policy {
    provider = '@core/access-policy'
    // preserveTsFiles = true
>>>>>>> da53753f
}

plugin zod {
    provider = '@core/zod'
    // preserveTsFiles = true
    modelOnly = ${!options.fullZod}
}
`;
}

export type SchemaLoadOptions = {
    addPrelude?: boolean;
    pushDb?: boolean;
    fullZod?: boolean;
    extraDependencies?: string[];
    copyDependencies?: string[];
    compile?: boolean;
    customSchemaFilePath?: string;
    output?: string;
    logPrismaQuery?: boolean;
    provider?: 'sqlite' | 'postgresql';
    dbUrl?: string;
    pulseApiKey?: string;
    getPrismaOnly?: boolean;
    enhancements?: EnhancementKind[];
    enhanceOptions?: Partial<EnhancementOptions>;
};

const defaultOptions: SchemaLoadOptions = {
    addPrelude: true,
    pushDb: true,
    fullZod: false,
    extraDependencies: [],
    compile: false,
    logPrismaQuery: false,
    provider: 'sqlite',
};

export async function loadSchemaFromFile(schemaFile: string, options?: SchemaLoadOptions) {
    const content = fs.readFileSync(schemaFile, { encoding: 'utf-8' });
    return loadSchema(content, options);
}

export async function loadSchema(schema: string, options?: SchemaLoadOptions) {
    const opt = { ...defaultOptions, ...options };

    const { name: projectRoot } = tmp.dirSync({ unsafeCleanup: true });

    const workspaceRoot = getWorkspaceRoot(__dirname);

    if (!workspaceRoot) {
        throw new Error('Could not find workspace root');
    }

    console.log('Workdir:', projectRoot);
    process.chdir(projectRoot);

    // copy project structure from scaffold (prepared by test-setup.ts)
    fs.cpSync(path.join(workspaceRoot, '.test/scaffold'), projectRoot, { recursive: true, force: true });

    // install local deps
    const localInstallDeps = [
        'packages/schema/dist',
        'packages/runtime/dist',
        'packages/plugins/swr/dist',
        'packages/plugins/trpc/dist',
        'packages/plugins/openapi/dist',
    ];

    run(`npm i --no-audit --no-fund ${localInstallDeps.map((d) => path.join(workspaceRoot, d)).join(' ')}`);

    let zmodelPath = path.join(projectRoot, 'schema.zmodel');

    const files = schema.split(FILE_SPLITTER);

    if (files.length > 1) {
        // multiple files
        files.forEach((file, index) => {
            //first line is the file name
            const firstLine = file.indexOf('\n');
            const fileName = file.substring(0, firstLine).trim();
            let fileContent = file.substring(firstLine + 1);
            if (index === 0) {
                // The first file is the main schema file
                zmodelPath = path.join(projectRoot, fileName);
                if (opt.addPrelude) {
                    // plugin need to be added after import statement
                    fileContent = `${fileContent}\n${makePrelude(opt)}`;
                }
            }

            fileContent = fileContent.replaceAll('$projectRoot', projectRoot);
            const filePath = path.join(projectRoot, fileName);
            fs.writeFileSync(filePath, fileContent);
        });
    } else {
        schema = schema.replaceAll('$projectRoot', projectRoot);
        const content = opt.addPrelude ? `${makePrelude(opt)}\n${schema}` : schema;
        if (opt.customSchemaFilePath) {
            zmodelPath = path.join(projectRoot, opt.customSchemaFilePath);
            fs.mkdirSync(path.dirname(zmodelPath), { recursive: true });
            fs.writeFileSync(zmodelPath, content);
        } else {
            fs.writeFileSync('schema.zmodel', content);
        }
    }

    const outputArg = opt.output ? ` --output ${opt.output}` : '';

    if (opt.customSchemaFilePath) {
        run(`npx zenstack generate --no-version-check --schema ${zmodelPath} --no-dependency-check${outputArg}`, {
            NODE_PATH: './node_modules',
        });
    } else {
        run(`npx zenstack generate --no-version-check --no-dependency-check${outputArg}`, {
            NODE_PATH: './node_modules',
        });
    }

    if (opt.pushDb) {
        run('npx prisma db push');
    }

    if (opt.pulseApiKey) {
        opt.extraDependencies?.push('@prisma/extension-pulse');
    }

    if (opt.extraDependencies) {
        console.log(`Installing dependency ${opt.extraDependencies.join(' ')}`);
        installPackage(opt.extraDependencies.join(' '));
    }

    opt.copyDependencies?.forEach((dep) => {
        const pkgJson = JSON.parse(fs.readFileSync(path.join(dep, 'package.json'), { encoding: 'utf-8' }));
        fs.cpSync(dep, path.join(projectRoot, 'node_modules', pkgJson.name), { recursive: true, force: true });
    });

    const PrismaClient = require(path.join(projectRoot, 'node_modules/.prisma/client')).PrismaClient;
    let prisma = new PrismaClient({ log: ['info', 'warn', 'error'] });
    // https://github.com/prisma/prisma/issues/18292
    prisma[Symbol.for('nodejs.util.inspect.custom')] = 'PrismaClient';

    const prismaModule = require(path.join(projectRoot, 'node_modules/@prisma/client')).Prisma;

    if (opt.pulseApiKey) {
        const withPulse = require(path.join(projectRoot, 'node_modules/@prisma/extension-pulse/dist/cjs')).withPulse;
        prisma = prisma.$extends(withPulse({ apiKey: opt.pulseApiKey }));
    }

    if (opt.compile) {
        console.log('Compiling...');
        run('npx tsc --init');

        // add generated '.zenstack/zod' folder to typescript's search path,
        // so that it can be resolved from symbolic-linked files
        const tsconfig = json.parse(fs.readFileSync(path.join(projectRoot, './tsconfig.json'), 'utf-8'));
        tsconfig.compilerOptions.paths = {
            '.zenstack/zod/input': ['./node_modules/.zenstack/zod/input/index.d.ts'],
        };
        fs.writeFileSync(path.join(projectRoot, './tsconfig.json'), JSON.stringify(tsconfig, null, 2));
        run('npx tsc --project tsconfig.json');
    }

    if (options?.getPrismaOnly) {
        return {
            prisma,
            prismaModule,
            projectDir: projectRoot,
            enhance: undefined as any,
            enhanceRaw: undefined as any,
            policy: undefined as any,
            modelMeta: undefined as any,
            zodSchemas: undefined as any,
        };
    }

    const outputPath = opt.output
        ? path.isAbsolute(opt.output)
            ? opt.output
            : path.join(projectRoot, opt.output)
        : path.join(projectRoot, 'node_modules', '.zenstack');

    const policy = require(path.join(outputPath, 'policy')).default;
    const modelMeta = require(path.join(outputPath, 'model-meta')).default;

    let zodSchemas: any;
    try {
        zodSchemas = require(path.join(outputPath, 'zod'));
    } catch {
        /* noop */
    }

    const enhance = require(path.join(outputPath, 'enhance')).enhance;

    return {
        projectDir: projectRoot,
        prisma,
        enhance: (user?: AuthUser, options?: EnhancementOptions): FullDbClientContract =>
            enhance(
                prisma,
                { user },
                {
                    policy,
                    modelMeta,
                    zodSchemas,
                    logPrismaQuery: opt.logPrismaQuery,
                    transactionTimeout: 1000000,
                    kinds: opt.enhancements,
                    ...(options ?? opt.enhanceOptions),
                }
            ),
        enhanceRaw: enhance,
        policy,
        modelMeta,
        zodSchemas,
        prismaModule,
    };
}

/**
 * Load ZModel and Prisma DMM from a string without creating a NPM project.
 * @param content
 * @returns
 */
export async function loadZModelAndDmmf(
    content: string
): Promise<{ model: Model; dmmf: DMMF.Document; modelFile: string }> {
    const prelude = `
    datasource db {
        provider = 'postgresql'
        url = env('DATABASE_URL')
    }
`;

    const { name: modelFile } = tmp.fileSync({ postfix: '.zmodel' });
    fs.writeFileSync(modelFile, `${prelude}\n${content}`);

    const model = await loadDocument(modelFile);

    const { name: prismaFile } = tmp.fileSync({ postfix: '.prisma' });
    await prismaPlugin(model, {
        provider: '@core/plugin',
        schemaPath: modelFile,
        output: prismaFile,
        generateClient: false,
    });

    const prismaContent = fs.readFileSync(prismaFile, { encoding: 'utf-8' });

    const dmmf = await getDMMF({ datamodel: prismaContent });
    return { model, dmmf, modelFile };
}<|MERGE_RESOLUTION|>--- conflicted
+++ resolved
@@ -35,16 +35,6 @@
 };
 
 export function run(cmd: string, env?: Record<string, string>, cwd?: string) {
-<<<<<<< HEAD
-    // const start = Date.now();
-    execSync(cmd, {
-        stdio: 'pipe',
-        encoding: 'utf-8',
-        env: { ...process.env, DO_NOT_TRACK: '1', ...env },
-        cwd,
-    });
-    // console.log('Execution took', Date.now() - start, 'ms', '-', cmd);
-=======
     try {
         const start = Date.now();
         execSync(cmd, {
@@ -62,7 +52,6 @@
 
 export function installPackage(pkg: string, dev = false) {
     run(`npm install ${dev ? '-D' : ''} --no-audit --no-fund ${pkg}`);
->>>>>>> da53753f
 }
 
 function normalizePath(p: string) {
@@ -103,20 +92,9 @@
     provider = 'prisma-client-js'
 }
 
-<<<<<<< HEAD
 plugin enhancer {
     provider = '@core/enhancer'
     preserveTsFiles = true
-=======
-plugin meta {
-    provider = '@core/model-meta'
-    // preserveTsFiles = true
-}
-
-plugin policy {
-    provider = '@core/access-policy'
-    // preserveTsFiles = true
->>>>>>> da53753f
 }
 
 plugin zod {
