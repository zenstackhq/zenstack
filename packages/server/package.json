--- conflicted
+++ resolved
@@ -28,13 +28,10 @@
         "@zenstackhq/sdk": "workspace:*",
         "change-case": "^4.1.2",
         "tiny-invariant": "^1.3.1",
-<<<<<<< HEAD
         "ts-japi": "^1.8.0",
         "url-pattern": "^1.0.3",
         "zod": "3.21.1",
-=======
         "upper-case-first": "^2.0.2",
->>>>>>> d6fba93e
         "zod-validation-error": "^0.2.1"
     },
     "devDependencies": {
