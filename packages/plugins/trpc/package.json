{
    "name": "@zenstackhq/trpc",
    "displayName": "ZenStack plugin for tRPC",
    "version": "1.4.1",
    "description": "ZenStack plugin for tRPC",
    "main": "index.js",
    "repository": {
        "type": "git",
        "url": "https://github.com/zenstackhq/zenstack"
    },
    "scripts": {
        "clean": "rimraf dist",
        "build": "pnpm lint --max-warnings=0 && pnpm clean && tsc && copyfiles ./package.json ./README.md ./LICENSE 'res/**/*' dist && pnpm pack dist --pack-destination '../../../../.build'",
        "watch": "tsc --watch",
        "lint": "eslint src --ext ts",
        "test": "ZENSTACK_TEST=1 jest",
        "prepublishOnly": "pnpm build"
    },
    "publishConfig": {
        "directory": "dist",
        "linkDirectory": true
    },
    "keywords": ["trpc"],
    "author": "ZenStack Team",
    "license": "MIT",
    "dependencies": {
        "@prisma/generator-helper": "^5.0.0",
        "@zenstackhq/sdk": "workspace:*",
        "change-case": "^4.1.2",
        "lower-case-first": "^2.0.2",
        "ts-morph": "^16.0.0",
        "tslib": "^2.4.1",
        "upper-case-first": "^2.0.2",
        "zod": "^3.22.4"
    },
    "devDependencies": {
        "@trpc/next": "^10.32.0",
        "@trpc/react-query": "^10.32.0",
        "@trpc/server": "^10.32.0",
<<<<<<< HEAD
        "@types/jest": "^29.5.0",
        "@types/node": "^18.0.0",
        "@zenstackhq/testtools": "workspace:*",
        "copyfiles": "^2.4.1",
        "jest": "^29.5.0",
        "next": "^13.4.7",
        "rimraf": "^3.0.2",
        "ts-jest": "^29.0.5",
        "typescript": "^4.9.4"
    },
    "optionalDependencies": {
        "@types/prettier": "^2.7.2"
=======
        "@types/prettier": "^2.7.2",
        "@zenstackhq/testtools": "workspace:*",
        "next": "^13.4.7"
>>>>>>> 271d568a
    }
}<|MERGE_RESOLUTION|>--- conflicted
+++ resolved
@@ -37,23 +37,8 @@
         "@trpc/next": "^10.32.0",
         "@trpc/react-query": "^10.32.0",
         "@trpc/server": "^10.32.0",
-<<<<<<< HEAD
-        "@types/jest": "^29.5.0",
-        "@types/node": "^18.0.0",
-        "@zenstackhq/testtools": "workspace:*",
-        "copyfiles": "^2.4.1",
-        "jest": "^29.5.0",
-        "next": "^13.4.7",
-        "rimraf": "^3.0.2",
-        "ts-jest": "^29.0.5",
-        "typescript": "^4.9.4"
-    },
-    "optionalDependencies": {
-        "@types/prettier": "^2.7.2"
-=======
         "@types/prettier": "^2.7.2",
         "@zenstackhq/testtools": "workspace:*",
         "next": "^13.4.7"
->>>>>>> 271d568a
     }
 }