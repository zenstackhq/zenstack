--- conflicted
+++ resolved
@@ -60,11 +60,7 @@
                 provider: 'postgresql',
                 pushDb: false,
                 extraDependencies: [
-<<<<<<< HEAD
-                    path.resolve(__dirname, '../dist'),
-=======
                     `${normalizePath(path.join(__dirname, '../dist'))}`,
->>>>>>> 1ae38c13
                     'react@18.2.0',
                     '@types/react@18.2.0',
                     'swr@^2',
