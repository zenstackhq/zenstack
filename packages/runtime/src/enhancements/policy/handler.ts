/* eslint-disable @typescript-eslint/no-explicit-any */

import { lowerCaseFirst } from 'lower-case-first';
import invariant from 'tiny-invariant';
import { upperCaseFirst } from 'upper-case-first';
import { fromZodError } from 'zod-validation-error';
import { CrudFailureReason } from '../../constants';
import {
    ModelDataVisitor,
    NestedWriteVisitor,
    NestedWriteVisitorContext,
    enumerate,
    getIdFields,
    requireField,
    resolveField,
    type FieldInfo,
    type ModelMeta,
} from '../../cross';
<<<<<<< HEAD
import { CRUDOperationKind, DbClientContract, DbOperations, PolicyOperationKind } from '../../types';
=======
import { type CrudContract, type DbClientContract, PolicyOperationKind } from '../../types';
>>>>>>> bac36838
import type { EnhancementContext, EnhancementOptions } from '../create-enhancement';
import { Logger } from '../logger';
import { PrismaProxyHandler } from '../proxy';
import { QueryUtils } from '../query-utils';
import { formatObject, prismaClientValidationError } from '../utils';
import { PolicyUtil } from './policy-utils';
import { createDeferredPromise } from './promise';

// a record for post-write policy check
type PostWriteCheckRecord = {
    model: string;
    operation: PolicyOperationKind;
    uniqueFilter: any;
    preValue?: any;
};

type FindOperations = 'findUnique' | 'findUniqueOrThrow' | 'findFirst' | 'findFirstOrThrow' | 'findMany';

/**
 * Prisma proxy handler for injecting access policy check.
 */
export class PolicyProxyHandler<DbClient extends DbClientContract> implements PrismaProxyHandler {
    private readonly logger: Logger;
    private readonly policyUtils: PolicyUtil;
    private readonly model: string;
    private readonly modelMeta: ModelMeta;
    private readonly prismaModule: any;
    private readonly queryUtils: QueryUtils;

    constructor(
        private readonly prisma: DbClient,
        model: string,
        private readonly options: EnhancementOptions,
        private readonly context?: EnhancementContext
    ) {
        this.logger = new Logger(prisma);
        this.model = lowerCaseFirst(model);

        ({ modelMeta: this.modelMeta, prismaModule: this.prismaModule } = options);

        this.policyUtils = new PolicyUtil(prisma, options, context, this.shouldLogQuery);
        this.queryUtils = new QueryUtils(prisma, options);
    }

    private get modelClient() {
        return this.prisma[this.model];
    }

    //#region Find

    // find operations behaves as if the entities that don't match access policies don't exist

    findUnique(args: any) {
        if (!args) {
            throw prismaClientValidationError(this.prisma, this.prismaModule, 'query argument is required');
        }
        if (!args.where) {
            throw prismaClientValidationError(
                this.prisma,
                this.prismaModule,
                'where field is required in query argument'
            );
        }
        return this.findWithFluentCallStubs(args, 'findUnique', false, () => null);
    }

    findUniqueOrThrow(args: any) {
        if (!args) {
            throw prismaClientValidationError(this.prisma, this.prismaModule, 'query argument is required');
        }
        if (!args.where) {
            throw prismaClientValidationError(
                this.prisma,
                this.prismaModule,
                'where field is required in query argument'
            );
        }
        return this.findWithFluentCallStubs(args, 'findUniqueOrThrow', true, () => {
            throw this.policyUtils.notFound(this.model);
        });
    }

    findFirst(args?: any) {
        return this.findWithFluentCallStubs(args, 'findFirst', false, () => null);
    }

    findFirstOrThrow(args: any) {
        return this.findWithFluentCallStubs(args, 'findFirstOrThrow', true, () => {
            throw this.policyUtils.notFound(this.model);
        });
    }

    findMany(args?: any) {
        return createDeferredPromise<unknown[]>(() => this.doFind(args, 'findMany', () => []));
    }

    // returns a promise for the given find operation, together with function stubs for fluent API calls
    private findWithFluentCallStubs(
        args: any,
        actionName: FindOperations,
        resolveRoot: boolean,
        handleRejection: () => any
    ) {
        // create a deferred promise so it's only evaluated when awaited or .then() is called
        const result = createDeferredPromise(() => this.doFind(args, actionName, handleRejection));
        this.addFluentFunctions(result, this.model, args?.where, resolveRoot ? result : undefined);
        return result;
    }

    private doFind(args: any, actionName: FindOperations, handleRejection: () => any) {
        const origArgs = args;
        const _args = this.policyUtils.clone(args);
        if (!this.policyUtils.injectForRead(this.prisma, this.model, _args)) {
            if (this.shouldLogQuery) {
                this.logger.info(`[policy] \`${actionName}\` ${this.model}: unconditionally denied`);
            }
            return handleRejection();
        }

        this.policyUtils.injectReadCheckSelect(this.model, _args);

        if (this.shouldLogQuery) {
            this.logger.info(`[policy] \`${actionName}\` ${this.model}:\n${formatObject(_args)}`);
        }

        return new Promise((resolve, reject) => {
            this.modelClient[actionName](_args).then(
                (value: any) => {
                    this.policyUtils.postProcessForRead(value, this.model, origArgs);
                    resolve(value);
                },
                (err: any) => reject(err)
            );
        });
    }

    // returns a fluent API call function
    private fluentCall(filter: any, fieldInfo: FieldInfo, rootPromise?: Promise<any>) {
        return (args: any) => {
            args = this.policyUtils.clone(args);

            // combine the parent filter with the current one
            const backLinkField = this.requireBackLink(fieldInfo);
            const condition = backLinkField.isArray
                ? { [backLinkField.name]: { some: filter } }
                : { [backLinkField.name]: { is: filter } };
            args.where = this.policyUtils.and(args.where, condition);

            const promise = createDeferredPromise(() => {
                // Promise for fetching
                const fetchFluent = (resolve: (value: unknown) => void, reject: (reason?: any) => void) => {
                    const handler = this.makeHandler(fieldInfo.type);
                    if (fieldInfo.isArray) {
                        // fluent call stops here
                        handler.findMany(args).then(
                            (value: any) => resolve(value),
                            (err: any) => reject(err)
                        );
                    } else {
                        handler.findFirst(args).then(
                            (value) => resolve(value),
                            (err) => reject(err)
                        );
                    }
                };

                return new Promise((resolve, reject) => {
                    if (rootPromise) {
                        // if a root promise exists, resolve it before fluent API call,
                        // so that fluent calls start with `findUniqueOrThrow` and `findFirstOrThrow`
                        // can throw error properly if the root promise is rejected
                        rootPromise.then(
                            () => fetchFluent(resolve, reject),
                            (err) => reject(err)
                        );
                    } else {
                        fetchFluent(resolve, reject);
                    }
                });
            });

            if (!fieldInfo.isArray) {
                // prepare for a chained fluent API call
                this.addFluentFunctions(promise, fieldInfo.type, args.where, rootPromise);
            }

            return promise;
        };
    }

    // add fluent API functions to the given promise
    private addFluentFunctions(promise: any, model: string, filter: any, rootPromise?: Promise<unknown>) {
        const fields = this.policyUtils.getModelFields(model);
        if (fields) {
            for (const [field, fieldInfo] of Object.entries(fields)) {
                if (fieldInfo.isDataModel) {
                    promise[field] = this.fluentCall(filter, fieldInfo, rootPromise);
                }
            }
        }
    }

    //#endregion

    //#region Create

    async create(args: any) {
        if (!args) {
            throw prismaClientValidationError(this.prisma, this.prismaModule, 'query argument is required');
        }
        if (!args.data) {
            throw prismaClientValidationError(
                this.prisma,
                this.prismaModule,
                'data field is required in query argument'
            );
        }

        this.policyUtils.tryReject(this.prisma, this.model, 'create');

        const origArgs = args;
        args = this.policyUtils.clone(args);

        // static input policy check for top-level create data
        const inputCheck = this.policyUtils.checkInputGuard(this.model, args.data, 'create');
        if (inputCheck === false) {
            throw this.policyUtils.deniedByPolicy(
                this.model,
                'create',
                undefined,
                CrudFailureReason.ACCESS_POLICY_VIOLATION
            );
        }

        const hasNestedCreateOrConnect = await this.hasNestedCreateOrConnect(args);

        const { result, error } = await this.queryUtils.transaction(this.prisma, async (tx) => {
            if (
                // MUST check true here since inputCheck can be undefined (meaning static input check not possible)
                inputCheck === true &&
                // simple create: no nested create/connect
                !hasNestedCreateOrConnect
            ) {
                // there's no nested write and we've passed input check, proceed with the create directly

                // validate zod schema if any
                this.validateCreateInputSchema(this.model, args.data);

                // make a create args only containing data and ID selection
                const createArgs: any = { data: args.data, select: this.policyUtils.makeIdSelection(this.model) };

                if (this.shouldLogQuery) {
                    this.logger.info(`[policy] \`create\` ${this.model}: ${formatObject(createArgs)}`);
                }
                const result = await tx[this.model].create(createArgs);

                // filter the read-back data
                return this.policyUtils.readBack(tx, this.model, 'create', args, result);
            } else {
                // proceed with a complex create and collect post-write checks
                const { result, postWriteChecks } = await this.doCreate(this.model, args, tx);

                // execute post-write checks
                await this.runPostWriteChecks(postWriteChecks, tx);

                // filter the read-back data
                return this.policyUtils.readBack(tx, this.model, 'create', origArgs, result);
            }
        });

        if (error) {
            throw error;
        } else {
            return result;
        }
    }

    // create with nested write
    private async doCreate(model: string, args: any, db: CrudContract) {
        // record id fields involved in the nesting context
        const idSelections: Array<{ path: FieldInfo[]; ids: string[] }> = [];
        const pushIdFields = (model: string, context: NestedWriteVisitorContext) => {
            const idFields = getIdFields(this.modelMeta, model);
            idSelections.push({
                path: context.nestingPath.map((p) => p.field).filter((f): f is FieldInfo => !!f),
                ids: idFields.map((f) => f.name),
            });
        };

        // create a string key that uniquely identifies an entity
        const getEntityKey = (model: string, ids: any) =>
            `${upperCaseFirst(model)}#${Object.keys(ids)
                .sort()
                .map((f) => `${f}:${ids[f]?.toString()}`)
                .join('_')}`;

        // record keys of entities that are connected instead of created
        const connectedEntities = new Set<string>();

        // visit the create payload
        const visitor = new NestedWriteVisitor(this.modelMeta, {
            create: async (model, args, context) => {
                this.validateCreateInputSchema(model, args);
                pushIdFields(model, context);
            },

            createMany: async (model, args, context) => {
                enumerate(args.data).forEach((item) => this.validateCreateInputSchema(model, item));
                pushIdFields(model, context);
            },

            connectOrCreate: async (model, args, context) => {
                if (!args.where) {
                    throw this.policyUtils.validationError(`'where' field is required for connectOrCreate`);
                }

                this.validateCreateInputSchema(model, args.create);

                const existing = await this.policyUtils.checkExistence(db, model, args.where);
                if (existing) {
                    // connect case
                    if (context.field?.backLink) {
                        const backLinkField = resolveField(this.modelMeta, model, context.field.backLink);
                        if (backLinkField?.isRelationOwner) {
                            // the target side of relation owns the relation,
                            // check if it's updatable
                            await this.policyUtils.checkPolicyForUnique(model, args.where, 'update', db, args);
                        }
                    }

                    if (context.parent.connect) {
                        // if the payload parent already has a "connect" clause, merge it
                        if (Array.isArray(context.parent.connect)) {
                            context.parent.connect.push(args.where);
                        } else {
                            context.parent.connect = [context.parent.connect, args.where];
                        }
                    } else {
                        // otherwise, create a new "connect" clause
                        context.parent.connect = args.where;
                    }
                    // record the key of connected entities so we can avoid validating them later
                    connectedEntities.add(getEntityKey(model, existing));
                } else {
                    // create case
                    pushIdFields(model, context);

                    // create a new "create" clause at the parent level
                    context.parent.create = args.create;
                }

                // remove the connectOrCreate clause
                delete context.parent['connectOrCreate'];

                // return false to prevent visiting the nested payload
                return false;
            },

            connect: async (model, args, context) => {
                if (!args || typeof args !== 'object' || Object.keys(args).length === 0) {
                    throw this.policyUtils.validationError(`'connect' field must be an non-empty object`);
                }

                if (context.field?.backLink) {
                    const backLinkField = resolveField(this.modelMeta, model, context.field.backLink);
                    if (backLinkField?.isRelationOwner) {
                        // check existence
                        await this.policyUtils.checkExistence(db, model, args, true);

                        // the target side of relation owns the relation,
                        // check if it's updatable
                        await this.policyUtils.checkPolicyForUnique(model, args, 'update', db, args);
                    }
                }
            },
        });

        await visitor.visit(model, 'create', args);

        // build the final "select" clause including all nested ID fields
        let select: any = undefined;
        if (idSelections.length > 0) {
            select = {};
            idSelections.forEach(({ path, ids }) => {
                let curr = select;
                for (const p of path) {
                    if (!curr[p.name]) {
                        curr[p.name] = { select: {} };
                    }
                    curr = curr[p.name].select;
                }
                Object.assign(curr, ...ids.map((f) => ({ [f]: true })));
            });
        }

        // proceed with the create
        const createArgs = { data: args.data, select };
        if (this.shouldLogQuery) {
            this.logger.info(`[policy] \`create\` ${model}: ${formatObject(createArgs)}`);
        }
        const result = await db[model].create(createArgs);

        // post create policy check for the top-level and nested creates
        const postCreateChecks = new Map<string, PostWriteCheckRecord>();

        // visit the create result and collect entities that need to be post-checked
        const modelDataVisitor = new ModelDataVisitor(this.modelMeta);
        modelDataVisitor.visit(model, result, (model, _data, scalarData) => {
            const key = getEntityKey(model, scalarData);
            // only check if entity is created, not connected
            if (!connectedEntities.has(key) && !postCreateChecks.has(key)) {
                postCreateChecks.set(key, { model, operation: 'create', uniqueFilter: scalarData });
            }
        });

        // return only the ids of the top-level entity
        const ids = this.policyUtils.getEntityIds(this.model, result);
        return { result: ids, postWriteChecks: [...postCreateChecks.values()] };
    }

    // Checks if the given create payload has nested create or connect
    private async hasNestedCreateOrConnect(args: any) {
        let hasNestedCreateOrConnect = false;

        const visitor = new NestedWriteVisitor(this.modelMeta, {
            async create(_model, _args, context) {
                if (context.field) {
                    hasNestedCreateOrConnect = true;
                    return false;
                } else {
                    return true;
                }
            },
            async connect() {
                hasNestedCreateOrConnect = true;
                return false;
            },
            async connectOrCreate() {
                hasNestedCreateOrConnect = true;
                return false;
            },
            async createMany() {
                hasNestedCreateOrConnect = true;
                return false;
            },
        });

        await visitor.visit(this.model, 'create', args);
        return hasNestedCreateOrConnect;
    }

    // Validates the given create payload against Zod schema if any
    private validateCreateInputSchema(model: string, data: any) {
        const schema = this.policyUtils.getZodSchema(model, 'create');
        if (schema) {
            const parseResult = schema.safeParse(data);
            if (!parseResult.success) {
                throw this.policyUtils.deniedByPolicy(
                    model,
                    'create',
                    `input failed validation: ${fromZodError(parseResult.error)}`,
                    CrudFailureReason.DATA_VALIDATION_VIOLATION,
                    parseResult.error
                );
            }
        }
    }

    async createMany(args: { data: any; skipDuplicates?: boolean }) {
        if (!args) {
            throw prismaClientValidationError(this.prisma, this.prismaModule, 'query argument is required');
        }
        if (!args.data) {
            throw prismaClientValidationError(
                this.prisma,
                this.prismaModule,
                'data field is required in query argument'
            );
        }

        this.policyUtils.tryReject(this.prisma, this.model, 'create');

        args = this.policyUtils.clone(args);

        // do static input validation and check if post-create checks are needed
        let needPostCreateCheck = false;
        for (const item of enumerate(args.data)) {
            const inputCheck = this.policyUtils.checkInputGuard(this.model, item, 'create');
            if (inputCheck === false) {
                throw this.policyUtils.deniedByPolicy(
                    this.model,
                    'create',
                    undefined,
                    CrudFailureReason.ACCESS_POLICY_VIOLATION
                );
            } else if (inputCheck === true) {
                this.validateCreateInputSchema(this.model, item);
            } else if (inputCheck === undefined) {
                // static policy check is not possible, need to do post-create check
                needPostCreateCheck = true;
                break;
            }
        }

        if (!needPostCreateCheck) {
            return this.modelClient.createMany(args);
        } else {
            // create entities in a transaction with post-create checks
            return this.queryUtils.transaction(this.prisma, async (tx) => {
                const { result, postWriteChecks } = await this.doCreateMany(this.model, args, tx);
                // post-create check
                await this.runPostWriteChecks(postWriteChecks, tx);
                return result;
            });
        }
    }

    private async doCreateMany(model: string, args: { data: any; skipDuplicates?: boolean }, db: CrudContract) {
        // We can't call the native "createMany" because we can't get back what was created
        // for post-create checks. Instead, do a "create" for each item and collect the results.

        let createResult = await Promise.all(
            enumerate(args.data).map(async (item) => {
                if (args.skipDuplicates) {
                    if (await this.hasDuplicatedUniqueConstraint(model, item, db)) {
                        if (this.shouldLogQuery) {
                            this.logger.info(`[policy] \`createMany\` skipping duplicate ${formatObject(item)}`);
                        }
                        return undefined;
                    }
                }

                if (this.shouldLogQuery) {
                    this.logger.info(`[policy] \`create\` for \`createMany\` ${model}: ${formatObject(item)}`);
                }
                return await db[model].create({ select: this.policyUtils.makeIdSelection(model), data: item });
            })
        );

        // filter undefined values due to skipDuplicates
        createResult = createResult.filter((p) => !!p);

        return {
            result: { count: createResult.length },
            postWriteChecks: createResult.map((item) => ({
                model,
                operation: 'create' as PolicyOperationKind,
                uniqueFilter: item,
            })),
        };
    }

    private async hasDuplicatedUniqueConstraint(model: string, createData: any, db: CrudContract) {
        // check unique constraint conflicts
        // we can't rely on try/catch/ignore constraint violation error: https://github.com/prisma/prisma/issues/20496
        // TODO: for simple cases we should be able to translate it to an `upsert` with empty `update` payload

        // for each unique constraint, check if the input item has all fields set, and if so, check if
        // an entity already exists, and ignore accordingly
        const uniqueConstraints = this.policyUtils.getUniqueConstraints(model);
        for (const constraint of Object.values(uniqueConstraints)) {
            if (constraint.fields.every((f) => createData[f] !== undefined)) {
                const uniqueFilter = constraint.fields.reduce((acc, f) => ({ ...acc, [f]: createData[f] }), {});
                const existing = await this.policyUtils.checkExistence(db, model, uniqueFilter);
                if (existing) {
                    return true;
                }
            }
        }
        return false;
    }

    //#endregion

    //#region Update & Upsert

    // "update" and "upsert" work against unique entity, so we actively rejects the request if the
    // entity fails policy check
    //
    // "updateMany" works against a set of entities, entities not passing policy check are silently
    // ignored

    async update(args: any) {
        if (!args) {
            throw prismaClientValidationError(this.prisma, this.prismaModule, 'query argument is required');
        }
        if (!args.where) {
            throw prismaClientValidationError(
                this.prisma,
                this.prismaModule,
                'where field is required in query argument'
            );
        }
        if (!args.data) {
            throw prismaClientValidationError(
                this.prisma,
                this.prismaModule,
                'data field is required in query argument'
            );
        }

        args = this.policyUtils.clone(args);

        const { result, error } = await this.queryUtils.transaction(this.prisma, async (tx) => {
            // proceed with nested writes and collect post-write checks
            const { result, postWriteChecks } = await this.doUpdate(args, tx);

            // post-write check
            await this.runPostWriteChecks(postWriteChecks, tx);

            // filter the read-back data
            return this.policyUtils.readBack(tx, this.model, 'update', args, result);
        });

        if (error) {
            throw error;
        } else {
            return result;
        }
    }

    private async doUpdate(args: any, db: CrudContract) {
        // collected post-update checks
        const postWriteChecks: PostWriteCheckRecord[] = [];

        // registers a post-update check task
        const _registerPostUpdateCheck = async (model: string, uniqueFilter: any) => {
            // both "post-update" rules and Zod schemas require a post-update check
            if (this.policyUtils.hasAuthGuard(model, 'postUpdate') || this.policyUtils.getZodSchema(model)) {
                // select pre-update field values
                let preValue: any;
                const preValueSelect = this.policyUtils.getPreValueSelect(model);
                if (preValueSelect && Object.keys(preValueSelect).length > 0) {
                    preValue = await db[model].findFirst({ where: uniqueFilter, select: preValueSelect });
                }
                postWriteChecks.push({ model, operation: 'postUpdate', uniqueFilter, preValue });
            }
        };

        // We can't let the native "update" to handle nested "create" because we can't get back what
        // was created for doing post-update checks.
        // Instead, handle nested create inside update as an atomic operation that creates an entire
        // subtree (containing nested creates/connects)

        const _create = async (model: string, args: any, context: NestedWriteVisitorContext) => {
            let createData = args;
            if (context.field?.backLink) {
                // Check if the create payload contains any "unsafe" assignment:
                // assign id or foreign key fields.
                //
                // The reason why we need to do that is Prisma's mutations payload
                // structure has two mutually exclusive forms for safe and unsafe
                // operations. E.g.:
                //     - safe: { data: { user: { connect: { id: 1 }} } }
                //     - unsafe: { data: { userId: 1 } }
                const unsafe = this.isUnsafeMutate(model, args);

                // handles the connection to upstream entity
                const reversedQuery = this.policyUtils.buildReversedQuery(context, true, unsafe);
                if ((!unsafe || context.field.isRelationOwner) && reversedQuery[context.field.backLink]) {
                    // if mutation is safe, or current field owns the relation (so the other side has no fk),
                    // and the reverse query contains the back link, then we can build a "connect" with it
                    createData = {
                        ...createData,
                        [context.field.backLink]: {
                            connect: reversedQuery[context.field.backLink],
                        },
                    };
                } else {
                    // otherwise, the reverse query should be translated to foreign key setting
                    // and merged to the create data

                    const backLinkField = this.requireBackLink(context.field);
                    invariant(backLinkField.foreignKeyMapping);

                    // try to extract foreign key values from the reverse query
                    let fkValues = Object.values(backLinkField.foreignKeyMapping).reduce<any>((obj, fk) => {
                        obj[fk] = reversedQuery[fk];
                        return obj;
                    }, {});

                    if (Object.values(fkValues).every((v) => v !== undefined)) {
                        // all foreign key values are available, merge them to the create data
                        createData = {
                            ...createData,
                            ...fkValues,
                        };
                    } else {
                        // some foreign key values are missing, need to look up the upstream entity,
                        // this can happen when the upstream entity doesn't have a unique where clause,
                        // for example when it's nested inside a one-to-one update
                        const upstreamQuery = {
                            where: reversedQuery[backLinkField.name],
                            select: this.policyUtils.makeIdSelection(backLinkField.type),
                        };

                        // fetch the upstream entity
                        if (this.logger.enabled('info')) {
                            this.logger.info(
                                `[policy] \`findUniqueOrThrow\` ${model}: looking up upstream entity of ${
                                    backLinkField.type
                                }, ${formatObject(upstreamQuery)}`
                            );
                        }
                        const upstreamEntity = await this.prisma[backLinkField.type].findUniqueOrThrow(upstreamQuery);

                        // map ids to foreign keys
                        fkValues = Object.entries(backLinkField.foreignKeyMapping).reduce<any>((obj, [id, fk]) => {
                            obj[fk] = upstreamEntity[id];
                            return obj;
                        }, {});

                        // merge them to the create data
                        createData = { ...createData, ...fkValues };
                    }
                }
            }

            // proceed with the create and collect post-create checks
            const { postWriteChecks: checks } = await this.doCreate(model, { data: createData }, db);
            postWriteChecks.push(...checks);
        };

        const _createMany = async (
            model: string,
            args: { data: any; skipDuplicates?: boolean },
            context: NestedWriteVisitorContext
        ) => {
            for (const item of enumerate(args.data)) {
                if (args.skipDuplicates) {
                    if (await this.hasDuplicatedUniqueConstraint(model, item, db)) {
                        if (this.shouldLogQuery) {
                            this.logger.info(`[policy] \`createMany\` skipping duplicate ${formatObject(item)}`);
                        }
                        continue;
                    }
                }
                await _create(model, item, context);
            }
        };

        const _connectDisconnect = async (model: string, args: any, context: NestedWriteVisitorContext) => {
            if (context.field?.backLink) {
                const backLinkField = this.policyUtils.getModelField(model, context.field.backLink);
                if (backLinkField?.isRelationOwner) {
                    // update happens on the related model, require updatable,
                    // translate args to foreign keys so field-level policies can be checked
                    const checkArgs: any = {};
                    if (args && typeof args === 'object' && backLinkField.foreignKeyMapping) {
                        for (const key of Object.keys(args)) {
                            const fk = backLinkField.foreignKeyMapping[key];
                            if (fk) {
                                checkArgs[fk] = args[key];
                            }
                        }
                    }
                    await this.policyUtils.checkPolicyForUnique(model, args, 'update', db, checkArgs);

                    // register post-update check
                    await _registerPostUpdateCheck(model, args);
                }
            }
        };

        // visit nested writes
        const visitor = new NestedWriteVisitor(this.modelMeta, {
            update: async (model, args, context) => {
                // build a unique query including upstream conditions
                const uniqueFilter = this.policyUtils.buildReversedQuery(context);

                // handle not-found
                const existing = await this.policyUtils.checkExistence(db, model, uniqueFilter, true);

                // check if the update actually writes to this model
                let thisModelUpdate = false;
                const updatePayload: any = (args as any).data ?? args;
                if (updatePayload) {
                    for (const key of Object.keys(updatePayload)) {
                        const field = resolveField(this.modelMeta, model, key);
                        if (field) {
                            if (!field.isDataModel) {
                                // scalar field, require this model to be updatable
                                thisModelUpdate = true;
                                break;
                            } else if (field.isRelationOwner) {
                                // relation is being updated and this model owns foreign key, require updatable
                                thisModelUpdate = true;
                                break;
                            }
                        }
                    }
                }

                if (thisModelUpdate) {
                    this.policyUtils.tryReject(db, this.model, 'update');

                    // check pre-update guard
                    await this.policyUtils.checkPolicyForUnique(model, uniqueFilter, 'update', db, args);

                    // handles the case where id fields are updated
                    const ids = this.policyUtils.clone(existing);
                    for (const key of Object.keys(existing)) {
                        const updateValue = (args as any).data ? (args as any).data[key] : (args as any)[key];
                        if (
                            typeof updateValue === 'string' ||
                            typeof updateValue === 'number' ||
                            typeof updateValue === 'bigint'
                        ) {
                            ids[key] = updateValue;
                        }
                    }

                    // register post-update check
                    await _registerPostUpdateCheck(model, ids);
                }
            },

            updateMany: async (model, args, context) => {
                // prepare for post-update check
                if (this.policyUtils.hasAuthGuard(model, 'postUpdate') || this.policyUtils.getZodSchema(model)) {
                    let select = this.policyUtils.makeIdSelection(model);
                    const preValueSelect = this.policyUtils.getPreValueSelect(model);
                    if (preValueSelect) {
                        select = { ...select, ...preValueSelect };
                    }
                    const reversedQuery = this.policyUtils.buildReversedQuery(context);
                    const currentSetQuery = { select, where: reversedQuery };
                    this.policyUtils.injectAuthGuardAsWhere(db, currentSetQuery, model, 'read');

                    if (this.shouldLogQuery) {
                        this.logger.info(
                            `[policy] \`findMany\` for post update check ${model}:\n${formatObject(currentSetQuery)}`
                        );
                    }
                    const currentSet = await db[model].findMany(currentSetQuery);

                    postWriteChecks.push(
                        ...currentSet.map((preValue) => ({
                            model,
                            operation: 'postUpdate' as PolicyOperationKind,
                            uniqueFilter: preValue,
                            preValue: preValueSelect ? preValue : undefined,
                        }))
                    );
                }

                const updateGuard = this.policyUtils.getAuthGuard(db, model, 'update');
                if (this.policyUtils.isTrue(updateGuard) || this.policyUtils.isFalse(updateGuard)) {
                    // injects simple auth guard into where clause
                    this.policyUtils.injectAuthGuardAsWhere(db, args, model, 'update');
                } else {
                    // we have to process `updateMany` separately because the guard may contain
                    // filters using relation fields which are not allowed in nested `updateMany`
                    const reversedQuery = this.policyUtils.buildReversedQuery(context);
                    const updateWhere = this.policyUtils.and(reversedQuery, updateGuard);
                    if (this.shouldLogQuery) {
                        this.logger.info(
                            `[policy] \`updateMany\` ${model}:\n${formatObject({
                                where: updateWhere,
                                data: args.data,
                            })}`
                        );
                    }
                    await db[model].updateMany({ where: updateWhere, data: args.data });
                    delete context.parent.updateMany;
                }
            },

            create: async (model, args, context) => {
                // process the entire create subtree separately
                await _create(model, args, context);

                // remove it from the update payload
                delete context.parent.create;

                // don't visit payload
                return false;
            },

            createMany: async (model, args, context) => {
                // process createMany separately
                await _createMany(model, args, context);

                // remove it from the update payload
                delete context.parent.createMany;

                // don't visit payload
                return false;
            },

            upsert: async (model, args, context) => {
                // build a unique query including upstream conditions
                const uniqueFilter = this.policyUtils.buildReversedQuery(context);

                // branch based on if the update target exists
                const existing = await this.policyUtils.checkExistence(db, model, uniqueFilter);
                if (existing) {
                    // update case

                    // check pre-update guard
                    await this.policyUtils.checkPolicyForUnique(model, uniqueFilter, 'update', db, args);

                    // register post-update check
                    await _registerPostUpdateCheck(model, uniqueFilter);

                    // convert upsert to update
                    context.parent.update = { where: args.where, data: args.update };
                    delete context.parent.upsert;

                    // continue visiting the new payload
                    return context.parent.update;
                } else {
                    // create case

                    // process the entire create subtree separately
                    await _create(model, args.create, context);

                    // remove it from the update payload
                    delete context.parent.upsert;

                    // don't visit payload
                    return false;
                }
            },

            connect: async (model, args, context) => _connectDisconnect(model, args, context),

            connectOrCreate: async (model, args, context) => {
                // the where condition is already unique, so we can use it to check if the target exists
                const existing = await this.policyUtils.checkExistence(db, model, args.where);
                if (existing) {
                    // connect
                    await _connectDisconnect(model, args.where, context);
                } else {
                    // create
                    await _create(model, args.create, context);
                }
            },

            disconnect: async (model, args, context) => _connectDisconnect(model, args, context),

            set: async (model, args, context) => {
                // find the set of items to be replaced
                const reversedQuery = this.policyUtils.buildReversedQuery(context);
                const findCurrSetArgs = {
                    select: this.policyUtils.makeIdSelection(model),
                    where: reversedQuery,
                };
                if (this.shouldLogQuery) {
                    this.logger.info(`[policy] \`findMany\` ${model}:\n${formatObject(findCurrSetArgs)}`);
                }
                const currentSet = await db[model].findMany(findCurrSetArgs);

                // register current set for update (foreign key)
                await Promise.all(currentSet.map((item) => _connectDisconnect(model, item, context)));

                // proceed with connecting the new set
                await Promise.all(enumerate(args).map((item) => _connectDisconnect(model, item, context)));
            },

            delete: async (model, args, context) => {
                // build a unique query including upstream conditions
                const uniqueFilter = this.policyUtils.buildReversedQuery(context);

                // handle not-found
                await this.policyUtils.checkExistence(db, model, uniqueFilter, true);

                // check delete guard
                await this.policyUtils.checkPolicyForUnique(model, uniqueFilter, 'delete', db, args);
            },

            deleteMany: async (model, args, context) => {
                const guard = await this.policyUtils.getAuthGuard(db, model, 'delete');
                if (this.policyUtils.isTrue(guard) || this.policyUtils.isFalse(guard)) {
                    // inject simple auth guard
                    context.parent.deleteMany = this.policyUtils.and(args, guard);
                } else {
                    // we have to process `deleteMany` separately because the guard may contain
                    // filters using relation fields which are not allowed in nested `deleteMany`
                    const reversedQuery = this.policyUtils.buildReversedQuery(context);
                    const deleteWhere = this.policyUtils.and(reversedQuery, guard);
                    if (this.shouldLogQuery) {
                        this.logger.info(`[policy] \`deleteMany\` ${model}:\n${formatObject({ where: deleteWhere })}`);
                    }
                    await db[model].deleteMany({ where: deleteWhere });
                    delete context.parent.deleteMany;
                }
            },
        });

        await visitor.visit(this.model, 'update', args);

        // finally proceed with the update
        if (this.shouldLogQuery) {
            this.logger.info(`[policy] \`update\` ${this.model}: ${formatObject(args)}`);
        }
        const result = await db[this.model].update({
            where: args.where,
            data: args.data,
            select: this.policyUtils.makeIdSelection(this.model),
        });

        return { result, postWriteChecks };
    }

    private isUnsafeMutate(model: string, args: any) {
        if (!args) {
            return false;
        }
        for (const k of Object.keys(args)) {
            const field = resolveField(this.modelMeta, model, k);
            if (field && (this.isAutoIncrementIdField(field) || field.isForeignKey)) {
                return true;
            }
        }
        return false;
    }

    private isAutoIncrementIdField(field: FieldInfo) {
        return field.isId && field.isAutoIncrement;
    }

    async updateMany(args: any) {
        if (!args) {
            throw prismaClientValidationError(this.prisma, this.prismaModule, 'query argument is required');
        }
        if (!args.data) {
            throw prismaClientValidationError(
                this.prisma,
                this.prismaModule,
                'data field is required in query argument'
            );
        }

        this.policyUtils.tryReject(this.prisma, this.model, 'update');

        args = this.policyUtils.clone(args);
        this.policyUtils.injectAuthGuardAsWhere(this.prisma, args, this.model, 'update');

        if (this.policyUtils.hasAuthGuard(this.model, 'postUpdate') || this.policyUtils.getZodSchema(this.model)) {
            // use a transaction to do post-update checks
            const postWriteChecks: PostWriteCheckRecord[] = [];
            return this.queryUtils.transaction(this.prisma, async (tx) => {
                // collect pre-update values
                let select = this.policyUtils.makeIdSelection(this.model);
                const preValueSelect = this.policyUtils.getPreValueSelect(this.model);
                if (preValueSelect) {
                    select = { ...select, ...preValueSelect };
                }
                const currentSetQuery = { select, where: args.where };
                this.policyUtils.injectAuthGuardAsWhere(tx, currentSetQuery, this.model, 'read');

                if (this.shouldLogQuery) {
                    this.logger.info(`[policy] \`findMany\` ${this.model}: ${formatObject(currentSetQuery)}`);
                }
                const currentSet = await tx[this.model].findMany(currentSetQuery);

                postWriteChecks.push(
                    ...currentSet.map((preValue) => ({
                        model: this.model,
                        operation: 'postUpdate' as PolicyOperationKind,
                        uniqueFilter: this.policyUtils.getEntityIds(this.model, preValue),
                        preValue: preValueSelect ? preValue : undefined,
                    }))
                );

                // proceed with the update
                const result = await tx[this.model].updateMany(args);

                // run post-write checks
                await this.runPostWriteChecks(postWriteChecks, tx);

                return result;
            });
        } else {
            // proceed without a transaction
            if (this.shouldLogQuery) {
                this.logger.info(`[policy] \`updateMany\` ${this.model}: ${formatObject(args)}`);
            }
            return this.modelClient.updateMany(args);
        }
    }

    async upsert(args: any) {
        if (!args) {
            throw prismaClientValidationError(this.prisma, this.prismaModule, 'query argument is required');
        }
        if (!args.where) {
            throw prismaClientValidationError(
                this.prisma,
                this.prismaModule,
                'where field is required in query argument'
            );
        }
        if (!args.create) {
            throw prismaClientValidationError(
                this.prisma,
                this.prismaModule,
                'create field is required in query argument'
            );
        }
        if (!args.update) {
            throw prismaClientValidationError(
                this.prisma,
                this.prismaModule,
                'update field is required in query argument'
            );
        }

        this.policyUtils.tryReject(this.prisma, this.model, 'create');
        this.policyUtils.tryReject(this.prisma, this.model, 'update');

        args = this.policyUtils.clone(args);

        // We can call the native "upsert" because we can't tell if an entity was created or updated
        // for doing post-write check accordingly. Instead, decompose it into create or update.

        const { result, error } = await this.queryUtils.transaction(this.prisma, async (tx) => {
            const { where, create, update, ...rest } = args;
            const existing = await this.policyUtils.checkExistence(tx, this.model, args.where);

            if (existing) {
                // update case
                const { result, postWriteChecks } = await this.doUpdate({ where, data: update, ...rest }, tx);
                await this.runPostWriteChecks(postWriteChecks, tx);
                return this.policyUtils.readBack(tx, this.model, 'update', args, result);
            } else {
                // create case
                const { result, postWriteChecks } = await this.doCreate(this.model, { data: create, ...rest }, tx);
                await this.runPostWriteChecks(postWriteChecks, tx);
                return this.policyUtils.readBack(tx, this.model, 'create', args, result);
            }
        });

        if (error) {
            throw error;
        } else {
            return result;
        }
    }

    //#endregion

    //#region Delete

    // "delete" works against a single entity, and is rejected if the entity fails policy check.
    // "deleteMany" works against a set of entities, entities that fail policy check are filtered out.

    async delete(args: any) {
        if (!args) {
            throw prismaClientValidationError(this.prisma, this.prismaModule, 'query argument is required');
        }
        if (!args.where) {
            throw prismaClientValidationError(
                this.prisma,
                this.prismaModule,
                'where field is required in query argument'
            );
        }

        this.policyUtils.tryReject(this.prisma, this.model, 'delete');

        const { result, error } = await this.queryUtils.transaction(this.prisma, async (tx) => {
            // do a read-back before delete
            const r = await this.policyUtils.readBack(tx, this.model, 'delete', args, args.where);
            const error = r.error;
            const read = r.result;

            // check existence
            await this.policyUtils.checkExistence(tx, this.model, args.where, true);

            // inject delete guard
            await this.policyUtils.checkPolicyForUnique(this.model, args.where, 'delete', tx, args);

            // proceed with the deletion
            if (this.shouldLogQuery) {
                this.logger.info(`[policy] \`delete\` ${this.model}:\n${formatObject(args)}`);
            }
            await tx[this.model].delete(args);

            return { result: read, error };
        });

        if (error) {
            throw error;
        } else {
            return result;
        }
    }

    async deleteMany(args: any) {
        this.policyUtils.tryReject(this.prisma, this.model, 'delete');

        // inject policy conditions
        args = args ?? {};
        this.policyUtils.injectAuthGuardAsWhere(this.prisma, args, this.model, 'delete');

        // conduct the deletion
        if (this.shouldLogQuery) {
            this.logger.info(`[policy] \`deleteMany\` ${this.model}:\n${formatObject(args)}`);
        }
        return this.modelClient.deleteMany(args);
    }

    //#endregion

    //#region Aggregation

    async aggregate(args: any) {
        if (!args) {
            throw prismaClientValidationError(this.prisma, this.prismaModule, 'query argument is required');
        }

        args = this.policyUtils.clone(args);

        // inject policy conditions
        this.policyUtils.injectAuthGuardAsWhere(this.prisma, args, this.model, 'read');

        if (this.shouldLogQuery) {
            this.logger.info(`[policy] \`aggregate\` ${this.model}:\n${formatObject(args)}`);
        }
        return this.modelClient.aggregate(args);
    }

    async groupBy(args: any) {
        if (!args) {
            throw prismaClientValidationError(this.prisma, this.prismaModule, 'query argument is required');
        }

        args = this.policyUtils.clone(args);

        // inject policy conditions
        this.policyUtils.injectAuthGuardAsWhere(this.prisma, args, this.model, 'read');

        if (this.shouldLogQuery) {
            this.logger.info(`[policy] \`groupBy\` ${this.model}:\n${formatObject(args)}`);
        }
        return this.modelClient.groupBy(args);
    }

    async count(args: any) {
        // inject policy conditions
        args = args ? this.policyUtils.clone(args) : {};
        this.policyUtils.injectAuthGuardAsWhere(this.prisma, args, this.model, 'read');

        if (this.shouldLogQuery) {
            this.logger.info(`[policy] \`count\` ${this.model}:\n${formatObject(args)}`);
        }
        return this.modelClient.count(args);
    }

    //#endregion

    //#region Subscribe (Prisma Pulse)

    async subscribe(args: any) {
        const readGuard = this.policyUtils.getAuthGuard(this.prisma, this.model, 'read');
        if (this.policyUtils.isTrue(readGuard)) {
            // no need to inject
            if (this.shouldLogQuery) {
                this.logger.info(`[policy] \`subscribe\` ${this.model}:\n${formatObject(args)}`);
            }
            return this.modelClient.subscribe(args);
        }

        if (!args) {
            // include all
            args = { create: {}, update: {}, delete: {} };
        } else {
            if (typeof args !== 'object') {
                throw prismaClientValidationError(this.prisma, this.prismaModule, 'argument must be an object');
            }
            if (Object.keys(args).length === 0) {
                // include all
                args = { create: {}, update: {}, delete: {} };
            } else {
                args = this.policyUtils.clone(args);
            }
        }

        // inject into subscribe conditions

        if (args.create) {
            args.create.after = this.policyUtils.and(args.create.after, readGuard);
        }

        if (args.update) {
            args.update.after = this.policyUtils.and(args.update.after, readGuard);
        }

        if (args.delete) {
            args.delete.before = this.policyUtils.and(args.delete.before, readGuard);
        }

        if (this.shouldLogQuery) {
            this.logger.info(`[policy] \`subscribe\` ${this.model}:\n${formatObject(args)}`);
        }
        return this.modelClient.subscribe(args);
    }

    //#endregion

    //#region Check (custom method)

    async check(operation: CRUDOperationKind, args: any): Promise<boolean> {
        args = args ? this.utils.clone(args) : {};

        // if (this.shouldLogQuery) {
        this.logger.info(`[policy] \`check\` ${this.model} operation:\n${operation}`);
        this.logger.info(`[policy] \`check\` ${this.model} args:\n${formatObject(args)}`);
        // }

        return this.utils.checkPermissions(this.model, operation, args, this.utils.user);
        // return this.modelClient.check(operation, args);
    }

    //#endregion

    //#region Utils

    private get shouldLogQuery() {
        return !!this.options?.logPrismaQuery && this.logger.enabled('info');
    }

    private async runPostWriteChecks(postWriteChecks: PostWriteCheckRecord[], db: CrudContract) {
        await Promise.all(
            postWriteChecks.map(async ({ model, operation, uniqueFilter, preValue }) =>
                this.policyUtils.checkPolicyForUnique(model, uniqueFilter, operation, db, undefined, preValue)
            )
        );
    }

    private makeHandler(model: string) {
        return new PolicyProxyHandler(this.prisma, model, this.options, this.context);
    }

    private requireBackLink(fieldInfo: FieldInfo) {
        invariant(fieldInfo.backLink, `back link not found for field ${fieldInfo.name}`);
        return requireField(this.modelMeta, fieldInfo.type, fieldInfo.backLink);
    }

    //#endregion
}<|MERGE_RESOLUTION|>--- conflicted
+++ resolved
@@ -16,11 +16,7 @@
     type FieldInfo,
     type ModelMeta,
 } from '../../cross';
-<<<<<<< HEAD
-import { CRUDOperationKind, DbClientContract, DbOperations, PolicyOperationKind } from '../../types';
-=======
-import { type CrudContract, type DbClientContract, PolicyOperationKind } from '../../types';
->>>>>>> bac36838
+import { type CrudContract, type DbClientContract, PolicyOperationKind, CRUDOperationKind } from '../../types';
 import type { EnhancementContext, EnhancementOptions } from '../create-enhancement';
 import { Logger } from '../logger';
 import { PrismaProxyHandler } from '../proxy';
@@ -1326,14 +1322,14 @@
     //#region Check (custom method)
 
     async check(operation: CRUDOperationKind, args: any): Promise<boolean> {
-        args = args ? this.utils.clone(args) : {};
+        args = args ? this.policyUtils.clone(args) : {};
 
         // if (this.shouldLogQuery) {
         this.logger.info(`[policy] \`check\` ${this.model} operation:\n${operation}`);
         this.logger.info(`[policy] \`check\` ${this.model} args:\n${formatObject(args)}`);
         // }
 
-        return this.utils.checkPermissions(this.model, operation, args, this.utils.user);
+        return this.policyUtils.checkPermissions(this.model, operation, args, this.policyUtils.user);
         // return this.modelClient.check(operation, args);
     }
 
