/* eslint-disable @typescript-eslint/no-var-requires */
/* eslint-disable @typescript-eslint/no-explicit-any */
import { withOmit, withPassword, withPolicy, withPresets, type AuthUser, type DbOperations } from '@zenstackhq/runtime';
import { execSync } from 'child_process';
import * as fs from 'fs';
import * as path from 'path';
import tmp from 'tmp';

export type WeakDbOperations = {
    [key in keyof DbOperations]: (...args: any[]) => Promise<any>;
};

export type WeakDbClientContract = Record<string, WeakDbOperations> & {
    $on(eventType: any, callback: (event: any) => void): void;
    $use(cb: any): void;
    $disconnect: () => Promise<void>;
    $transaction: (input: ((tx: WeakDbClientContract) => Promise<any>) | any[], options?: any) => Promise<any>;
    $queryRaw: (query: TemplateStringsArray, ...args: any[]) => Promise<any>;
    $executeRaw: (query: TemplateStringsArray, ...args: any[]) => Promise<number>;
    $extends: (args: any) => WeakDbClientContract;
};

export function run(cmd: string, env?: Record<string, string>, cwd?: string) {
    execSync(cmd, {
        stdio: 'pipe',
        encoding: 'utf-8',
        env: { ...process.env, DO_NOT_TRACK: '1', ...env },
        cwd,
    });
}

export function getWorkspaceRoot(start: string) {
    let curr = start;
    while (curr && curr !== '/') {
        if (fs.existsSync(path.join(curr, 'pnpm-workspace.yaml'))) {
            return curr;
        } else {
            curr = path.dirname(curr);
        }
    }
    return undefined;
}

export function getWorkspaceNpmCacheFolder(start: string) {
    const root = getWorkspaceRoot(start);
    return root ? path.join(root, '.npmcache') : './.npmcache';
}

const MODEL_PRELUDE = `
datasource db {
    provider = 'sqlite'
    url = 'file:./test.db'
}

generator js {
    provider = 'prisma-client-js'
    output = '../.prisma'
    previewFeatures = ['clientExtensions']
}

plugin meta {
    provider = '@zenstack/model-meta'
    output = '.zenstack'
}

plugin policy {
    provider = '@zenstack/access-policy'
    output = '.zenstack'
}
`;

export async function loadSchemaFromFile(schemaFile: string, addPrelude = true, pushDb = true) {
    const content = fs.readFileSync(schemaFile, { encoding: 'utf-8' });
    return loadSchema(content, addPrelude, pushDb);
}

export async function loadSchema(schema: string, addPrelude = true, pushDb = true) {
    const { name: workDir } = tmp.dirSync();

    const root = getWorkspaceRoot(__dirname);
    if (!root) {
        throw new Error('Could not find workspace root');
    }
    console.log('Workspace root:', root);

    const pkgContent = fs.readFileSync(path.join(__dirname, 'package.template.json'), { encoding: 'utf-8' });
    fs.writeFileSync(path.join(workDir, 'package.json'), pkgContent.replaceAll('<root>', root));

    const npmrcContent = fs.readFileSync(path.join(__dirname, '.npmrc.template'), { encoding: 'utf-8' });
    fs.writeFileSync(path.join(workDir, '.npmrc'), npmrcContent.replaceAll('<root>', root));

    console.log('Workdir:', workDir);
    process.chdir(workDir);

    const content = addPrelude ? `${MODEL_PRELUDE}\n${schema}` : schema;
    fs.writeFileSync('schema.zmodel', content);
    run('npm install');
<<<<<<< HEAD
    run('npx zenstack generate --no-dependency-check', { NODE_PATH: './node_modules' });
    run('npx prisma db push');
=======
    run('npx zenstack generate --no-dependency-check');

    if (pushDb) {
        run('npx prisma db push');
    }
>>>>>>> cef96d4b

    const PrismaClient = require(path.join(workDir, '.prisma')).PrismaClient;
    const prisma = new PrismaClient({ log: ['info', 'warn', 'error'] });

    const policy = require(path.join(workDir, '.zenstack/policy')).default;
    const modelMeta = require(path.join(workDir, '.zenstack/model-meta')).default;

    return {
        prisma,
        withPolicy: (user?: AuthUser) => withPolicy<WeakDbClientContract>(prisma, { user }, policy, modelMeta),
        withOmit: () => withOmit<WeakDbClientContract>(prisma, modelMeta),
        withPassword: () => withPassword<WeakDbClientContract>(prisma, modelMeta),
        withPresets: (user?: AuthUser) => withPresets<WeakDbClientContract>(prisma, { user }, policy, modelMeta),
    };
}<|MERGE_RESOLUTION|>--- conflicted
+++ resolved
@@ -95,16 +95,11 @@
     const content = addPrelude ? `${MODEL_PRELUDE}\n${schema}` : schema;
     fs.writeFileSync('schema.zmodel', content);
     run('npm install');
-<<<<<<< HEAD
     run('npx zenstack generate --no-dependency-check', { NODE_PATH: './node_modules' });
-    run('npx prisma db push');
-=======
-    run('npx zenstack generate --no-dependency-check');
 
     if (pushDb) {
         run('npx prisma db push');
     }
->>>>>>> cef96d4b
 
     const PrismaClient = require(path.join(workDir, '.prisma')).PrismaClient;
     const prisma = new PrismaClient({ log: ['info', 'warn', 'error'] });
