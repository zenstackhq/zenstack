--- conflicted
+++ resolved
@@ -1,12 +1,10 @@
 import {
+    AstNode,
     BinaryExpr,
     Expression,
     ExpressionType,
     isDataModel,
-<<<<<<< HEAD
-=======
     isDataModelAttribute,
->>>>>>> a543ffed
     isDataModelField,
     isEnum,
     isLiteralExpr,
@@ -14,15 +12,9 @@
     isNullExpr,
     isThisExpr,
 } from '@zenstackhq/language/ast';
-<<<<<<< HEAD
 import { isAuthInvocation, isDataModelFieldReference, isEnumFieldReference } from '@zenstackhq/sdk';
 import { ValidationAcceptor } from 'langium';
-import { getContainingDataModel, isCollectionPredicate } from '../../utils/ast-utils';
-=======
-import { isDataModelFieldReference, isEnumFieldReference } from '@zenstackhq/sdk';
-import { AstNode, ValidationAcceptor } from 'langium';
-import { findUpAst, getContainingDataModel, isAuthInvocation, isCollectionPredicate } from '../../utils/ast-utils';
->>>>>>> a543ffed
+import { findUpAst, getContainingDataModel, isCollectionPredicate } from '../../utils/ast-utils';
 import { AstValidator } from '../types';
 import { typeAssignable } from './utils';
 
@@ -232,13 +224,10 @@
         }
     }
 
-<<<<<<< HEAD
-=======
     private isInValidationContext(node: AstNode) {
         return findUpAst(node, (n) => isDataModelAttribute(n) && n.decl.$refText === '@@validate');
     }
 
->>>>>>> a543ffed
     private isNotModelFieldExpr(expr: Expression) {
         return (
             isLiteralExpr(expr) || isEnumFieldReference(expr) || isNullExpr(expr) || this.isAuthOrAuthMemberAccess(expr)
