--- conflicted
+++ resolved
@@ -14,11 +14,7 @@
     "@types/react": "18.0.27",
     "@types/react-dom": "18.0.10",
     "@zenstackhq/runtime": "../../../../../../packages/runtime/dist",
-<<<<<<< HEAD
-    "@zenstackhq/server": "../../../../../../packages/server/dist",
-=======
     "@zenstackhq/swr": "../../../../../../packages/plugins/swr/dist",
->>>>>>> 2280f83c
     "next": "13.1.4",
     "react": "18.2.0",
     "react-dom": "18.2.0",
