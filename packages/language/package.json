--- conflicted
+++ resolved
@@ -1,10 +1,6 @@
 {
     "name": "@zenstackhq/language",
-<<<<<<< HEAD
     "version": "2.0.0-alpha.1",
-=======
-    "version": "1.9.0",
->>>>>>> ad182913
     "displayName": "ZenStack modeling language compiler",
     "description": "ZenStack modeling language compiler",
     "homepage": "https://zenstack.dev",
