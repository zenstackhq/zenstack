--- conflicted
+++ resolved
@@ -206,7 +206,8 @@
     if (!relation) {
         return false;
     }
-<<<<<<< HEAD
+    const fields = getAttributeArg(relation, 'fields');
+    return !!fields;
 }
 
 function generateForeignKeyMapping(field: DataModelField) {
@@ -232,8 +233,4 @@
         }
     });
     return result;
-=======
-    const fields = getAttributeArg(relation, 'fields');
-    return !!fields;
->>>>>>> 7757b577
 }