import { loadSchema } from '@zenstackhq/testtools';
import path from 'path';

describe('GitHub issues regression', () => {
    let origDir: string;

    beforeAll(async () => {
        origDir = path.resolve('.');
    });

    afterEach(() => {
        process.chdir(origDir);
    });

    it('issue 386', async () => {
        const { withPolicy } = await loadSchema(
            `
        model User {
            id String @id @unique @default(uuid())
            posts Post[]

            @@allow('all', true)
        }
            
        model Post {
            id String @id @default(uuid())
            title String
            published Boolean @default(false)
            author User @relation(fields: [authorId], references: [id])
            authorId String
        
            @@allow('all', contains(title, 'Post'))
        }      
        `
        );

        const db = withPolicy();
        const created = await db.user.create({
            data: {
                posts: {
                    create: {
                        title: 'Post 1',
                    },
                },
            },
            include: {
                posts: true,
            },
        });
        expect(created.posts[0].zenstack_guard).toBeUndefined();
        expect(created.posts[0].zenstack_transaction).toBeUndefined();

        const queried = await db.user.findFirst({ include: { posts: true } });
        expect(queried.posts[0].zenstack_guard).toBeUndefined();
        expect(queried.posts[0].zenstack_transaction).toBeUndefined();
    });

<<<<<<< HEAD
    it('issue 389', async () => {
        const { withPolicy } = await loadSchema(`
        model model {
            id String @id @default(uuid())
            value Int
            @@allow('read', true)
            @@allow('create', value > 0)
        }
        `);
        const db = withPolicy();
        await expect(db.model.create({ data: { value: 0 } })).toBeRejectedByPolicy();
        await expect(db.model.create({ data: { value: 1 } })).toResolveTruthy();
=======
    it('issue 392', async () => {
        await loadSchema(
            `
            model M1 {
                m2_id String @id
                m2 M2 @relation(fields: [m2_id], references: [id])
            }
              
            model M2 {
                id String @id  
                m1 M1?
            }
              `
        );

        await loadSchema(
            `
            model M1 {
                id String @id
                m2_id String @unique
                m2 M2 @relation(fields: [m2_id], references: [id])
            }
              
            model M2 {
                id String @id  
                m1 M1?
            }
              `
        );

        await loadSchema(
            `
            model M1 {
                m2_id String
                m2 M2 @relation(fields: [m2_id], references: [id])
                @@id([m2_id])
            }
              
            model M2 {
                id String @id  
                m1 M1?
            }
              `
        );

        await loadSchema(
            `
            model M1 {
                m2_id String
                m2 M2 @relation(fields: [m2_id], references: [id])
                @@unique([m2_id])
            }
              
            model M2 {
                id String @id  
                m1 M1?
            }
              `
        );
>>>>>>> 9a18af6c
    });
});<|MERGE_RESOLUTION|>--- conflicted
+++ resolved
@@ -55,7 +55,6 @@
         expect(queried.posts[0].zenstack_transaction).toBeUndefined();
     });
 
-<<<<<<< HEAD
     it('issue 389', async () => {
         const { withPolicy } = await loadSchema(`
         model model {
@@ -68,7 +67,8 @@
         const db = withPolicy();
         await expect(db.model.create({ data: { value: 0 } })).toBeRejectedByPolicy();
         await expect(db.model.create({ data: { value: 1 } })).toResolveTruthy();
-=======
+    });
+
     it('issue 392', async () => {
         await loadSchema(
             `
@@ -128,6 +128,5 @@
             }
               `
         );
->>>>>>> 9a18af6c
     });
 });