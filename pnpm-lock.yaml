--- conflicted
+++ resolved
@@ -82,7 +82,6 @@
     publishDirectory: dist
 
   packages/plugins/openapi:
-<<<<<<< HEAD
     dependencies:
       '@prisma/generator-helper':
         specifier: ^4.7.1
@@ -96,6 +95,9 @@
       change-case:
         specifier: ^4.1.2
         version: 4.1.2
+      lower-case-first:
+        specifier: ^2.0.2
+        version: 2.0.2
       openapi-types:
         specifier: ^12.1.0
         version: 12.1.0
@@ -121,6 +123,9 @@
       '@types/jest':
         specifier: ^29.5.0
         version: 29.5.0
+      '@types/lower-case-first':
+        specifier: ^1.0.1
+        version: 1.0.1
       '@types/tmp':
         specifier: ^0.2.3
         version: 0.2.3
@@ -173,12 +178,18 @@
       decimal.js:
         specifier: ^10.4.2
         version: 10.4.2
+      lower-case-first:
+        specifier: ^2.0.2
+        version: 2.0.2
       superjson:
         specifier: ^1.11.0
         version: 1.12.1
       ts-morph:
         specifier: ^16.0.0
         version: 16.0.0
+      upper-case-first:
+        specifier: ^2.0.2
+        version: 2.0.2
     devDependencies:
       '@tanstack/react-query':
         specifier: ^4.28.0
@@ -186,12 +197,18 @@
       '@types/jest':
         specifier: ^29.5.0
         version: 29.5.0
+      '@types/lower-case-first':
+        specifier: ^1.0.1
+        version: 1.0.1
       '@types/react':
         specifier: ^18.0.26
         version: 18.0.26
       '@types/tmp':
         specifier: ^0.2.3
         version: 0.2.3
+      '@types/upper-case-first':
+        specifier: ^1.1.2
+        version: 1.1.2
       '@zenstackhq/testtools':
         specifier: workspace:*
         version: link:../../testtools/dist
@@ -235,6 +252,9 @@
       change-case:
         specifier: ^4.1.2
         version: 4.1.2
+      lower-case-first:
+        specifier: ^2.0.2
+        version: 2.0.2
       prettier:
         specifier: ^2.8.3
         version: 2.8.3
@@ -251,6 +271,9 @@
       '@types/jest':
         specifier: ^29.5.0
         version: 29.5.0
+      '@types/lower-case-first':
+        specifier: ^1.0.1
+        version: 1.0.1
       '@types/prettier':
         specifier: ^2.7.2
         version: 2.7.2
@@ -303,6 +326,9 @@
       deepcopy:
         specifier: ^2.1.0
         version: 2.1.0
+      lower-case-first:
+        specifier: ^2.0.2
+        version: 2.0.2
       pluralize:
         specifier: ^8.0.0
         version: 8.0.0
@@ -322,6 +348,9 @@
       '@types/jest':
         specifier: ^29.5.0
         version: 29.5.0
+      '@types/lower-case-first':
+        specifier: ^1.0.1
+        version: 1.0.1
       '@types/node':
         specifier: ^14.18.29
         version: 14.18.32
@@ -377,6 +406,9 @@
       langium:
         specifier: 1.1.0
         version: 1.1.0
+      lower-case-first:
+        specifier: ^2.0.2
+        version: 2.0.2
       mixpanel:
         specifier: ^0.17.0
         version: 0.17.0
@@ -401,6 +433,9 @@
       ts-morph:
         specifier: ^16.0.0
         version: 16.0.0
+      upper-case-first:
+        specifier: ^2.0.2
+        version: 2.0.2
       uuid:
         specifier: ^9.0.0
         version: 9.0.0
@@ -432,6 +467,9 @@
       '@types/jest':
         specifier: ^29.5.0
         version: 29.5.0
+      '@types/lower-case-first':
+        specifier: ^1.0.1
+        version: 1.0.1
       '@types/node':
         specifier: ^14.18.32
         version: 14.18.32
@@ -444,6 +482,9 @@
       '@types/tmp':
         specifier: ^0.2.3
         version: 0.2.3
+      '@types/upper-case-first':
+        specifier: ^1.1.2
+        version: 1.1.2
       '@types/uuid':
         specifier: ^8.3.4
         version: 8.3.4
@@ -513,335 +554,6 @@
       vitest:
         specifier: ^0.29.7
         version: 0.29.7
-=======
-    specifiers:
-      '@prisma/generator-helper': ^4.7.1
-      '@prisma/internals': ^4.7.1
-      '@readme/openapi-parser': ^2.4.0
-      '@types/jest': ^29.5.0
-      '@types/lower-case-first': ^1.0.1
-      '@types/tmp': ^0.2.3
-      '@typescript-eslint/eslint-plugin': ^5.54.0
-      '@typescript-eslint/parser': ^5.54.0
-      '@zenstackhq/runtime': workspace:*
-      '@zenstackhq/sdk': workspace:*
-      '@zenstackhq/testtools': workspace:*
-      change-case: ^4.1.2
-      copyfiles: ^2.4.1
-      eslint: ^8.35.0
-      jest: ^29.5.0
-      lower-case-first: ^2.0.2
-      openapi-types: ^12.1.0
-      rimraf: ^3.0.2
-      tiny-invariant: ^1.3.1
-      tmp: ^0.2.1
-      ts-jest: ^29.0.5
-      typescript: ^4.9.5
-      yaml: ^2.2.1
-      zenstack: workspace:*
-      zod: 3.21.1
-      zod-validation-error: ^0.2.1
-    dependencies:
-      '@prisma/generator-helper': 4.7.1
-      '@zenstackhq/runtime': link:../../runtime/dist
-      '@zenstackhq/sdk': link:../../sdk/dist
-      change-case: 4.1.2
-      lower-case-first: 2.0.2
-      openapi-types: 12.1.0
-      tiny-invariant: 1.3.1
-      yaml: 2.2.1
-      zod: 3.21.1
-      zod-validation-error: 0.2.1_zod@3.21.1
-    devDependencies:
-      '@prisma/internals': 4.7.1
-      '@readme/openapi-parser': 2.4.0_openapi-types@12.1.0
-      '@types/jest': 29.5.0
-      '@types/lower-case-first': 1.0.1
-      '@types/tmp': 0.2.3
-      '@typescript-eslint/eslint-plugin': 5.54.0_6mj2wypvdnknez7kws2nfdgupi
-      '@typescript-eslint/parser': 5.54.0_ycpbpc6yetojsgtrx3mwntkhsu
-      '@zenstackhq/testtools': link:../../testtools/dist
-      copyfiles: 2.4.1
-      eslint: 8.35.0
-      jest: 29.5.0
-      rimraf: 3.0.2
-      tmp: 0.2.1
-      ts-jest: 29.0.5_alvbhmn3fmdinfvcr37idtrz64
-      typescript: 4.9.5
-      zenstack: link:../../schema/dist
-    publishDirectory: dist
-
-  packages/plugins/react:
-    specifiers:
-      '@prisma/generator-helper': ^4.7.1
-      '@tanstack/react-query': ^4.28.0
-      '@types/jest': ^29.5.0
-      '@types/lower-case-first': ^1.0.1
-      '@types/react': ^18.0.26
-      '@types/tmp': ^0.2.3
-      '@types/upper-case-first': ^1.1.2
-      '@zenstackhq/sdk': workspace:*
-      '@zenstackhq/testtools': workspace:*
-      change-case: ^4.1.2
-      copyfiles: ^2.4.1
-      decimal.js: ^10.4.2
-      jest: ^29.5.0
-      lower-case-first: ^2.0.2
-      react: ^17.0.2 || ^18
-      react-dom: ^17.0.2 || ^18
-      rimraf: ^3.0.2
-      superjson: ^1.11.0
-      swr: ^2.0.3
-      ts-jest: ^29.0.5
-      ts-morph: ^16.0.0
-      typescript: ^4.9.4
-      upper-case-first: ^2.0.2
-    dependencies:
-      '@prisma/generator-helper': 4.7.1
-      '@zenstackhq/sdk': link:../../sdk/dist
-      change-case: 4.1.2
-      decimal.js: 10.4.2
-      lower-case-first: 2.0.2
-      superjson: 1.12.1
-      ts-morph: 16.0.0
-      upper-case-first: 2.0.2
-    devDependencies:
-      '@tanstack/react-query': 4.28.0_biqbaboplfbrettd7655fr4n2y
-      '@types/jest': 29.5.0
-      '@types/lower-case-first': 1.0.1
-      '@types/react': 18.0.26
-      '@types/tmp': 0.2.3
-      '@types/upper-case-first': 1.1.2
-      '@zenstackhq/testtools': link:../../testtools/dist
-      copyfiles: 2.4.1
-      jest: 29.5.0
-      react: 18.2.0
-      react-dom: 18.2.0_react@18.2.0
-      rimraf: 3.0.2
-      swr: 2.0.3_react@18.2.0
-      ts-jest: 29.0.5_xv37nfqpz6757dg24cw6wqnoey
-      typescript: 4.9.4
-    publishDirectory: dist
-
-  packages/plugins/trpc:
-    specifiers:
-      '@prisma/generator-helper': ^4.7.1
-      '@prisma/internals': ^4.7.1
-      '@types/jest': ^29.5.0
-      '@types/lower-case-first': ^1.0.1
-      '@types/prettier': ^2.7.2
-      '@zenstackhq/sdk': workspace:*
-      '@zenstackhq/testtools': workspace:*
-      change-case: ^4.1.2
-      copyfiles: ^2.4.1
-      jest: ^29.5.0
-      lower-case-first: ^2.0.2
-      prettier: ^2.8.3
-      rimraf: ^3.0.2
-      ts-jest: ^29.0.5
-      ts-morph: ^16.0.0
-      tslib: ^2.4.1
-      typescript: ^4.9.4
-      zod: 3.21.1
-    dependencies:
-      '@prisma/generator-helper': 4.7.1
-      '@prisma/internals': 4.7.1
-      '@zenstackhq/sdk': link:../../sdk/dist
-      change-case: 4.1.2
-      lower-case-first: 2.0.2
-      prettier: 2.8.3
-      ts-morph: 16.0.0
-      tslib: 2.4.1
-      zod: 3.21.1
-    devDependencies:
-      '@types/jest': 29.5.0
-      '@types/lower-case-first': 1.0.1
-      '@types/prettier': 2.7.2
-      '@zenstackhq/testtools': link:../../testtools/dist
-      copyfiles: 2.4.1
-      jest: 29.5.0
-      rimraf: 3.0.2
-      ts-jest: 29.0.5_xv37nfqpz6757dg24cw6wqnoey
-      typescript: 4.9.4
-    publishDirectory: dist
-
-  packages/runtime:
-    specifiers:
-      '@paralleldrive/cuid2': ^2.2.0
-      '@prisma/client': ^4.0.0
-      '@types/bcryptjs': ^2.4.2
-      '@types/jest': ^29.5.0
-      '@types/lower-case-first': ^1.0.1
-      '@types/node': ^14.18.29
-      '@types/pluralize': ^0.0.29
-      '@zenstackhq/sdk': workspace:*
-      bcryptjs: ^2.4.3
-      change-case: ^4.1.2
-      colors: 1.4.0
-      copyfiles: ^2.4.1
-      decimal.js: ^10.4.2
-      deepcopy: ^2.1.0
-      lower-case-first: ^2.0.2
-      pluralize: ^8.0.0
-      rimraf: ^3.0.2
-      superjson: ^1.11.0
-      tslib: ^2.4.1
-      typescript: ^4.9.3
-      zod: 3.21.1
-      zod-validation-error: ^0.2.1
-    dependencies:
-      '@paralleldrive/cuid2': 2.2.0
-      '@prisma/client': 4.7.1
-      '@types/bcryptjs': 2.4.2
-      '@zenstackhq/sdk': link:../sdk/dist
-      bcryptjs: 2.4.3
-      change-case: 4.1.2
-      colors: 1.4.0
-      decimal.js: 10.4.2
-      deepcopy: 2.1.0
-      lower-case-first: 2.0.2
-      pluralize: 8.0.0
-      superjson: 1.11.0
-      tslib: 2.4.1
-      zod: 3.21.1
-      zod-validation-error: 0.2.1_zod@3.21.1
-    devDependencies:
-      '@types/jest': 29.5.0
-      '@types/lower-case-first': 1.0.1
-      '@types/node': 14.18.32
-      '@types/pluralize': 0.0.29
-      copyfiles: 2.4.1
-      rimraf: 3.0.2
-      typescript: 4.9.3
-    publishDirectory: dist
-
-  packages/schema:
-    specifiers:
-      '@paralleldrive/cuid2': ^2.2.0
-      '@prisma/generator-helper': ^4.0.0
-      '@prisma/internals': ^4.0.0
-      '@types/async-exit-hook': ^2.0.0
-      '@types/jest': ^29.5.0
-      '@types/lower-case-first': ^1.0.1
-      '@types/node': ^14.18.32
-      '@types/pluralize': ^0.0.29
-      '@types/semver': ^7.3.13
-      '@types/tmp': ^0.2.3
-      '@types/upper-case-first': ^1.1.2
-      '@types/uuid': ^8.3.4
-      '@types/vscode': ^1.56.0
-      '@typescript-eslint/eslint-plugin': ^5.42.0
-      '@typescript-eslint/parser': ^5.42.0
-      '@vscode/vsce': ^2.19.0
-      '@zenstackhq/language': workspace:*
-      '@zenstackhq/runtime': workspace:*
-      '@zenstackhq/sdk': workspace:*
-      '@zenstackhq/testtools': workspace:*
-      async-exit-hook: ^2.0.1
-      change-case: ^4.1.2
-      chevrotain: ^9.1.0
-      colors: 1.4.0
-      commander: ^8.3.0
-      concurrently: ^7.4.0
-      copyfiles: ^2.4.1
-      dotenv: ^16.0.3
-      esbuild: ^0.15.12
-      eslint: ^8.27.0
-      eslint-plugin-jest: ^27.1.7
-      get-latest-version: ^5.0.1
-      jest: ^29.5.0
-      langium: 1.1.0
-      lower-case-first: ^2.0.2
-      mixpanel: ^0.17.0
-      node-machine-id: ^1.1.12
-      ora: ^5.4.1
-      pluralize: ^8.0.0
-      prisma: ^4.0.0
-      promisify: ^0.0.3
-      renamer: ^4.0.0
-      rimraf: ^3.0.2
-      semver: ^7.3.8
-      sleep-promise: ^9.1.0
-      tmp: ^0.2.1
-      ts-jest: ^29.0.3
-      ts-morph: ^16.0.0
-      ts-node: ^10.9.1
-      tsc-alias: ^1.7.0
-      typescript: ^4.8.4
-      upper-case-first: ^2.0.2
-      uuid: ^9.0.0
-      vitest: ^0.29.7
-      vscode-jsonrpc: ^8.0.2
-      vscode-languageclient: ^8.0.2
-      vscode-languageserver: ^8.0.2
-      vscode-languageserver-textdocument: ^1.0.7
-      vscode-uri: ^3.0.6
-      zod: 3.21.1
-      zod-validation-error: ^0.2.1
-    dependencies:
-      '@paralleldrive/cuid2': 2.2.0
-      '@prisma/generator-helper': 4.7.1
-      '@prisma/internals': 4.7.1
-      '@zenstackhq/language': link:../language/dist
-      '@zenstackhq/sdk': link:../sdk/dist
-      async-exit-hook: 2.0.1
-      change-case: 4.1.2
-      chevrotain: 9.1.0
-      colors: 1.4.0
-      commander: 8.3.0
-      get-latest-version: 5.0.1
-      langium: 1.1.0
-      lower-case-first: 2.0.2
-      mixpanel: 0.17.0
-      node-machine-id: 1.1.12
-      ora: 5.4.1
-      pluralize: 8.0.0
-      promisify: 0.0.3
-      semver: 7.3.8
-      sleep-promise: 9.1.0
-      ts-morph: 16.0.0
-      upper-case-first: 2.0.2
-      uuid: 9.0.0
-      vscode-jsonrpc: 8.0.2
-      vscode-languageclient: 8.0.2
-      vscode-languageserver: 8.0.2
-      vscode-languageserver-textdocument: 1.0.7
-      vscode-uri: 3.0.6
-      zod: 3.21.1
-      zod-validation-error: 0.2.1_zod@3.21.1
-    devDependencies:
-      '@types/async-exit-hook': 2.0.0
-      '@types/jest': 29.5.0
-      '@types/lower-case-first': 1.0.1
-      '@types/node': 14.18.32
-      '@types/pluralize': 0.0.29
-      '@types/semver': 7.3.13
-      '@types/tmp': 0.2.3
-      '@types/upper-case-first': 1.1.2
-      '@types/uuid': 8.3.4
-      '@types/vscode': 1.72.0
-      '@typescript-eslint/eslint-plugin': 5.42.0_ofgjrzjuekeo7s3hdyz2yuzw34
-      '@typescript-eslint/parser': 5.42.0_rmayb2veg2btbq6mbmnyivgasy
-      '@vscode/vsce': 2.19.0
-      '@zenstackhq/runtime': link:../runtime/dist
-      '@zenstackhq/testtools': link:../testtools/dist
-      concurrently: 7.4.0
-      copyfiles: 2.4.1
-      dotenv: 16.0.3
-      esbuild: 0.15.12
-      eslint: 8.27.0
-      eslint-plugin-jest: 27.1.7_bqsz7mnzvjsobat2umlw76do7a
-      jest: 29.5.0_4f2ldd7um3b3u4eyvetyqsphze
-      prisma: 4.7.0
-      renamer: 4.0.0
-      rimraf: 3.0.2
-      tmp: 0.2.1
-      ts-jest: 29.0.3_i42we4lxl4f3wyuuvscuqjoe7i
-      ts-node: 10.9.1_jcmx33t3olsvcxopqdljsohpme
-      tsc-alias: 1.7.0
-      typescript: 4.8.4
-      vitest: 0.29.7
->>>>>>> d6fba93e
     publishDirectory: dist
 
   packages/sdk:
@@ -871,7 +583,6 @@
     publishDirectory: dist
 
   packages/server:
-<<<<<<< HEAD
     dependencies:
       '@zenstackhq/openapi':
         specifier: workspace:*
@@ -891,6 +602,9 @@
       ts-japi:
         specifier: ^1.8.0
         version: 1.8.0
+      upper-case-first:
+        specifier: ^2.0.2
+        version: 2.0.2
       url-pattern:
         specifier: ^1.0.3
         version: 1.0.3
@@ -913,6 +627,9 @@
       '@types/supertest':
         specifier: ^2.0.12
         version: 2.0.12
+      '@types/upper-case-first':
+        specifier: ^1.1.2
+        version: 1.1.2
       '@zenstackhq/testtools':
         specifier: workspace:*
         version: link:../testtools/dist
@@ -946,57 +663,6 @@
       typescript:
         specifier: ^4.9.4
         version: 4.9.5
-=======
-    specifiers:
-      '@types/body-parser': ^1.19.2
-      '@types/express': ^4.17.17
-      '@types/jest': ^29.5.0
-      '@types/supertest': ^2.0.12
-      '@types/upper-case-first': ^1.1.2
-      '@zenstackhq/openapi': workspace:*
-      '@zenstackhq/runtime': workspace:*
-      '@zenstackhq/sdk': workspace:*
-      '@zenstackhq/testtools': workspace:*
-      body-parser: ^1.20.2
-      change-case: ^4.1.2
-      copyfiles: ^2.4.1
-      express: ^4.18.2
-      fastify: ^4.14.1
-      fastify-plugin: ^4.5.0
-      jest: ^29.5.0
-      rimraf: ^3.0.2
-      supertest: ^6.3.3
-      tiny-invariant: ^1.3.1
-      ts-jest: ^29.0.5
-      typescript: ^4.9.4
-      upper-case-first: ^2.0.2
-      zod-validation-error: ^0.2.1
-    dependencies:
-      '@zenstackhq/openapi': link:../plugins/openapi/dist
-      '@zenstackhq/runtime': link:../runtime/dist
-      '@zenstackhq/sdk': link:../sdk/dist
-      change-case: 4.1.2
-      tiny-invariant: 1.3.1
-      upper-case-first: 2.0.2
-      zod-validation-error: 0.2.1_zod@3.21.1
-    devDependencies:
-      '@types/body-parser': 1.19.2
-      '@types/express': 4.17.17
-      '@types/jest': 29.5.0
-      '@types/supertest': 2.0.12
-      '@types/upper-case-first': 1.1.2
-      '@zenstackhq/testtools': link:../testtools/dist
-      body-parser: 1.20.2
-      copyfiles: 2.4.1
-      express: 4.18.2
-      fastify: 4.14.1
-      fastify-plugin: 4.5.0
-      jest: 29.5.0
-      rimraf: 3.0.2
-      supertest: 6.3.3
-      ts-jest: 29.0.5_alvbhmn3fmdinfvcr37idtrz64
-      typescript: 4.9.5
->>>>>>> d6fba93e
     publishDirectory: dist
 
   packages/testtools:
@@ -3007,18 +2673,14 @@
       '@types/node': 18.14.2
     dev: true
 
-<<<<<<< HEAD
-  /@types/mime@3.0.1:
-=======
-  /@types/lower-case-first/1.0.1:
+  /@types/lower-case-first@1.0.1:
     resolution: {integrity: sha512-Sko9LlGuUr1oqpqD2dTznreWYDWpt0OsgQxPEGudt41Rbp0iFTd3gkbo5j0MpeJCgp/Q2WRTd6MTjjZ9ax0USg==}
     deprecated: This is a stub types definition for lower-case-first (https://github.com/blakeembrey/lower-case-first). lower-case-first provides its own type definitions, so you don't need @types/lower-case-first installed!
     dependencies:
       lower-case-first: 2.0.2
     dev: true
 
-  /@types/mime/3.0.1:
->>>>>>> d6fba93e
+  /@types/mime@3.0.1:
     resolution: {integrity: sha512-Y4XFY5VJAuw0FgAqPNd6NNoV44jbq9Bz2L7Rh/J6jLTiHBSBJa9fxqQIvkIld4GsoDOcCbvzOUAbLPsSKKg+uA==}
     dev: true
 
@@ -3117,18 +2779,14 @@
     resolution: {integrity: sha512-dDZH/tXzwjutnuk4UacGgFRwV+JSLaXL1ikvidfJprkb7L9Nx1njcRHHmi3Dsvt7pgqqTEeucQuOrWHPFgzVHA==}
     dev: true
 
-<<<<<<< HEAD
-  /@types/uuid@8.3.4:
-=======
-  /@types/upper-case-first/1.1.2:
+  /@types/upper-case-first@1.1.2:
     resolution: {integrity: sha512-YOy6ArS6hUf7d/vzYcL78OBH7+l5t98Kpn0AHrgUnetgChU2r7ku1je12Ysqh0leOHbkz+y+6R8v5hzSDE9U7g==}
     deprecated: This is a stub types definition for upper-case-first (https://github.com/blakeembrey/upper-case-first). upper-case-first provides its own type definitions, so you don't need @types/upper-case-first installed!
     dependencies:
       upper-case-first: 2.0.2
     dev: true
 
-  /@types/uuid/8.3.4:
->>>>>>> d6fba93e
+  /@types/uuid@8.3.4:
     resolution: {integrity: sha512-c/I8ZRb51j+pYGAu5CrFMRxqZ2ke4y2grEBO5AUjgSkSk+qT2Ea+OdWElz/OiMf5MNpn2b17kuVBwZLQJXzihw==}
     dev: true
 
@@ -7501,16 +7159,12 @@
       get-func-name: 2.0.0
     dev: true
 
-<<<<<<< HEAD
+  /lower-case-first@2.0.2:
+    resolution: {integrity: sha512-EVm/rR94FJTZi3zefZ82fLWab+GX14LJN4HrWBcuo6Evmsl9hEfnqxgcHCKb9q+mNf6EVdsjx/qucYFIIB84pg==}
+    dependencies:
+      tslib: 2.4.1
+
   /lower-case@2.0.2:
-=======
-  /lower-case-first/2.0.2:
-    resolution: {integrity: sha512-EVm/rR94FJTZi3zefZ82fLWab+GX14LJN4HrWBcuo6Evmsl9hEfnqxgcHCKb9q+mNf6EVdsjx/qucYFIIB84pg==}
-    dependencies:
-      tslib: 2.4.1
-
-  /lower-case/2.0.2:
->>>>>>> d6fba93e
     resolution: {integrity: sha512-7fm3l3NAF9WfN6W3JOmf5drwpVqX78JtoGJ3A6W0a6ZnldM41w2fV5D490psKFTpMds8TJse/eHLFFsNHHjHgg==}
     dependencies:
       tslib: 2.4.1
