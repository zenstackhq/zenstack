--- conflicted
+++ resolved
@@ -79,16 +79,11 @@
               run: pnpm lint
 
             # install again for internal dependencies
-<<<<<<< HEAD
-            - run: pnpm install --frozen-lockfile
-            - run: pnpm run test
-
-            - name: Upload coverage reports to Codecov
-              uses: codecov/codecov-action@v3
-=======
             - name: Install internal dependencies
               run: pnpm install --frozen-lockfile
 
             - name: Test
               run: pnpm run test-ci
->>>>>>> d84214c9
+
+            - name: Upload coverage reports to Codecov
+              uses: codecov/codecov-action@v3