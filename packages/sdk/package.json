--- conflicted
+++ resolved
@@ -44,13 +44,10 @@
         "./prisma": {
             "types": "./prisma.d.ts",
             "default": "./prisma.js"
-<<<<<<< HEAD
-=======
         },
         "./dmmf-helpers": {
             "types": "./dmmf-helpers/index.d.ts",
             "default": "./dmmf-helpers/index.js"
->>>>>>> c37bf926
         }
     }
 }